# -*- coding: utf-8 -*-
#
# Copyright (C) 2015 Hewlett Packard Enterprise Development LP
#
# Licensed under the Apache License, Version 2.0 (the "License");
# you may not use this file except in compliance with the License.
# You may obtain a copy of the License at
#
#   http://www.apache.org/licenses/LICENSE-2.0
#
# Unless required by applicable law or agreed to in writing,
# software distributed under the License is distributed on an
# "AS IS" BASIS, WITHOUT WARRANTIES OR CONDITIONS OF ANY
# KIND, either express or implied.  See the License for the
# specific language governing permissions and limitations
# under the License.

"""
OpenSwitch Test for sFlow functionality.
"""

import time
import sflow_utils
from pytest import mark

TOPOLOGY = """
#                    +----------------+
#                    |                |
#                    |   Host 3       |
#                    |  (sflowtool)   |
#                    |                |
#                    +-+--------------+
#                      |
#                      |
#         +------------+--+
#         |               |
#         |               |
#         |    Open       |
#         |    Switch     |
#         |               |
#         |               |
#         +-+----------+--+
#           |          |
#           |          |
#+----------+--+     +-+------------+
#|             |     |              |
#|             |     |              |
#|  Host 1     |     |  Host 2      |
#|             |     |              |
#+-------------+     +--------------+

# Nodes
[type=openswitch name="OpenSwitch"] ops1
[type=host name="Host 1"] hs1
[type=host name="Host 2"] hs2
[type=host name="Host 3" image="openswitch/sflowtool:latest"] hs3

# Links
hs1:1 -- ops1:1
hs2:1 -- ops1:2
hs3:1 -- ops1:3
"""


<<<<<<< HEAD
=======
@mark.gate
>>>>>>> 1ffa7475
@mark.platform_incompatible(['docker'])
def test_sflow_ft_functionality(topology, step):
    """
    Test sflow enable/disable.
    Test sampling of following types of packets:
        1. CPU destined traffic
        2. Routed packets (L3)
        3. Switched packets (L2)
    """
    ops1 = topology.get('ops1')
    hs1 = topology.get('hs1')
    hs2 = topology.get('hs2')
    hs3 = topology.get('hs3')

    assert ops1 is not None
    assert hs1 is not None
    assert hs2 is not None
    assert hs3 is not None

    ping_count = 200
    ping_interval = 0.1
    sampling_rate = 20
    vlan = '10'
    p3 = ops1.ports['3']
    v6host1 = '1000:0000:0000:0000:0000:0000:0000:0002'
    v6host2 = '1000:0000:0000:0000:0000:0000:0000:0001'
    v6host22 = '1001:0000:0000:0000:0000:0000:0000:0002'
    v6agent = '1002:0000:0000:0000:0000:0000:0000:0001'

    # Configure host interfaces
    step("### Configuring host interfaces ###")
    hs1.libs.ip.interface('1', addr='10.10.10.2/24', up=True)
    hs2.libs.ip.interface('1', addr='10.10.11.2/24', up=True)
    hs3.libs.ip.interface('1', addr='10.10.12.2/24', up=True)

    # Add routes on hosts
    step("### Adding routes on hosts ###")
    hs1.libs.ip.add_route('10.10.11.0/24', '10.10.10.1')
    hs2.libs.ip.add_route('10.10.10.0/24', '10.10.11.1')

    # Configure interfaces on the switch
    step("Configuring interface 1 of switch")
    with ops1.libs.vtysh.ConfigInterface('1') as ctx:
        ctx.ip_address('10.10.10.1/24')
        ctx.no_shutdown()

    step("Configuring interface 2 of switch")
    with ops1.libs.vtysh.ConfigInterface('2') as ctx:
        ctx.ip_address('10.10.11.1/24')
        ctx.no_shutdown()

    step("Configuring interface 3 of switch")
    with ops1.libs.vtysh.ConfigInterface('3') as ctx:
        ctx.ip_address('10.10.12.1/24')
        ctx.no_shutdown()

    # Configure sFlow
    step("### Configuring sFlow ###")
    with ops1.libs.vtysh.Configure() as ctx:
        ctx.sflow_enable()
        ctx.sflow_sampling(sampling_rate)
        ctx.sflow_agent_interface(p3, address_family='ipv4')
        ctx.sflow_collector('10.10.12.2')

    ops1('show sflow')

    collector = {}
    collector['ip'] = '10.10.12.2'
    collector['port'] = '6343'
    collector['vrf'] = 'vrf_default'

    sflow_config = ops1.libs.vtysh.show_sflow()
    assert sflow_config['sflow'] == 'enabled'
    assert int(sflow_config['sampling_rate']) == sampling_rate
    assert sflow_config['collector'][0] == collector
    assert str(sflow_config['agent_interface']) == p3

    time.sleep(20)

    # Start sflowtool
    hs3.libs.sflowtool.start(mode='line')

    # Generate CPU destined traffic
    step("### Checking CPU destined traffic ###")
    hs1.libs.ping.ping(ping_count, '10.10.10.1', ping_interval)

    # Stop sflowtool
    result = hs3.libs.sflowtool.stop()

    # Checking if packets are captured by collector
    assert len(result['packets']) > 0, "No packets seen at collector"

    # Check for ping request and response packets
    assert sflow_utils.check_ping_sample(sflow_output=result,
                                         host1='10.10.10.2',
                                         host2='10.10.10.1',
                                         agent_address='10.10.12.1',
                                         family='ipv4')

    # Generate L3 traffic
    step("### Checking Routed traffic (L3) ###")
    hs3.libs.sflowtool.start(mode='line')
    hs1.libs.ping.ping(ping_count, '10.10.11.2', ping_interval)
    result = hs3.libs.sflowtool.stop()

    assert len(result['packets']) > 0, "No packets seen at collector"

    # Check for ping request and response packets
    assert sflow_utils.check_ping_sample(sflow_output=result,
                                         host1='10.10.10.2',
                                         host2='10.10.11.2',
                                         agent_address='10.10.12.1',
                                         family='ipv4')

    step("### Disabling sFlow ###")
    with ops1.libs.vtysh.Configure() as ctx:
        ctx.no_sflow_enable()

    ops1('show sflow')
    sflow_config = ops1.libs.vtysh.show_sflow()
    assert sflow_config['sflow'] == 'disabled'

    time.sleep(20)

    # Check sampling when sFlow is disabled
    step("### Checking Routed traffic (L3) on disable ###")
    hs3.libs.sflowtool.start(mode='line')
    hs1.libs.ping.ping(ping_count, '10.10.11.2', ping_interval)
    result = hs3.libs.sflowtool.stop()

    assert result['flow_count'] == 0 and result['sample_count'] == 0

    # Enable sFlow again
    step("### Enabling sFlow again ###")
    with ops1.libs.vtysh.Configure() as ctx:
        ctx.sflow_enable()

    sflow_config = ops1.libs.vtysh.show_sflow()
    assert sflow_config['sflow'] == 'enabled'

    # Configure VLAN on switch
    step("### Configuring vlan ###")
    with ops1.libs.vtysh.ConfigVlan(vlan) as ctx:
        ctx.no_shutdown()

    # Configure switch interfaces connected to hosts to be part of VLAN
    step("### Configuring interfaces 1 & 2 to be "
         "part of vlan in access mode ###")
    with ops1.libs.vtysh.ConfigInterface('1') as ctx:
        ctx.no_routing()
        ctx.vlan_access(vlan)

    with ops1.libs.vtysh.ConfigInterface('2') as ctx:
        ctx.no_routing()
        ctx.vlan_access(vlan)

    # Change IP of Host 2 to same subnet as Host 1
    step("### Re-assigning IP to Host 2 to be on same subnet as Host 1 ###")
    hs2.libs.ip.remove_ip('1', addr='10.10.11.2/24')
    hs2.libs.ip.interface('1', addr='10.10.10.3/24', up=True)

    # Generate L2 traffic
    step("### Checking Switched traffic (L2) ###")
    hs3.libs.sflowtool.start(mode='line')
    hs1.libs.ping.ping(ping_count, '10.10.10.3', ping_interval)
    result = hs3.libs.sflowtool.stop()

    assert len(result['packets']) > 0, "No packets seen at collector"
    assert sflow_utils.check_ping_sample(sflow_output=result,
                                         host1='10.10.10.2',
                                         host2='10.10.10.3',
                                         agent_address='10.10.12.1',
                                         family='ipv4')

    # Configure host ipv6 interfaces
    step("### Configuring host ipv6 interfaces ###")
    hs1.libs.ip.interface('1', addr='1000::2/64', up=True)
    hs2.libs.ip.interface('1', addr='1001::2/64', up=True)
    hs3.libs.ip.interface('1', addr='1002::2/64', up=True)

    # Add ipv6 routes on hosts
    step("### Adding ipv6 routes on hosts ###")
    hs1.libs.ip.add_route('1001::/64', '1000::1')
    hs2.libs.ip.add_route('1000::/64', '1001::1')

    # Configure ipv6 interfaces on the switch
    step("Configuring ipv6 interface 1 of switch")
    with ops1.libs.vtysh.ConfigInterface('1') as ctx:
        ctx.routing()
        ctx.ipv6_address('1000::1/64')
        ctx.no_shutdown()

    step("Configuring ipv6 interface 2 of switch")
    with ops1.libs.vtysh.ConfigInterface('2') as ctx:
        ctx.routing()
        ctx.ipv6_address('1001::1/64')
        ctx.no_shutdown()

    step("Configuring ipv6 interface 3 of switch")
    with ops1.libs.vtysh.ConfigInterface('3') as ctx:
        ctx.no_ip_address('10.10.12.1/24')
        ctx.ipv6_address('1002::1/64')
        ctx.no_shutdown()

    # Configure sFlow
    step("### Configuring sFlow ###")
    with ops1.libs.vtysh.Configure() as ctx:
        ctx.sflow_agent_interface(p3, address_family='ipv6')
        ctx.no_sflow_enable()
        ctx.sflow_enable()
        ctx.sflow_collector('1002::2')

    ops1('show sflow')

    collector = {}
    collector['ip'] = '1002::2'
    collector['port'] = '6343'
    collector['vrf'] = 'vrf_default'

    sflow_config = ops1.libs.vtysh.show_sflow()
    assert sflow_config['sflow'] == 'enabled'
    assert int(sflow_config['sampling_rate']) == sampling_rate
    assert sflow_config['collector'][1] == collector
    assert str(sflow_config['agent_interface']) == p3

    time.sleep(20)

    # Start sflowtool
    hs3.libs.sflowtool.start(mode='line')

    # Generate CPU destined traffic
    step("### Checking CPU destined traffic ###")
    hs1.libs.ping.ping(ping_count, '1000::1', ping_interval)

    # Stop sflowtool
    result = hs3.libs.sflowtool.stop()

    # Checking if packets are captured by collector
    assert len(result['packets']) > 0, "No packets seen at collector"

    # Check for ping request and response packets
    assert sflow_utils.check_ping_sample(sflow_output=result,
                                         host1=v6host1,
                                         host2=v6host2,
                                         agent_address=v6agent,
                                         family='ipv6')

    # Generate L3 traffic
    step("### Checking Routed traffic (L3) ###")
    hs3.libs.sflowtool.start(mode='line')
    hs1.libs.ping.ping(ping_count, '1001::2', ping_interval)
    result = hs3.libs.sflowtool.stop()

    assert len(result['packets']) > 0, "No packets seen at collector"

    # Check for ping request and response packets
    assert sflow_utils.check_ping_sample(sflow_output=result,
                                         host1=v6host1,
                                         host2=v6host22,
                                         agent_address=v6agent,
                                         family='ipv6')<|MERGE_RESOLUTION|>--- conflicted
+++ resolved
@@ -62,10 +62,7 @@
 """
 
 
-<<<<<<< HEAD
-=======
 @mark.gate
->>>>>>> 1ffa7475
 @mark.platform_incompatible(['docker'])
 def test_sflow_ft_functionality(topology, step):
     """
