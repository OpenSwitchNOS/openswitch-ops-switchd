--- conflicted
+++ resolved
@@ -1,5 +1,5 @@
 
-/* (c) Copyright 2016 Hewlett Packard Enterprise Development LP
+/* Copyright (C) 2016 Hewlett-Packard Development Company, L.P.
  *
  * Licensed under the Apache License, Version 2.0 (the "License");
  * you may not use this file except in compliance with the License.
@@ -124,7 +124,6 @@
     /* get mac learning hmap */
     int (*get_mac_learning_hmap)(struct mlearn_hmap **mhmap);
 
-<<<<<<< HEAD
     /* update L2 MAC table */
     /* 'mac_entry_list' entries are of type 'struct l2_mac_tbl_update_entry' */
     int (*update_l2_mac_table)(const struct ofproto *ofproto,
@@ -133,10 +132,9 @@
     int (*set_logical_switch)(const struct ofproto *ofproto, void *aux,
             enum logical_switch_action action,
             struct logical_switch_node *log_switch);
-=======
+
     /* flush mac's from the MAC table*/
     int (*l2_addr_flush)(mac_flush_params_t *params);
->>>>>>> 842e2ad1
 };
 
 #endif /*__ASIC_PLUGIN_H__*/