--- conflicted
+++ resolved
@@ -2584,11 +2584,7 @@
     return;
 }
 
-<<<<<<< HEAD
 /* Prepare list of ports on which sFlow is enabled. */
-=======
-/* Prepare list of ports on which sFlow is disabled. */
->>>>>>> 1ffa7475
 static void
 sflow_ports_disabled(struct sset *ports_list)
 {
@@ -2615,11 +2611,7 @@
             !smap_get_bool(&port_row->other_config,
                            PORT_OTHER_CONFIG_SFLOW_PER_INTERFACE_KEY_STR,
                            true)) {
-<<<<<<< HEAD
-            // sFlow is disabled on this port.
-=======
             /* sFlow is disabled on this port. */
->>>>>>> 1ffa7475
             sset_add(ports_list, port_row->name);
         }
     }
@@ -3890,11 +3882,7 @@
 
     ofproto_free_ofproto_controller_info(&info);
 }
-<<<<<<< HEAD
-
-=======
-#endif
->>>>>>> 1ffa7475
+
 /* Update interface and mirror statistics if necessary. */
 static void
 run_stats_update(void)
@@ -6870,10 +6858,7 @@
     struct neighbor *neighbor;
     int rc = 0;
     char ipv6_dest_addr[sizeof(struct in6_addr)];
-<<<<<<< HEAD
-=======
     struct ether_addr *ether_mac = NULL;
->>>>>>> 1ffa7475
 
     VLOG_DBG("In neighbor_create for neighbor %s",
               idl_neighbor->ip_address);
