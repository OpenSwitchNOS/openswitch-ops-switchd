/* Copyright (c) 2008, 2009, 2010, 2011, 2012, 2013, 2014 Nicira, Inc.
 * Copyright (C) 2015-2016 Hewlett-Packard Enterprise Development Company, L.P.
 *
 * Licensed under the Apache License, Version 2.0 (the "License");
 * you may not use this file except in compliance with the License.
 * You may obtain a copy of the License at:
 *
 *     http://www.apache.org/licenses/LICENSE-2.0
 *
 * Unless required by applicable law or agreed to in writing, software
 * distributed under the License is distributed on an "AS IS" BASIS,
 * WITHOUT WARRANTIES OR CONDITIONS OF ANY KIND, either express or implied.
 * See the License for the specific language governing permissions and
 * limitations under the License.
 */

#include <config.h>
#include "bridge.h"
#include <errno.h>
#include <inttypes.h>
#include <stdlib.h>
#include "async-append.h"
#include "bfd.h"
#include "bitmap.h"
#ifndef OPS_TEMP
#include "cfm.h"
#endif
#include "connectivity.h"
#include "coverage.h"
#include "daemon.h"
#include "dirs.h"
#include "dynamic-string.h"
#include "hash.h"
#include "hmap.h"
#include "hmapx.h"
#include "jsonrpc.h"
#include "lacp.h"
#include "list.h"
#include "mac-learning.h"
#include "mcast-snooping.h"
#include "meta-flow.h"
#include "netdev.h"
#include "nx-match.h"
#include "ofp-print.h"
#include "ofp-util.h"
#include "ofpbuf.h"
#include "ofproto/bond.h"
#include "ofproto/ofproto.h"
#include "ovs-numa.h"
#include "poll-loop.h"
#include "seq.h"
#include "sha1.h"
#include "shash.h"
#include "smap.h"
#include "socket-util.h"
#include "stream.h"
#include "stream-ssl.h"
#include "sset.h"
#include "system-stats.h"
#include "timeval.h"
#include "util.h"
#include "unixctl.h"
#include "vlandev.h"
#include "vswitch-idl.h"
#include "openvswitch/vlog.h"
#include "sflow_api.h"
#include "vlan-bitmap.h"
#include "packets.h"

#ifdef OPS
#include <string.h>
#include <netinet/ether.h>
#include "vrf.h"
#include "openswitch-idl.h"
#include "openswitch-dflt.h"
#include "reconfigure-blocks.h"
#include "run-blocks.h"
#include "plugins.h"
#include "stats-blocks.h"
#endif

VLOG_DEFINE_THIS_MODULE(bridge);

COVERAGE_DEFINE(bridge_reconfigure);

struct iface {
    /* These members are always valid.
     *
     * They are immutable: they never change between iface_create() and
     * iface_destroy(). */
    struct ovs_list port_elem;  /* Element in struct port's "ifaces" list. */
    struct hmap_node name_node; /* In struct bridge's "iface_by_name" hmap. */
    struct hmap_node ofp_port_node; /* In struct bridge's "ifaces" hmap. */
    struct port *port;          /* Containing port. */
    char *name;                 /* Host network device name. */
    struct netdev *netdev;      /* Network device. */
    ofp_port_t ofp_port;        /* OpenFlow port number. */
    uint64_t change_seq;

    /* These members are valid only within bridge_reconfigure(). */
    const char *type;           /* Usually same as cfg->type. */
    const struct ovsrec_interface *cfg;
};

struct mirror {
    struct uuid uuid;           /* UUID of this "mirror" record in database. */
    struct hmap_node hmap_node; /* In struct bridge's "mirrors" hmap. */
    struct bridge *bridge;
    char *name;
    const struct ovsrec_mirror *cfg;
};

#ifndef OPS /* Moved to bridge.h, to access in vrf.c */
struct port {
    struct hmap_node hmap_node; /* Element in struct bridge's "ports" hmap. */
    struct bridge *bridge;
    char *name;

    const struct ovsrec_port *cfg;

    /* An ordinary bridge port has 1 interface.
     * A bridge port for bonding has at least 2 interfaces. */
    struct ovs_list ifaces;    /* List of "struct iface"s. */
};
#endif


#ifdef OPS
struct vlan {
    struct hmap_node hmap_node;  /* In struct bridge's "vlans" hmap. */
    struct bridge *bridge;
    char *name;
    int vid;
    const struct ovsrec_vlan *cfg;

    bool enable;
};
#endif

#ifndef OPS_TEMP /* Moved to bridge.h, to access from plugins */
struct bridge {
    struct hmap_node node;      /* In 'all_bridges'. */
    char *name;                 /* User-specified arbitrary name. */
    char *type;                 /* Datapath type. */
    struct eth_addr ea;         /* Bridge Ethernet Address. */
    struct eth_addr default_ea; /* Default MAC. */
    const struct ovsrec_bridge *cfg;

    /* OpenFlow switch processing. */
    struct ofproto *ofproto;    /* OpenFlow switch. */

    /* Bridge ports. */
    struct hmap ports;          /* "struct port"s indexed by name. */
    struct hmap ifaces;         /* "struct iface"s indexed by ofp_port. */
    struct hmap iface_by_name;  /* "struct iface"s indexed by name. */

    /* Port mirroring. */
    struct hmap mirrors;        /* "struct mirror" indexed by UUID. */

    /* Used during reconfiguration. */
    struct shash wanted_ports;

    /* Synthetic local port if necessary. */
    struct ovsrec_port synth_local_port;
    struct ovsrec_interface synth_local_iface;
    struct ovsrec_interface *synth_local_ifacep;
};
#endif

/* The ofproto_mirror_bundle struct is to enable mirror_configure to pair a
 * mirror source or destination port with whatever bridge or VRF ofproto it is
 * currently associated with.
 * This association of ofprotos with ports allows the PD layer to locate a given
 * port via it's ofproto number when the mirror is created/modified via mirror_set.
 */
struct ofproto_mirror_bundle {
   struct ofproto *ofproto;
   void           *aux;
};


/* All bridges, indexed by name. */
static struct hmap all_bridges = HMAP_INITIALIZER(&all_bridges);

#ifdef OPS
/* Even though VRF is a separate entity from a user and schema
 * perspective, it's essentially very similar to bridge. It has ports,
 * bundles, mirros, might provide sFlow, NetFLow etc.
 *
 * In the future, it may also provide OpenFlow datapath, with OFP_NORMAL
 * falling back to the regular routing. Current code makes basic preparation
 * for this option by establising ofproto, and managing ports through it,
 * but not taking care of Openflow configuration itself. The use of ofproto
 * also allows ofproto providers to share common port/bundle/mirrors/etc
 * code more easily.
 *
 * VRFs also have quite a few principal differences like routes, neightbours,
 * routing protocols and not having VLANs.
 * In order to reuse as much of Bridge code as possible, struct vrf
 * "inherits" struct bridge. While configuration of VRF has to read
 * from a different table, port_configure, mirror_configure and may
 * other functions would be shared with the bridge. */
/* All vrfs, indexed by name. */
static struct hmap all_vrfs = HMAP_INITIALIZER(&all_vrfs);

static void vrf_add_neighbors(struct vrf *vrf);
static void vrf_reconfigure_neighbors(struct vrf *vrf);
static void vrf_delete_all_neighbors(struct vrf *vrf);
static void vrf_delete_port_neighbors(struct vrf *vrf, struct port *port);

/* Each time this timer expires, go through Neighbor table and query th
** ASIC for data-path hit-bit for each and update DB. */
static int neighbor_timer_interval;
static long long int neighbor_timer = LLONG_MIN;
#define NEIGHBOR_HIT_BIT_UPDATE_INTERVAL   10000
static void run_neighbor_update(void);
#endif

/* OVSDB IDL used to obtain configuration. */
#ifdef OPS
struct ovsdb_idl *idl;
#else
static struct ovsdb_idl *idl;
#endif

/* We want to complete daemonization, fully detaching from our parent process,
 * only after we have completed our initial configuration, committed our state
 * to the database, and received confirmation back from the database server
 * that it applied the commit.  This allows our parent process to know that,
 * post-detach, ephemeral fields such as datapath-id and ofport are very likely
 * to have already been filled in.  (It is only "very likely" rather than
 * certain because there is always a slim possibility that the transaction will
 * fail or that some other client has added new bridges, ports, etc. while
 * ovs-vswitchd was configuring using an old configuration.)
 *
 * We only need to do this once for our initial configuration at startup, so
 * 'initial_config_done' tracks whether we've already done it.  While we are
 * waiting for a response to our commit, 'daemonize_txn' tracks the transaction
 * itself and is otherwise NULL. */
static bool initial_config_done;
static struct ovsdb_idl_txn *daemonize_txn;

/* Most recently processed IDL sequence number. */
#ifdef OPS
unsigned int idl_seqno;
/*
 * Track changes for mac learning
 */
static uint64_t mlearn_seqno = LLONG_MIN;
#else
static unsigned int idl_seqno;
#endif

/* Track changes to port connectivity. */
static uint64_t connectivity_seqno = LLONG_MIN;

/* Status update to database.
 *
 * Some information in the database must be kept as up-to-date as possible to
 * allow controllers to respond rapidly to network outages.  Those status are
 * updated via the 'status_txn'.
 *
 * We use the global connectivity sequence number to detect the status change.
 * Also, to prevent the status update from sending too much to the database,
 * we check the return status of each update transaction and do not start new
 * update if the previous transaction status is 'TXN_INCOMPLETE'.
 *
 * 'statux_txn' is NULL if there is no ongoing status update.
 *
 * If the previous database transaction was failed (is not 'TXN_SUCCESS',
 * 'TXN_UNCHANGED' or 'TXN_INCOMPLETE'), 'status_txn_try_again' is set to true,
 * which will cause the main thread wake up soon and retry the status update.
 */
static struct ovsdb_idl_txn *status_txn;
static bool status_txn_try_again;

/* When the status update transaction returns 'TXN_INCOMPLETE', should register a
 * timeout in 'STATUS_CHECK_AGAIN_MSEC' to check again. */
#define STATUS_CHECK_AGAIN_MSEC 100

/* Each time this timer expires, the bridge fetches interface and mirror
 * statistics and pushes them into the database. */
static int stats_timer_interval;
static long long int stats_timer = LLONG_MIN;

/* In some datapaths, creating and destroying OpenFlow ports can be extremely
 * expensive.  This can cause bridge_reconfigure() to take a long time during
 * which no other work can be done.  To deal with this problem, we limit port
 * adds and deletions to a window of OFP_PORT_ACTION_WINDOW milliseconds per
 * call to bridge_reconfigure().  If there is more work to do after the limit
 * is reached, 'need_reconfigure', is flagged and it's done on the next loop.
 * This allows the rest of the code to catch up on important things like
 * forwarding packets. */
#define OFP_PORT_ACTION_WINDOW 10

static void add_del_bridges(const struct ovsrec_open_vswitch *);
static void bridge_run__(void);
static void bridge_create(const struct ovsrec_bridge *);
static void bridge_destroy(struct bridge *);
static struct bridge *bridge_lookup(const char *name);
static unixctl_cb_func bridge_unixctl_dump_flows;
static unixctl_cb_func bridge_unixctl_reconnect;
#ifndef OPS_TEMP
static size_t bridge_get_controllers(const struct bridge *br,
                                     struct ovsrec_controller ***controllersp);
#endif
static void bridge_collect_wanted_ports(struct bridge *,
                                        const unsigned long *splinter_vlans,
                                        struct shash *wanted_ports);
static void bridge_delete_ofprotos(void);
static void bridge_delete_or_reconfigure_ports(struct bridge *);
static void bridge_del_ports(struct bridge *,
                             const struct shash *wanted_ports);
static void bridge_add_ports(struct bridge *,
                             const struct shash *wanted_ports);

#ifdef OPS
static void add_del_vrfs(const struct ovsrec_open_vswitch *);
static void vrf_create(const struct ovsrec_vrf *);
static void vrf_destroy(struct vrf *);
static struct vrf *vrf_lookup(const char *name);
static void vrf_collect_wanted_ports(struct vrf *,
                                        struct shash *wanted_ports);
static void vrf_delete_or_reconfigure_ports(struct vrf *);
static void vrf_del_ports(struct vrf *,
                             const struct shash *wanted_ports);
static bool enable_lacp(struct port *port, bool *activep);
static void bridge_configure_vlans(struct bridge *br);
static unixctl_cb_func vlan_unixctl_show;
<<<<<<< HEAD
static void mac_learning_check_seq(void);
static void bridge_ovsdb_add_local_mac_entry (
                                  struct ofproto_mlearn_hmap_node *mlearn_node,
                                  struct ovsdb_idl_txn *mac_txn);
static void bridge_ovsdb_del_local_mac_entry (
                                  struct ofproto_mlearn_hmap_node *mlearn_node);
static void eth_mac_to_str(char *str, uint8_t mac[ETH_ADDR_LEN]);
=======
static void bridge_configure_sflow(struct bridge *,
                                   const struct ovsrec_sflow *cfg,
                                   int *sflow_bridge_number);
static void sflow_agent_address(const char *intf_name, const char *af,
                                char *addr);
>>>>>>> ad9d33be
#endif
static void bridge_configure_datapath_id(struct bridge *);
#ifndef OPS_TEMP
static void bridge_configure_netflow(struct bridge *);
static void bridge_configure_forward_bpdu(struct bridge *);
#endif
static void bridge_configure_mac_table(struct bridge *);
#ifndef OPS_TEMP
static void bridge_configure_mcast_snooping(struct bridge *);
static void bridge_configure_ipfix(struct bridge *);
static void bridge_configure_stp(struct bridge *);
static void bridge_configure_rstp(struct bridge *);
static void bridge_configure_tables(struct bridge *);
#endif
static void bridge_configure_dp_desc(struct bridge *);
#ifndef OPS_TEMP
static void bridge_configure_remotes(struct bridge *,
                                     const struct sockaddr_in *managers,
                                     size_t n_managers);
#endif
static void bridge_pick_local_hw_addr(struct bridge *,
                                      struct eth_addr *ea,
                                      struct iface **hw_addr_iface);
static uint64_t bridge_pick_datapath_id(struct bridge *,
                                        const struct eth_addr bridge_ea,
                                        struct iface *hw_addr_iface);
static uint64_t dpid_from_hash(const void *, size_t nbytes);
#ifndef OPS_TEMP
static bool bridge_has_bond_fake_iface(const struct bridge *,
                                       const char *name);
static bool port_is_bond_fake_iface(const struct port *);

static unixctl_cb_func qos_unixctl_show;
#endif
static struct port *port_create(struct bridge *, const struct ovsrec_port *);
static void port_del_ifaces(struct port *);
static void port_destroy(struct port *);
static struct port *port_lookup(const struct bridge *, const char *name);
static void port_configure(struct port *);
#ifndef OPS
static struct lacp_settings *port_configure_lacp(struct port *,
                                                 struct lacp_settings *);
#endif
static void port_configure_bond(struct port *, struct bond_settings *);
#ifndef OPS_TEMP
static bool port_is_synthetic(const struct port *);
#endif
static void reconfigure_system_stats(const struct ovsrec_open_vswitch *);
static void run_system_stats(void);

static void bridge_configure_mirrors(struct bridge *);
static struct mirror *mirror_create(struct bridge *,
                                    const struct ovsrec_mirror *);
static int mirror_destroy(struct mirror *);
static bool mirror_configure(struct mirror *);
static void mirror_refresh_stats(struct mirror *);

#ifndef OPS
static void iface_configure_lacp(struct iface *, struct lacp_slave_settings *);
#endif
static bool iface_create(struct bridge *, const struct ovsrec_interface *,
                         const struct ovsrec_port *);
static bool iface_is_internal(const struct ovsrec_interface *iface,
                              const struct ovsrec_bridge *br);
static const char *iface_get_type(const struct ovsrec_interface *,
                                  const struct ovsrec_bridge *);
static void iface_destroy(struct iface *);
static void iface_destroy__(struct iface *);
static struct iface *iface_lookup(const struct bridge *, const char *name);
#ifndef OPS_TEMP
static struct iface *iface_find(const char *name);
#endif
static struct iface *iface_from_ofp_port(const struct bridge *,
                                         ofp_port_t ofp_port);
#ifndef OPS_TEMP
static void iface_set_mac(const struct bridge *, const struct port *, struct iface *);
static void iface_set_ofport(const struct ovsrec_interface *, ofp_port_t ofport);
#endif
static void iface_clear_db_record(const struct ovsrec_interface *if_cfg, char *errp);
#ifndef OPS_TEMP
static void iface_configure_qos(struct iface *, const struct ovsrec_qos *);
static void iface_configure_cfm(struct iface *);
static void iface_refresh_cfm_stats(struct iface *);
#endif
static void iface_refresh_stats(struct iface *);
static void iface_refresh_netdev_status(struct iface *);
static void iface_refresh_ofproto_status(struct iface *);
static bool iface_is_synthetic(const struct iface *);
#ifndef OPS_TEMP
static ofp_port_t iface_get_requested_ofp_port(
    const struct ovsrec_interface *);
#endif
static ofp_port_t iface_pick_ofport(const struct ovsrec_interface *);
#ifndef OPS_TEMP
/* Linux VLAN device support (e.g. "eth0.10" for VLAN 10.)
 *
 * This is deprecated.  It is only for compatibility with broken device drivers
 * in old versions of Linux that do not properly support VLANs when VLAN
 * devices are not used.  When broken device drivers are no longer in
 * widespread use, we will delete these interfaces. */

/* True if VLAN splinters are enabled on any interface, false otherwise.*/
static bool vlan_splinters_enabled_anywhere;

static bool vlan_splinters_is_enabled(const struct ovsrec_interface *);
static unsigned long int *collect_splinter_vlans(
    const struct ovsrec_open_vswitch *);
static void configure_splinter_port(struct port *);
static void add_vlan_splinter_ports(struct bridge *,
                                    const unsigned long int *splinter_vlans,
                                    struct shash *ports);
#endif

#ifdef OPS
/* This function waits for SYSd and CONFIGd to complete their system
 * initialization before proceeding.  This means waiting for
 * Open_vSwitch table 'cur_cfg' column to become >= 1.
 */
void
wait_for_config_complete(void)
{
    int system_configured = false;
    const struct ovsrec_open_vswitch *ovs_vsw = NULL;

    while (!ovsdb_idl_has_lock(idl)) {
        ovsdb_idl_run(idl);
        ovsdb_idl_wait(idl);
    }

    while (!system_configured) {
        ovs_vsw = ovsrec_open_vswitch_first(idl);
        system_configured = (ovs_vsw && (ovs_vsw->cur_cfg >= 1));
        if (!system_configured) {
            poll_block();
            ovsdb_idl_run(idl);
            ovsdb_idl_wait(idl);
        } else {
            VLOG_INFO("System is now configured (cur_cfg=%d).",
                      (int)ovs_vsw->cur_cfg);
        }
    }
}
#endif

static void
bridge_init_ofproto(const struct ovsrec_open_vswitch *cfg)
{
    struct shash iface_hints;
    static bool initialized = false;
    int i;

    if (initialized) {
        return;
    }

    shash_init(&iface_hints);

    if (cfg) {
        for (i = 0; i < cfg->n_bridges; i++) {
            const struct ovsrec_bridge *br_cfg = cfg->bridges[i];
            int j;

            for (j = 0; j < br_cfg->n_ports; j++) {
                struct ovsrec_port *port_cfg = br_cfg->ports[j];
                int k;

                for (k = 0; k < port_cfg->n_interfaces; k++) {
                    struct ovsrec_interface *if_cfg = port_cfg->interfaces[k];
                    struct iface_hint *iface_hint;

                    iface_hint = xmalloc(sizeof *iface_hint);
                    iface_hint->br_name = br_cfg->name;
                    iface_hint->br_type = br_cfg->datapath_type;
                    iface_hint->ofp_port = iface_pick_ofport(if_cfg);
                    shash_add(&iface_hints, if_cfg->name, iface_hint);
                }
            }
        }

#ifdef OPS
        for (i = 0; i < cfg->n_vrfs; i++) {
            const struct ovsrec_vrf *vrf_cfg = cfg->vrfs[i];
            int j;

            for (j = 0; j < vrf_cfg->n_ports; j++) {
                struct ovsrec_port *port_cfg = vrf_cfg->ports[j];
                int k;

                for (k = 0; k < port_cfg->n_interfaces; k++) {
                    struct ovsrec_interface *if_cfg = port_cfg->interfaces[k];
                    struct iface_hint *iface_hint;

                    iface_hint = xmalloc(sizeof *iface_hint);
                    iface_hint->br_name = vrf_cfg->name;
                    iface_hint->br_type = "vrf";
                    iface_hint->ofp_port = iface_pick_ofport(if_cfg);
                    shash_add(&iface_hints, if_cfg->name, iface_hint);
                }
            }
        }

#endif
    }

#ifdef OPS
    plugins_ofproto_register();
#endif

    ofproto_init(&iface_hints);

    shash_destroy_free_data(&iface_hints);
    initialized = true;
}


/* Public functions. */

/* Initializes the bridge module, configuring it to obtain its configuration
 * from an OVSDB server accessed over 'remote', which should be a string in a
 * form acceptable to ovsdb_idl_create(). */
void
bridge_init(const char *remote)
{
    /* Create connection to database. */
    idl = ovsdb_idl_create(remote, &ovsrec_idl_class, true, true);
    idl_seqno = ovsdb_idl_get_seqno(idl);
    ovsdb_idl_set_lock(idl, "ovs_vswitchd");
    ovsdb_idl_verify_write_only(idl);

    ovsdb_idl_omit_alert(idl, &ovsrec_open_vswitch_col_cur_cfg);
    ovsdb_idl_omit_alert(idl, &ovsrec_open_vswitch_col_statistics);
    ovsdb_idl_omit(idl, &ovsrec_open_vswitch_col_external_ids);
#ifndef OPS_TEMP
    ovsdb_idl_omit(idl, &ovsrec_open_vswitch_col_ovs_version);
#endif
    ovsdb_idl_omit(idl, &ovsrec_open_vswitch_col_db_version);
#ifndef OPS_TEMP
    ovsdb_idl_omit(idl, &ovsrec_open_vswitch_col_system_type);
    ovsdb_idl_omit(idl, &ovsrec_open_vswitch_col_system_version);
#endif

    ovsdb_idl_omit_alert(idl, &ovsrec_bridge_col_datapath_id);
    ovsdb_idl_omit_alert(idl, &ovsrec_bridge_col_datapath_version);
    ovsdb_idl_omit_alert(idl, &ovsrec_bridge_col_status);
#ifndef OPS_TEMP
    ovsdb_idl_omit_alert(idl, &ovsrec_bridge_col_rstp_status);
    ovsdb_idl_omit_alert(idl, &ovsrec_bridge_col_stp_enable);
    ovsdb_idl_omit_alert(idl, &ovsrec_bridge_col_rstp_enable);
#endif
    ovsdb_idl_omit(idl, &ovsrec_bridge_col_external_ids);

    ovsdb_idl_omit_alert(idl, &ovsrec_port_col_status);
#ifndef OPS_TEMP
    ovsdb_idl_omit_alert(idl, &ovsrec_port_col_rstp_status);
    ovsdb_idl_omit_alert(idl, &ovsrec_port_col_rstp_statistics);
#endif
    ovsdb_idl_omit_alert(idl, &ovsrec_port_col_statistics);
    ovsdb_idl_omit_alert(idl, &ovsrec_port_col_bond_active_slave);
    ovsdb_idl_omit(idl, &ovsrec_port_col_external_ids);

    ovsdb_idl_omit_alert(idl, &ovsrec_interface_col_admin_state);
    ovsdb_idl_omit_alert(idl, &ovsrec_interface_col_duplex);
    ovsdb_idl_omit_alert(idl, &ovsrec_interface_col_link_speed);
    ovsdb_idl_omit_alert(idl, &ovsrec_interface_col_link_state);
#ifdef OPS
    ovsdb_idl_omit_alert(idl, &ovsrec_interface_col_pause);
    ovsdb_idl_omit_alert(idl, &ovsrec_neighbor_col_status);
#endif
    ovsdb_idl_omit_alert(idl, &ovsrec_interface_col_link_resets);
    ovsdb_idl_omit_alert(idl, &ovsrec_interface_col_mac_in_use);
#ifndef OPS_TEMP
    ovsdb_idl_omit_alert(idl, &ovsrec_interface_col_ifindex);
#endif
    ovsdb_idl_omit_alert(idl, &ovsrec_interface_col_mtu);
#ifndef OPS_TEMP
    ovsdb_idl_omit_alert(idl, &ovsrec_interface_col_ofport);
#endif
    ovsdb_idl_omit_alert(idl, &ovsrec_interface_col_statistics);
    ovsdb_idl_omit_alert(idl, &ovsrec_interface_col_status);
#ifndef OPS_TEMP
    ovsdb_idl_omit_alert(idl, &ovsrec_interface_col_cfm_fault);
    ovsdb_idl_omit_alert(idl, &ovsrec_interface_col_cfm_fault_status);
    ovsdb_idl_omit_alert(idl, &ovsrec_interface_col_cfm_remote_mpids);
    ovsdb_idl_omit_alert(idl, &ovsrec_interface_col_cfm_flap_count);
    ovsdb_idl_omit_alert(idl, &ovsrec_interface_col_cfm_health);
    ovsdb_idl_omit_alert(idl, &ovsrec_interface_col_cfm_remote_opstate);
    ovsdb_idl_omit_alert(idl, &ovsrec_interface_col_bfd_status);
#endif
    ovsdb_idl_omit_alert(idl, &ovsrec_interface_col_lacp_current);
    ovsdb_idl_omit_alert(idl, &ovsrec_interface_col_error);
    ovsdb_idl_omit(idl, &ovsrec_interface_col_external_ids);
#ifdef OPS
    ovsdb_idl_omit_alert(idl, &ovsrec_interface_col_hw_intf_info);
    ovsdb_idl_omit_alert(idl, &ovsrec_interface_col_pm_info);
    ovsdb_idl_omit_alert(idl, &ovsrec_interface_col_user_config);

    ovsdb_idl_omit_alert(idl, &ovsrec_mirror_col_statistics);
    ovsdb_idl_omit_alert(idl, &ovsrec_mirror_col_mirror_status);
#endif
#ifndef OPS_TEMP
    ovsdb_idl_omit_alert(idl, &ovsrec_controller_col_is_connected);
    ovsdb_idl_omit_alert(idl, &ovsrec_controller_col_role);
    ovsdb_idl_omit_alert(idl, &ovsrec_controller_col_status);
    ovsdb_idl_omit(idl, &ovsrec_controller_col_external_ids);

    ovsdb_idl_omit(idl, &ovsrec_qos_col_external_ids);

    ovsdb_idl_omit(idl, &ovsrec_queue_col_external_ids);

    ovsdb_idl_omit(idl, &ovsrec_mirror_col_external_ids);

    ovsdb_idl_omit(idl, &ovsrec_netflow_col_external_ids);
    ovsdb_idl_omit(idl, &ovsrec_sflow_col_external_ids);
    ovsdb_idl_omit(idl, &ovsrec_ipfix_col_external_ids);
    ovsdb_idl_omit(idl, &ovsrec_flow_sample_collector_set_col_external_ids);
#endif
    ovsdb_idl_omit(idl, &ovsrec_manager_col_external_ids);
    ovsdb_idl_omit(idl, &ovsrec_manager_col_inactivity_probe);
    ovsdb_idl_omit(idl, &ovsrec_manager_col_is_connected);
    ovsdb_idl_omit(idl, &ovsrec_manager_col_max_backoff);
    ovsdb_idl_omit(idl, &ovsrec_manager_col_status);

    ovsdb_idl_omit(idl, &ovsrec_ssl_col_external_ids);

#ifdef OPS
    /* VLAN table related. */
    ovsdb_idl_omit(idl, &ovsrec_vlan_col_admin);
    ovsdb_idl_omit(idl, &ovsrec_vlan_col_description);
    ovsdb_idl_omit(idl, &ovsrec_vlan_col_oper_state);
    ovsdb_idl_omit(idl, &ovsrec_vlan_col_oper_state_reason);

    /* Nexthop table */
    ovsdb_idl_omit_alert(idl, &ovsrec_nexthop_col_status);
#endif

#ifdef OPS
    ovsdb_idl_omit(idl, &ovsrec_fan_col_status);
    ovsdb_idl_omit(idl, &ovsrec_fan_col_direction);
    ovsdb_idl_omit(idl, &ovsrec_fan_col_name);
    ovsdb_idl_omit(idl, &ovsrec_fan_col_rpm);
    ovsdb_idl_omit(idl, &ovsrec_fan_col_other_config);
    ovsdb_idl_omit(idl, &ovsrec_fan_col_hw_config);
    ovsdb_idl_omit(idl, &ovsrec_fan_col_external_ids);
    ovsdb_idl_omit(idl, &ovsrec_fan_col_speed);

    ovsdb_idl_omit(idl, &ovsrec_temp_sensor_col_status);
    ovsdb_idl_omit(idl, &ovsrec_temp_sensor_col_name);
    ovsdb_idl_omit(idl, &ovsrec_temp_sensor_col_min);
    ovsdb_idl_omit(idl, &ovsrec_temp_sensor_col_fan_state);
    ovsdb_idl_omit(idl, &ovsrec_temp_sensor_col_max);
    ovsdb_idl_omit(idl, &ovsrec_temp_sensor_col_other_config);
    ovsdb_idl_omit(idl, &ovsrec_temp_sensor_col_location);
    ovsdb_idl_omit(idl, &ovsrec_temp_sensor_col_hw_config);
    ovsdb_idl_omit(idl, &ovsrec_temp_sensor_col_external_ids);
    ovsdb_idl_omit(idl, &ovsrec_temp_sensor_col_temperature);

<<<<<<< HEAD
    /*
     * MAC table related
     */
    ovsdb_idl_omit_alert(idl, &ovsrec_mac_col_status);
    ovsdb_idl_omit_alert(idl, &ovsrec_mac_col_bridge);
    ovsdb_idl_omit_alert(idl, &ovsrec_mac_col_from);
    ovsdb_idl_omit_alert(idl, &ovsrec_mac_col_vlan);
    ovsdb_idl_omit_alert(idl, &ovsrec_mac_col_mac_addr);
    ovsdb_idl_omit_alert(idl, &ovsrec_mac_col_tunnel_key);
    ovsdb_idl_omit_alert(idl, &ovsrec_mac_col_port);
=======
#endif

#ifdef OPS
    struct blk_params init_blk_params = {
        .idl_seqno = idl_seqno,
        .idl =     idl,
        .ofproto = NULL,
        .br =      NULL,
        .vrf =     NULL,
        .port =    NULL,
        .all_bridges = NULL,
        .all_vrfs = NULL,
    };

    /* Execute the reconfigure for block BLK_BRIDGE_INIT */
    execute_reconfigure_block(&init_blk_params, BLK_BRIDGE_INIT);
>>>>>>> ad9d33be
#endif

    /* Register unixctl commands. */
#ifndef OPS_TEMP
    unixctl_command_register("qos/show", "interface", 1, 1,
                             qos_unixctl_show, NULL);
#endif
    unixctl_command_register("bridge/dump-flows", "bridge", 1, 1,
                             bridge_unixctl_dump_flows, NULL);
    unixctl_command_register("bridge/reconnect", "[bridge]", 0, 1,
                             bridge_unixctl_reconnect, NULL);
#ifdef OPS
    unixctl_command_register("vlan/show", "[vid]", 0, 1,
                             vlan_unixctl_show, NULL);
#endif
    lacp_init();
    bond_init();
#ifndef OPS_TEMP
    cfm_init();
#endif
    ovs_numa_init();
#ifndef OPS_TEMP
    stp_init();
    rstp_init();
#endif
}

void
bridge_exit(void)
{
    struct bridge *br, *next_br;

    HMAP_FOR_EACH_SAFE (br, next_br, node, &all_bridges) {
        bridge_destroy(br);
    }
    ovsdb_idl_destroy(idl);
}

#ifndef OPS_TEMP
/* Looks at the list of managers in 'ovs_cfg' and extracts their remote IP
 * addresses and ports into '*managersp' and '*n_managersp'.  The caller is
 * responsible for freeing '*managersp' (with free()).
 *
 * You may be asking yourself "why does ovs-vswitchd care?", because
 * ovsdb-server is responsible for connecting to the managers, and ovs-vswitchd
 * should not be and in fact is not directly involved in that.  But
 * ovs-vswitchd needs to make sure that ovsdb-server can reach the managers, so
 * it has to tell in-band control where the managers are to enable that.
 * (Thus, only managers connected in-band are collected.)
 */
static void
collect_in_band_managers(const struct ovsrec_open_vswitch *ovs_cfg,
                         struct sockaddr_in **managersp, size_t *n_managersp)
{
    struct sockaddr_in *managers = NULL;
    size_t n_managers = 0;
    struct sset targets;
    size_t i;

    /* Collect all of the potential targets from the "targets" columns of the
     * rows pointed to by "manager_options", excluding any that are
     * out-of-band. */
    sset_init(&targets);
    for (i = 0; i < ovs_cfg->n_manager_options; i++) {
        struct ovsrec_manager *m = ovs_cfg->manager_options[i];

        if (m->connection_mode && !strcmp(m->connection_mode, "out-of-band")) {
            sset_find_and_delete(&targets, m->target);
        } else {
            sset_add(&targets, m->target);
        }
    }

    /* Now extract the targets' IP addresses. */
    if (!sset_is_empty(&targets)) {
        const char *target;

        managers = xmalloc(sset_count(&targets) * sizeof *managers);
        SSET_FOR_EACH (target, &targets) {
            union {
                struct sockaddr_storage ss;
                struct sockaddr_in in;
            } sa;

            if (stream_parse_target_with_default_port(target, OVSDB_OLD_PORT,
                                                      &sa.ss)
                && sa.ss.ss_family == AF_INET) {
                managers[n_managers++] = sa.in;
            }
        }
    }
    sset_destroy(&targets);

    *managersp = managers;
    *n_managersp = n_managers;
}
#endif

static void
bridge_reconfigure(const struct ovsrec_open_vswitch *ovs_cfg)
{
#ifndef OPS_TEMP
    unsigned long int *splinter_vlans;
    struct sockaddr_in *managers;
#endif
    struct bridge *br, *next;

#ifdef OPS
    struct vrf *vrf, *vrf_next;
    int sflow_bridge_number = 0;
    const struct ovsrec_system *system_row = ovsrec_system_first(idl);
    struct blk_params bridge_blk_params;
    const struct blk_params clear_blk_params = {
        .idl_seqno = idl_seqno,
        .idl =     idl,
        .ofproto = NULL,
        .br =      NULL,
        .vrf =     NULL,
        .port =    NULL,
        .all_bridges = &all_bridges,
        .all_vrfs = &all_vrfs,
    };
#else
    size_t n_managers;
#endif

    COVERAGE_INC(bridge_reconfigure);

#ifndef OPS_TEMP
    ofproto_set_flow_limit(smap_get_int(&ovs_cfg->other_config, "flow-limit",
                                        OFPROTO_FLOW_LIMIT_DEFAULT));
    ofproto_set_max_idle(smap_get_int(&ovs_cfg->other_config, "max-idle",
                                      OFPROTO_MAX_IDLE_DEFAULT));
    ofproto_set_n_dpdk_rxqs(smap_get_int(&ovs_cfg->other_config,
                                         "n-dpdk-rxqs", 0));
#endif
    ofproto_set_cpu_mask(smap_get(&ovs_cfg->other_config, "pmd-cpu-mask"));

    ofproto_set_threads(
        smap_get_int(&ovs_cfg->other_config, "n-handler-threads", 0),
        smap_get_int(&ovs_cfg->other_config, "n-revalidator-threads", 0));

    /* Destroy "struct bridge"s, "struct port"s, and "struct iface"s according
     * to 'ovs_cfg', with only very minimal configuration otherwise.
     *
     * This is mostly an update to bridge data structures. Nothing is pushed
     * down to ofproto or lower layers. */
    add_del_bridges(ovs_cfg);

#ifdef OPS
    add_del_vrfs(ovs_cfg);

    /* Execute the reconfigure for block BLK_INIT_RECONFIGURE */
    bridge_blk_params = clear_blk_params;
    execute_reconfigure_block(&bridge_blk_params, BLK_INIT_RECONFIGURE);
#endif

#ifndef OPS_TEMP
    splinter_vlans = collect_splinter_vlans(ovs_cfg);
#endif
    HMAP_FOR_EACH (br, node, &all_bridges) {
#ifndef OPS_TEMP
        bridge_collect_wanted_ports(br, splinter_vlans, &br->wanted_ports);
#else
        bridge_collect_wanted_ports(br, NULL, &br->wanted_ports);
#endif

#ifdef OPS
        /* Execute the reconfigure for block BLK_BR_DELETE_PORTS */
        bridge_blk_params = clear_blk_params;
        bridge_blk_params.br = br;
        bridge_blk_params.ofproto = br->ofproto;
        execute_reconfigure_block(&bridge_blk_params, BLK_BR_DELETE_PORTS);
#endif
        bridge_del_ports(br, &br->wanted_ports);
    }
#ifndef OPS_TEMP
    free(splinter_vlans);
#endif

#ifdef OPS
    HMAP_FOR_EACH (vrf, node, &all_vrfs) {
        vrf_collect_wanted_ports(vrf, &vrf->up->wanted_ports);

        /* Execute the reconfigure for block BLK_VRF_DELETE_PORTS */
        bridge_blk_params = clear_blk_params;
        bridge_blk_params.vrf = vrf;
        bridge_blk_params.ofproto = vrf->up->ofproto;
        execute_reconfigure_block(&bridge_blk_params, BLK_VRF_DELETE_PORTS);

        /* Inside vrf_del_ports, delete neighbors refering the
        ** deleted ports */

        vrf_del_ports(vrf, &vrf->up->wanted_ports);
    }
#endif
    /* Start pushing configuration changes down to the ofproto layer:
     *
     *   - Delete ofprotos that are no longer configured.
     *
     *   - Delete ports that are no longer configured.
     *
     *   - Reconfigure existing ports to their desired configurations, or
     *     delete them if not possible.
     *
     * We have to do all the deletions before we can do any additions, because
     * the ports to be added might require resources that will be freed up by
     * deletions (they might especially overlap in name). */
    bridge_delete_ofprotos();
    HMAP_FOR_EACH (br, node, &all_bridges) {
        if (br->ofproto) {
            bridge_delete_or_reconfigure_ports(br);

#ifdef OPS
            /* Execute the reconfigure for block BLK_BR_RECONFIGURE_PORTS */
            bridge_blk_params = clear_blk_params;
            bridge_blk_params.br = br;
            bridge_blk_params.ofproto = br->ofproto;
            execute_reconfigure_block(&bridge_blk_params, BLK_BR_RECONFIGURE_PORTS);
#endif
        }
    }

#ifdef OPS
    HMAP_FOR_EACH (vrf, node, &all_vrfs) {
        if (vrf->up->ofproto) {

            /* Note: Already deleted the neighbors in vrf_del_ports */
            vrf_delete_or_reconfigure_ports(vrf);

            /* Execute the reconfigure for block BLK_VRF_RECONFIGURE_PORTS */
            bridge_blk_params = clear_blk_params;
            bridge_blk_params.vrf = vrf;
            bridge_blk_params.ofproto = vrf->up->ofproto;
            execute_reconfigure_block(&bridge_blk_params, BLK_VRF_RECONFIGURE_PORTS);
        }
    }
#endif


    /* Finish pushing configuration changes to the ofproto layer:
     *
     *     - Create ofprotos that are missing.
     *
     *     - Add ports that are missing. */
    HMAP_FOR_EACH_SAFE (br, next, node, &all_bridges) {
        if (!br->ofproto) {
            int error;

            error = ofproto_create(br->name, br->type, &br->ofproto);
            if (error) {
                VLOG_ERR("failed to create bridge %s: %s", br->name,
                         ovs_strerror(error));
                shash_destroy(&br->wanted_ports);
                bridge_destroy(br);
            } else {
                /* Trigger storing datapath version. */
                seq_change(connectivity_seq_get());
            }
        }
    }

#ifdef OPS
    HMAP_FOR_EACH_SAFE (vrf, vrf_next, node, &all_vrfs) {
        if (!vrf->up->ofproto) {
            int error;

            error = ofproto_create(vrf->up->name, "vrf", &vrf->up->ofproto);
            if (error) {
                VLOG_ERR("failed to create vrf %s: %s", vrf->up->name,
                         ovs_strerror(error));
                shash_destroy(&vrf->up->wanted_ports);
                vrf_destroy(vrf);
            } else {
                /* Trigger storing datapath version. */
                seq_change(connectivity_seq_get());
            }
        }
    }
#endif
    HMAP_FOR_EACH (br, node, &all_bridges) {
        bridge_add_ports(br, &br->wanted_ports);
#ifdef OPS
        /* Execute the reconfigure for block BLK_BR_ADD_PORTS */
        bridge_blk_params = clear_blk_params;
        bridge_blk_params.br = br;
        bridge_blk_params.ofproto = br->ofproto;
        execute_reconfigure_block(&bridge_blk_params, BLK_BR_ADD_PORTS);
#endif
        shash_destroy(&br->wanted_ports);
    }

#ifdef OPS
    HMAP_FOR_EACH (vrf, node, &all_vrfs) {
        bridge_add_ports(vrf->up, &vrf->up->wanted_ports);

        /* Execute the reconfigure for block BLK_VRF_ADD_PORTS */
        bridge_blk_params = clear_blk_params;
        bridge_blk_params.vrf = vrf;
        bridge_blk_params.ofproto = vrf->up->ofproto;
        execute_reconfigure_block(&bridge_blk_params, BLK_VRF_ADD_PORTS);

        shash_destroy(&vrf->up->wanted_ports);
    }
#endif

    reconfigure_system_stats(ovs_cfg);

//CONTINUE

    /* Complete the configuration. */
#ifndef OPS_TEMP
    sflow_bridge_number = 0;
    collect_in_band_managers(ovs_cfg, &managers, &n_managers);
#endif
    HMAP_FOR_EACH (br, node, &all_bridges) {
        struct port *port;

        VLOG_DBG("config bridge - %s", br->name);
        /* We need the datapath ID early to allow LACP ports to use it as the
         * default system ID. */
        bridge_configure_datapath_id(br);

        HMAP_FOR_EACH (port, hmap_node, &br->ports) {
            struct iface *iface;

#ifdef OPS
            /* For a bond port, reconfigure the port if any of the
               member interface rows change. */
            bool port_iface_changed = false;
            LIST_FOR_EACH (iface, port_elem, &port->ifaces) {
                if (OVSREC_IDL_IS_ROW_MODIFIED(iface->cfg, idl_seqno)) {
                    port_iface_changed = true;
                    break;
                }
            }
            if (OVSREC_IDL_IS_ROW_MODIFIED(port->cfg, idl_seqno) ||
                (port_iface_changed == true)) {
#endif
                VLOG_DBG("config port - %s", port->name);
                port_configure(port);
#ifdef OPS
                /* Execute the reconfigure for block BLK_BR_PORT_UPDATE */
                bridge_blk_params = clear_blk_params;
                bridge_blk_params.port = port;
                bridge_blk_params.br = br;
                bridge_blk_params.ofproto = br->ofproto;
                execute_reconfigure_block(&bridge_blk_params, BLK_BR_PORT_UPDATE);
#endif

#ifndef OPS_TEMP
                LIST_FOR_EACH (iface, port_elem, &port->ifaces) {
                    iface_set_ofport(iface->cfg, iface->ofp_port);

                    /* Clear eventual previous errors */
                    ovsrec_interface_set_error(iface->cfg, NULL);

                    iface_configure_cfm(iface);
                    iface_configure_qos(iface, port->cfg->qos);
                    iface_set_mac(br, port, iface);
                    ofproto_port_set_bfd(br->ofproto, iface->ofp_port,
                                     &iface->cfg->bfd);
                }
#endif
#ifdef OPS
            }
#endif
        }
#ifdef OPS
        bridge_configure_vlans(br);
#endif
        bridge_configure_mirrors(br);
#ifndef OPS_TEMP
        bridge_configure_forward_bpdu(br);
#endif
        bridge_configure_mac_table(br);
#ifndef OPS_TEMP
        bridge_configure_mcast_snooping(br);
        bridge_configure_remotes(br, managers, n_managers);
        bridge_configure_netflow(br);
        bridge_configure_ipfix(br);
        bridge_configure_stp(br);
        bridge_configure_rstp(br);
        bridge_configure_tables(br);
#endif
#ifdef OPS
        /* Use from global sflow config in the System table.  */
        if (system_row && system_row->sflow) {
            bridge_configure_sflow(br, system_row->sflow,
                                   &sflow_bridge_number);
        } else {
            ofproto_set_sflow(br->ofproto, NULL);
        }
#endif
        bridge_configure_dp_desc(br);

#ifdef OPS
        /* Execute the reconfigure for block BLK_BR_FEATURE_RECONFIG */
        bridge_blk_params = clear_blk_params;
        bridge_blk_params.br = br;
        bridge_blk_params.ofproto = br->ofproto;
        execute_reconfigure_block(&bridge_blk_params, BLK_BR_FEATURE_RECONFIG);
#endif
    }

#ifdef OPS
    HMAP_FOR_EACH (vrf, node, &all_vrfs) {
        struct port *port;
        bool   is_port_configured = false;

        VLOG_DBG("config vrf - %s", vrf->up->name);
        HMAP_FOR_EACH (port, hmap_node, &vrf->up->ports) {
            struct iface *iface;

            /* For a bond port, reconfigure the port if any of the
               member interface rows change. */
            bool port_iface_changed = false;
            LIST_FOR_EACH (iface, port_elem, &port->ifaces) {
                if (OVSREC_IDL_IS_ROW_MODIFIED(iface->cfg, idl_seqno)) {
                    port_iface_changed = true;

                    /* Setting the hardware interface configuration for
                     * internal interfaces */
                    if (!iface->type
                        || (!strcmp(iface->type,
                                  OVSREC_INTERFACE_TYPE_INTERNAL))
                        || (!strcmp(iface->cfg->type,
                                  OVSREC_INTERFACE_TYPE_VLANSUBINT))) {
                                  netdev_set_hw_intf_config (iface->netdev,
                                  &(iface->cfg->hw_intf_config));
                    }
                }
            }
            if (OVSREC_IDL_IS_ROW_MODIFIED(port->cfg, idl_seqno) ||
                (port_iface_changed == true)) {
                VLOG_DBG("config port - %s", port->name);
                port_configure(port);
                is_port_configured = true;

                /* Execute the reconfigure for block BLK_VRF_PORT_UPDATE */
                bridge_blk_params = clear_blk_params;
                bridge_blk_params.port = port;
                bridge_blk_params.vrf = vrf;
                bridge_blk_params.ofproto = vrf->up->ofproto;
                execute_reconfigure_block(&bridge_blk_params, BLK_VRF_PORT_UPDATE);
            }
        }

        /* Add any exisiting neighbors refering this vrf and ports after
        ** port_configure */
        if( is_port_configured ) {
            vrf_add_neighbors(vrf);

            /* Execute the reconfigure for block BLK_VRF_ADD_NEIGHBORS */
            bridge_blk_params = clear_blk_params;
            bridge_blk_params.vrf = vrf;
            bridge_blk_params.ofproto = vrf->up->ofproto;
            execute_reconfigure_block(&bridge_blk_params, BLK_VRF_ADD_NEIGHBORS);
        }
        /* Check for any other new addition/deletion/modifications to neighbor
        ** table. */
        vrf_reconfigure_neighbors(vrf);
        vrf_reconfigure_routes(vrf);
        vrf_reconfigure_nexthops(vrf);

        /* Use from global sflow config in the System table.  */
        if (system_row && system_row->sflow) {
            bridge_configure_sflow(vrf->up, system_row->sflow,
                                   &sflow_bridge_number);
        } else {
            ofproto_set_sflow(vrf->up->ofproto, NULL);
        }

        /* Execute the reconfigure for block BLK_RECONFIGURE_NEIGHBORS */
        bridge_blk_params = clear_blk_params;
			        bridge_blk_params.vrf = vrf;
        bridge_blk_params.ofproto = vrf->up->ofproto;
        execute_reconfigure_block(&bridge_blk_params, BLK_RECONFIGURE_NEIGHBORS);

    }
#endif


#ifndef OPS_TEMP
    free(managers);
#endif
    /* The ofproto-dpif provider does some final reconfiguration in its
     * ->type_run() function.  We have to call it before notifying the database
     * client that reconfiguration is complete, otherwise there is a very
     * narrow race window in which e.g. ofproto/trace will not recognize the
     * new configuration (sometimes this causes unit test failures). */
    bridge_run__();
}

/* Delete ofprotos which aren't configured or have the wrong type.  Create
 * ofprotos which don't exist but need to. */
static void
bridge_delete_ofprotos(void)
{
    struct bridge *br;
#ifdef OPS
    struct vrf *vrf;
#endif
    struct sset names;
    struct sset types;
    const char *type;

    /* Delete ofprotos with no bridge or with the wrong type. */
    sset_init(&names);
    sset_init(&types);
    ofproto_enumerate_types(&types);
    SSET_FOR_EACH (type, &types) {
        const char *name;

        ofproto_enumerate_names(type, &names);
        SSET_FOR_EACH (name, &names) {
            br = bridge_lookup(name);
#ifndef OPS
            if (!br || strcmp(type, br->type)) {
                ofproto_delete(name, type);
            }
#else
            vrf = vrf_lookup(name);
            if ((!br || strcmp(type, br->type)) &&
                (!vrf || strcmp(type, "vrf"))) {
                ofproto_delete(name, type);
            }
#endif
        }
    }
    sset_destroy(&names);
    sset_destroy(&types);
}

static ofp_port_t *
add_ofp_port(ofp_port_t port, ofp_port_t *ports, size_t *n, size_t *allocated)
{
    if (*n >= *allocated) {
        ports = x2nrealloc(ports, allocated, sizeof *ports);
    }
    ports[(*n)++] = port;
    return ports;
}

static void
bridge_delete_or_reconfigure_ports(struct bridge *br)
{
    struct ofproto_port ofproto_port;
    struct ofproto_port_dump dump;

    struct sset ofproto_ports;
    struct port *port, *port_next;

    /* List of "ofp_port"s to delete.  We make a list instead of deleting them
     * right away because ofproto implementations aren't necessarily able to
     * iterate through a changing list of ports in an entirely robust way. */
    ofp_port_t *del;
    size_t n, allocated;
    size_t i;

    del = NULL;
    n = allocated = 0;
    sset_init(&ofproto_ports);

    /* Main task: Iterate over the ports in 'br->ofproto' and remove the ports
     * that are not configured in the database.  (This commonly happens when
     * ports have been deleted, e.g. with "ovs-vsctl del-port".)
     *
     * Side tasks: Reconfigure the ports that are still in 'br'.  Delete ports
     * that have the wrong OpenFlow port number (and arrange to add them back
     * with the correct OpenFlow port number). */
    OFPROTO_PORT_FOR_EACH (&ofproto_port, &dump, br->ofproto) {
#ifndef OPS_TEMP
        ofp_port_t requested_ofp_port;
#endif
        struct iface *iface;

        sset_add(&ofproto_ports, ofproto_port.name);

        iface = iface_lookup(br, ofproto_port.name);
        if (!iface) {
            /* No such iface is configured, so we should delete this
             * ofproto_port.
             *
             * As a corner case exception, keep the port if it's a bond fake
             * interface. */
#ifndef OPS_TEMP
            if (bridge_has_bond_fake_iface(br, ofproto_port.name)
                && !strcmp(ofproto_port.type, "internal")) {
                continue;
            }
#endif
            goto delete;
        }

        if  (strcmp(ofproto_port.type, iface->type)
            || netdev_set_config(iface->netdev, &iface->cfg->options, NULL)
            ) {
            /* The interface is the wrong type or can't be configured.
             * Delete it. */
            goto delete;
        }

        /* If the requested OpenFlow port for 'iface' changed, and it's not
         * already the correct port, then we might want to temporarily delete
         * this interface, so we can add it back again with the new OpenFlow
         * port number. */
#ifndef OPS_TEMP
        requested_ofp_port = iface_get_requested_ofp_port(iface->cfg);
        if (iface->ofp_port != OFPP_LOCAL &&
            requested_ofp_port != OFPP_NONE &&
            requested_ofp_port != iface->ofp_port) {
            ofp_port_t victim_request;
            struct iface *victim;

            /* Check for an existing OpenFlow port currently occupying
             * 'iface''s requested port number.  If there isn't one, then
             * delete this port.  Otherwise we need to consider further. */
            victim = iface_from_ofp_port(br, requested_ofp_port);
            if (!victim) {
                goto delete;
            }

            /* 'victim' is a port currently using 'iface''s requested port
             * number.  Unless 'victim' specifically requested that port
             * number, too, then we can delete both 'iface' and 'victim'
             * temporarily.  (We'll add both of them back again later with new
             * OpenFlow port numbers.)
             *
             * If 'victim' did request port number 'requested_ofp_port', just
             * like 'iface', then that's a configuration inconsistency that we
             * can't resolve.  We might as well let it keep its current port
             * number. */
            victim_request = iface_get_requested_ofp_port(victim->cfg);
            if (victim_request != requested_ofp_port) {
                del = add_ofp_port(victim->ofp_port, del, &n, &allocated);
                iface_destroy(victim);
                goto delete;
            }
        }
#endif
        /* Keep it. */
        continue;

    delete:
        iface_destroy(iface);
        del = add_ofp_port(ofproto_port.ofp_port, del, &n, &allocated);
    }
    for (i = 0; i < n; i++) {
        ofproto_port_del(br->ofproto, del[i]);
    }
    free(del);

    /* Iterate over this module's idea of interfaces in 'br'.  Remove any ports
     * that we didn't see when we iterated through the datapath, i.e. ports
     * that disappeared underneath use.  This is an unusual situation, but it
     * can happen in some cases:
     *
     *     - An admin runs a command like "ovs-dpctl del-port" (which is a bad
     *       idea but could happen).
     *
     *     - The port represented a device that disappeared, e.g. a tuntap
     *       device destroyed via "tunctl -d", a physical Ethernet device
     *       whose module was just unloaded via "rmmod", or a virtual NIC for a
     *       VM whose VM was just terminated. */
    HMAP_FOR_EACH_SAFE (port, port_next, hmap_node, &br->ports) {
        struct iface *iface, *iface_next;

        VLOG_DBG("Iterating over port: %s", port->name);
        LIST_FOR_EACH_SAFE (iface, iface_next, port_elem, &port->ifaces) {
            VLOG_DBG("Iterating over interface: %s", iface->name);
            if (!sset_contains(&ofproto_ports, iface->name)) {
                iface_destroy__(iface);
            }
        }

        if (list_is_empty(&port->ifaces)) {
            port_destroy(port);
        }
    }
    sset_destroy(&ofproto_ports);
}

#ifdef OPS
static void
vrf_delete_or_reconfigure_subintf(struct smap *sub_intf_info,
                                  const struct ovsrec_interface *iface_cfg)
{
    const struct ovsrec_interface *parent_intf_cfg = NULL;
    int sub_intf_vlan = 0;

    if (iface_cfg->n_subintf_parent > 0) {
        parent_intf_cfg = iface_cfg->value_subintf_parent[0];
        sub_intf_vlan = iface_cfg->key_subintf_parent[0];
    }

    smap_add(sub_intf_info,
             "parent_intf_name",
             parent_intf_cfg ? parent_intf_cfg->name : "");

    smap_add_format(sub_intf_info, "vlan", "%d", sub_intf_vlan);

    VLOG_DBG("parent_intf_name %s\n", parent_intf_cfg->name);
    VLOG_DBG("vlan %d\n", sub_intf_vlan);
}
#endif

#ifdef OPS
static void
vrf_delete_or_reconfigure_ports(struct vrf *vrf)
{
    struct ofproto_port ofproto_port;
    struct ofproto_port_dump dump;

    struct sset ofproto_ports;
    struct port *port, *port_next;
#ifdef OPS
    struct iface *iface;
    struct smap sub_intf_info;
    int ret = 0;
#endif

    /* List of "ofp_port"s to delete.  We make a list instead of deleting them
     * right away because ofproto implementations aren't necessarily able to
     * iterate through a changing list of ports in an entirely robust way. */
    ofp_port_t *del;
    size_t n, allocated;
    size_t i;

    del = NULL;
    n = allocated = 0;
    sset_init(&ofproto_ports);

    /* Main task: Iterate over the ports in 'br->ofproto' and remove the ports
     * that are not configured in the database.  (This commonly happens when
     * ports have been deleted, e.g. with "ovs-vsctl del-port".)
     *
     * Side tasks: Reconfigure the ports that are still in 'br'.  Delete ports
     * that have the wrong OpenFlow port number (and arrange to add them back
     * with the correct OpenFlow port number). */
    OFPROTO_PORT_FOR_EACH (&ofproto_port, &dump, vrf->up->ofproto) {
#ifndef OPS_TEMP
        ofp_port_t requested_ofp_port;
#endif
        sset_add(&ofproto_ports, ofproto_port.name);

        iface = iface_lookup(vrf->up, ofproto_port.name);
        if (!iface) {
            /* No such iface is configured, so we should delete this
             * ofproto_port. */
            goto delete;
        }
#ifdef OPS
        if (!strcmp(iface->cfg->type, OVSREC_INTERFACE_TYPE_VLANSUBINT)) {
           smap_init(&sub_intf_info);
           vrf_delete_or_reconfigure_subintf(&sub_intf_info, iface->cfg);
           ret = netdev_set_config(iface->netdev, &sub_intf_info, NULL);
           smap_destroy(&sub_intf_info);
           if (ret)
              goto delete;
           continue;
        }
#endif

        if  (strcmp(ofproto_port.type, iface->type)
            || netdev_set_config(iface->netdev, &iface->cfg->options, NULL)
            ) {
            /* The interface is the wrong type or can't be configured.
             * Delete it. */
            goto delete;
        }

        /* Keep it. */
        continue;

    delete:
        iface_destroy(iface);
        del = add_ofp_port(ofproto_port.ofp_port, del, &n, &allocated);
    }
    for (i = 0; i < n; i++) {
        ofproto_port_del(vrf->up->ofproto, del[i]);
    }
    free(del);

    /* Iterate over this module's idea of interfaces in 'br'.  Remove any ports
     * that we didn't see when we iterated through the datapath, i.e. ports
     * that disappeared underneath use.  This is an unusual situation, but it
     * can happen in some cases:
     *
     *     - An admin runs a command like "ovs-dpctl del-port" (which is a bad
     *       idea but could happen).
     *
     *     - The port represented a device that disappeared, e.g. a tuntap
     *       device destroyed via "tunctl -d", a physical Ethernet device
     *       whose module was just unloaded via "rmmod", or a virtual NIC for a
     *       VM whose VM was just terminated. */
    HMAP_FOR_EACH_SAFE (port, port_next, hmap_node, &vrf->up->ports) {
        struct iface *iface, *iface_next;

        VLOG_DBG("Iterating over port: %s", port->name);
        LIST_FOR_EACH_SAFE (iface, iface_next, port_elem, &port->ifaces) {
            VLOG_DBG("Iterating over interface: %s", iface->name);
            if (!sset_contains(&ofproto_ports, iface->name)) {
                iface_destroy__(iface);
            }
        }

        if (list_is_empty(&port->ifaces)) {
            port_destroy(port);
        }
    }
    sset_destroy(&ofproto_ports);
}
#endif

static void
bridge_add_ports__(struct bridge *br, const struct shash *wanted_ports
#ifndef OPS_TEMP
                   , bool with_requested_port
#endif
    )
{
    struct shash_node *port_node;

    SHASH_FOR_EACH (port_node, wanted_ports) {
        const struct ovsrec_port *port_cfg = port_node->data;
        size_t i;

        VLOG_DBG("bridge_add_ports__ adding port %s", port_node->name);
        for (i = 0; i < port_cfg->n_interfaces; i++) {
            const struct ovsrec_interface *iface_cfg = port_cfg->interfaces[i];
#ifndef OPS_TEMP
            ofp_port_t requested_ofp_port;

            requested_ofp_port = iface_get_requested_ofp_port(iface_cfg);
            if ((requested_ofp_port != OFPP_NONE) == with_requested_port) {
#endif
                struct iface *iface = iface_lookup(br, iface_cfg->name);

                if (!iface) {
                    iface_create(br, iface_cfg, port_cfg);
                }
#ifndef OPS_TEMP
            }
#endif
        }
    }
}

static void
bridge_add_ports(struct bridge *br, const struct shash *wanted_ports)
{
#ifndef OPS_TEMP
    /* First add interfaces that request a particular port number. */
    bridge_add_ports__(br, wanted_ports, true);
#endif
    /* Then add interfaces that want automatic port number assignment.
     * We add these afterward to avoid accidentally taking a specifically
     * requested port number. */
#ifndef OPS_TEMP
    bridge_add_ports__(br, wanted_ports, false);
#else
    bridge_add_ports__(br, wanted_ports);
#endif
}


#ifdef OPS_TEMP
/* Convert number string to integer, user need to check 's'.
   Invoked by vlan to tunnel_key binding diag. */
static inline int cmd_str2int(const char *s)
{
    int i;
    errno = 0;
    i = (s[1] == 'x' || s[1] == 'X') ?
        strtol(&s[2], NULL, 16) : strtol(s,NULL,10);
    if(errno) {
        VLOG_ERR("errno %s", strerror(errno));
        return -1;
    }
    return i;
}

/* Parse access port vlan to logical switch (tunnel key) binding.
   The functions provides default mode of operation in which
   the binding is parsed from vlan to tunnel_key map.
   It also supports ovs-vsctl testing of vlan to tunnel_key binding
   using vlan_options for storing tunnel_key and opcode. */
static void
tunnel_binding_configure(const struct ovsrec_port *cfg,
                struct ofproto_bundle_settings *s)
{
    const char *tunnel_key_str;
    int tunnel_key;
    int i;

    /* Copy vlan to tunnel_key binding from OVSDB to bundle_setting */
    s->binding_cnt = cfg->n_vlan_tunnel_keys;
    if (s->binding_cnt) {
        s->binding_vlans =       xmalloc(s->binding_cnt *
                                         sizeof *s->binding_vlans);
        s->binding_tunnel_keys = xmalloc(s->binding_cnt *
                                         sizeof *s->binding_tunnel_keys);
        for (i = 0; i < cfg->n_vlan_tunnel_keys; i++) {
            int vlan_id;
            const struct ovsrec_logical_switch *logical_switch_ptr;

            vlan_id = cfg->key_vlan_tunnel_keys[i];
            logical_switch_ptr = cfg->value_vlan_tunnel_keys[i];

            s->binding_vlans[i] = vlan_id;
            s->binding_tunnel_keys[i] = logical_switch_ptr->tunnel_key;

            VLOG_DBG("bind vlan=%d to tunnel_key=%d",
                      vlan_id,
                      s->binding_tunnel_keys[i]);
        }
        return;
    }

    /* If "real" binding doesn't exist (port binding map is empty),
       look for vlan_options (diag) binding if port binding map is empty.
     */

    /* get tunnel key, this is optional field */
    tunnel_key_str = smap_get(&cfg->vlan_options, "tunnel_key");
    if (!tunnel_key_str) {
        return;
    }
    tunnel_key = cmd_str2int(tunnel_key_str);
    if(tunnel_key == -1) {
        VLOG_ERR("%s Invalid tunnel key %s \n",__func__, tunnel_key_str);
        return;
    }
    s->binding_cnt = 1;
    s->binding_vlans =  xmalloc(sizeof *s->binding_vlans);
    s->binding_tunnel_keys =  xmalloc(sizeof *s->binding_tunnel_keys);
    s->binding_vlans[0] = s->vlan;
    s->binding_tunnel_keys[0] = tunnel_key;

    VLOG_DBG("Vxlan access port tunnel_key:%d vlan:%d mode:%d port_name:%s\n",
              tunnel_key, s->vlan, s->vlan_mode, s->name);

    return;
}
#endif




static void
port_configure(struct port *port)
{
    const struct ovsrec_port *cfg = port->cfg;
    struct bond_settings bond_settings;
#ifndef OPS
    struct lacp_settings lacp_settings;
#endif
    struct ofproto_bundle_settings s;
    struct iface *iface;
#ifdef OPS
    memset(&s, 0, sizeof s);
<<<<<<< HEAD
=======

>>>>>>> ad9d33be
    int prev_bond_handle = port->bond_hw_handle;
    int cfg_slave_count;
    bool lacp_enabled = false;
    bool lacp_active = false;   /* Not used. */

#endif
#ifndef OPS_TEMP
    if (cfg->vlan_mode && !strcmp(cfg->vlan_mode, "splinter")) {
        configure_splinter_port(port);
        return;
    }
#endif
    /* Get name. */
    s.name = port->name;

    /* Get slaves. */
    s.n_slaves = 0;
    s.slaves = xmalloc(list_size(&port->ifaces) * sizeof *s.slaves);
#ifdef OPS
    cfg_slave_count = list_size(&port->ifaces);
    s.slaves_entered = cfg_slave_count;
    s.n_slaves_tx_enable = 0;
    s.slaves_tx_enable = xmalloc(cfg_slave_count * sizeof *s.slaves);

    s.enable = smap_get_bool(&cfg->hw_config,
            PORT_HW_CONFIG_MAP_ENABLE,
            PORT_HW_CONFIG_MAP_ENABLE_DEFAULT);

    /* Determine if bond mode is dynamic (LACP). */
    lacp_enabled  = enable_lacp(port, &lacp_active);
#endif
    LIST_FOR_EACH (iface, port_elem, &port->ifaces) {
#ifndef OPS_TEMP
        s.slaves[s.n_slaves++] = iface->ofp_port;
#else
        /* This should be moved outside the for statement as the evaluated variables
           dont depend on the for. */
        if ((strncmp(port->name, "lag", 3) == 0) || (cfg_slave_count > 1) || lacp_enabled) {
            /* Static LAG with 2 or more interfaces, or LACP has been enabled
             * for this bond.  A bond should exist in h/w. */
            s.hw_bond_should_exist = true;

            /* Add only the interfaces with hw_bond_config:rx_enabled set. */
            if (smap_get_bool(&iface->cfg->hw_bond_config,
                              INTERFACE_HW_BOND_CONFIG_MAP_RX_ENABLED,
                              false)) {
                s.slaves[s.n_slaves++] = iface->ofp_port;
            }
            if (smap_get_bool(&iface->cfg->hw_bond_config,
                              INTERFACE_HW_BOND_CONFIG_MAP_TX_ENABLED,
                              false)) {
                s.slaves_tx_enable[s.n_slaves_tx_enable++] = iface->ofp_port;
            }
        } else {
            /* Port has only one interface and not running LACP.
             * Need to destroy LAG in h/w if it was created.
             * E.g. static LAG previously with 2 or more interfaces
             * now only has 1 interface need to have LAG destroyed. */
            s.hw_bond_should_exist = false;
            s.slaves[s.n_slaves++] = iface->ofp_port;
        }
#endif
    }
#ifdef OPS
    VLOG_DBG("port %s has %d configured interfaces, %d eligible "
             "interfaces, lacp_enabled=%d",
             s.name, cfg_slave_count, (int)s.n_slaves, lacp_enabled);
    s.bond_handle_alloc_only = false;
    if (s.hw_bond_should_exist && (s.n_slaves < 1)) {
        if (port->bond_hw_handle == -1) {
            s.bond_handle_alloc_only = true;
        }
    }
#endif
    /* Get VLAN tag. */
    s.vlan = -1;
#ifdef OPS
    if (cfg->tag && *cfg->tag >= 1 && *cfg->tag <= 4094) {
#else
    if (cfg->tag && *cfg->tag >= 0 && *cfg->tag <= 4095) {
#endif
        s.vlan = *cfg->tag;
    }
    VLOG_DBG("Configure port %s on vlan %d", s.name, s.vlan);

    /* Get VLAN trunks. */
    s.trunks = NULL;
    if (cfg->n_trunks) {
        s.trunks = vlan_bitmap_from_array(cfg->trunks, cfg->n_trunks);
    }

    /* Get VLAN mode. */
    if (cfg->vlan_mode) {
        if (!strcmp(cfg->vlan_mode, "access")) {
            s.vlan_mode = PORT_VLAN_ACCESS;
        } else if (!strcmp(cfg->vlan_mode, "trunk")) {
            s.vlan_mode = PORT_VLAN_TRUNK;
        } else if (!strcmp(cfg->vlan_mode, "native-tagged")) {
            s.vlan_mode = PORT_VLAN_NATIVE_TAGGED;
        } else if (!strcmp(cfg->vlan_mode, "native-untagged")) {
            s.vlan_mode = PORT_VLAN_NATIVE_UNTAGGED;
        } else {
            /* This "can't happen" because ovsdb-server should prevent it. */
            VLOG_WARN("port %s: unknown VLAN mode %s, falling "
                      "back to trunk mode", port->name, cfg->vlan_mode);
            s.vlan_mode = PORT_VLAN_TRUNK;
        }
    } else {
        if (s.vlan >= 0) {
            s.vlan_mode = PORT_VLAN_ACCESS;
            if (cfg->n_trunks) {
                VLOG_WARN("port %s: ignoring trunks in favor of implicit vlan",
                          port->name);
            }
        } else {
            s.vlan_mode = PORT_VLAN_TRUNK;
        }
    }
#ifdef OPS
    /* If port is in TRUNK mode, VLAN tag needs to be ignored. */
    if (s.vlan_mode == PORT_VLAN_TRUNK) {
        s.vlan = -1;
    }
#endif
    s.use_priority_tags = smap_get_bool(&cfg->other_config, "priority-tags",
                                        false);

/* For OPS, LACP support is handled by lacpd. */
#ifndef OPS
    /* Get LACP settings. */
    s.lacp = port_configure_lacp(port, &lacp_settings);
    if (s.lacp) {
        size_t i = 0;

        s.lacp_slaves = xmalloc(s.n_slaves * sizeof *s.lacp_slaves);
        LIST_FOR_EACH (iface, port_elem, &port->ifaces) {
            iface_configure_lacp(iface, &s.lacp_slaves[i++]);
        }
    } else {
        s.lacp_slaves = NULL;
    }
#endif

    /* Get bond settings. */
#ifdef OPS
    if (s.hw_bond_should_exist) {
#else
    if (s.n_slaves > 1) {
#endif
        s.bond = &bond_settings;
        port_configure_bond(port, &bond_settings);
    } else {
        s.bond = NULL;
        LIST_FOR_EACH (iface, port_elem, &port->ifaces) {
            netdev_set_miimon_interval(iface->netdev, 0);
        }
    }

#ifdef OPS_TEMP
    /* Setup port configuration option array and save
       its address in bundle setting */
    s.port_options[PORT_OPT_VLAN] = &cfg->vlan_options;
    s.port_options[PORT_OPT_BOND] = &cfg->bond_options;
    s.port_options[PORT_HW_CONFIG] = &cfg->hw_config;
<<<<<<< HEAD

    /* Set {vlan, tunnel_key} binding */
    tunnel_binding_configure(cfg, &s);
=======
    s.port_options[PORT_OTHER_CONFIG] = &cfg->other_config;
>>>>>>> ad9d33be
#endif

#ifdef OPS
    /* Check for port L3 ip changes */
    vrf_port_reconfig_ipaddr(port, &s);
#endif

    /* Register. */
    ofproto_bundle_register(port->bridge->ofproto, port, &s);
#ifdef OPS
    ofproto_bundle_get(port->bridge->ofproto, port, &port->bond_hw_handle);
    if (prev_bond_handle != port->bond_hw_handle) {
        struct smap smap;

        /* Write the bond handle to port's status column if
           handle is valid.  Otherwise, remove it. */
        smap_clone(&smap, &port->cfg->status);
        if (port->bond_hw_handle != -1) {
            char buf[20];
            snprintf(buf, sizeof(buf), "%d", port->bond_hw_handle);
            smap_replace(&smap, PORT_STATUS_BOND_HW_HANDLE, buf);
        } else {
            smap_remove(&smap, PORT_STATUS_BOND_HW_HANDLE);
        }
        ovsrec_port_set_status(port->cfg, &smap);
        smap_destroy(&smap);
    }
#endif
    /* Clean up. */
    free(s.slaves);
#ifdef OPS
    free(s.slaves_tx_enable);
#endif
    free(s.trunks);
#ifndef OPS
    free(s.lacp_slaves);
#endif
#ifdef OPS_TEMP
    if (s.binding_vlans) {
        free(s.binding_vlans);
    }
    if (s.binding_tunnel_keys) {
        free(s.binding_tunnel_keys);
    }
#endif
}

/* Pick local port hardware address and datapath ID for 'br'. */
static void
bridge_configure_datapath_id(struct bridge *br)
{
    struct eth_addr ea;
    uint64_t dpid;
    struct iface *local_iface;
    struct iface *hw_addr_iface;
    char *dpid_string;

    bridge_pick_local_hw_addr(br, &ea, &hw_addr_iface);
    local_iface = iface_from_ofp_port(br, OFPP_LOCAL);
    if (local_iface) {
        int error = netdev_set_etheraddr(local_iface->netdev, ea);
        if (error) {
            static struct vlog_rate_limit rl = VLOG_RATE_LIMIT_INIT(1, 5);
            VLOG_ERR_RL(&rl, "bridge %s: failed to set bridge "
                        "Ethernet address: %s",
                        br->name, ovs_strerror(error));
        }
    }
    br->ea = ea;

    dpid = bridge_pick_datapath_id(br, ea, hw_addr_iface);
    if (dpid != ofproto_get_datapath_id(br->ofproto)) {
        VLOG_DBG("bridge %s: using datapath ID %016"PRIx64, br->name, dpid);
        ofproto_set_datapath_id(br->ofproto, dpid);
    }

    dpid_string = xasprintf("%016"PRIx64, dpid);
    ovsrec_bridge_set_datapath_id(br->cfg, dpid_string);
    free(dpid_string);
}

#ifndef OPS_TEMP
/* Returns a bitmap of "enum ofputil_protocol"s that are allowed for use with
 * 'br'. */
static uint32_t
bridge_get_allowed_versions(struct bridge *br)
{
    if (!br->cfg->n_protocols)
        return 0;

    return ofputil_versions_from_strings(br->cfg->protocols,
                                         br->cfg->n_protocols);
}

/* Set NetFlow configuration on 'br'. */
static void
bridge_configure_netflow(struct bridge *br)
{
    struct ovsrec_netflow *cfg = br->cfg->netflow;
    struct netflow_options opts;

    if (!cfg) {
        ofproto_set_netflow(br->ofproto, NULL);
        return;
    }

    memset(&opts, 0, sizeof opts);

    /* Get default NetFlow configuration from datapath.
     * Apply overrides from 'cfg'. */
    ofproto_get_netflow_ids(br->ofproto, &opts.engine_type, &opts.engine_id);
    if (cfg->engine_type) {
        opts.engine_type = *cfg->engine_type;
    }
    if (cfg->engine_id) {
        opts.engine_id = *cfg->engine_id;
    }

    /* Configure active timeout interval. */
    opts.active_timeout = cfg->active_timeout;
    if (!opts.active_timeout) {
        opts.active_timeout = -1;
    } else if (opts.active_timeout < 0) {
        VLOG_WARN("bridge %s: active timeout interval set to negative "
                  "value, using default instead (%d seconds)", br->name,
                  NF_ACTIVE_TIMEOUT_DEFAULT);
        opts.active_timeout = -1;
    }

    /* Add engine ID to interface number to disambiguate bridgs? */
    opts.add_id_to_iface = cfg->add_id_to_interface;
    if (opts.add_id_to_iface) {
        if (opts.engine_id > 0x7f) {
            VLOG_WARN("bridge %s: NetFlow port mangling may conflict with "
                      "another vswitch, choose an engine id less than 128",
                      br->name);
        }
        if (hmap_count(&br->ports) > 508) {
            VLOG_WARN("bridge %s: NetFlow port mangling will conflict with "
                      "another port when more than 508 ports are used",
                      br->name);
        }
    }

    /* Collectors. */
    sset_init(&opts.collectors);
    sset_add_array(&opts.collectors, cfg->targets, cfg->n_targets);

    /* Configure. */
    if (ofproto_set_netflow(br->ofproto, &opts)) {
        VLOG_ERR("bridge %s: problem setting netflow collectors", br->name);
    }
    sset_destroy(&opts.collectors);
}

/* Returns whether a IPFIX row is valid. */
static bool
ovsrec_ipfix_is_valid(const struct ovsrec_ipfix *ipfix)
{
    return ipfix && ipfix->n_targets > 0;
}

/* Returns whether a Flow_Sample_Collector_Set row is valid. */
static bool
ovsrec_fscs_is_valid(const struct ovsrec_flow_sample_collector_set *fscs,
                     const struct bridge *br)
{
    return ovsrec_ipfix_is_valid(fscs->ipfix) && fscs->bridge == br->cfg;
}

/* Set IPFIX configuration on 'br'. */
static void
bridge_configure_ipfix(struct bridge *br)
{
    const struct ovsrec_ipfix *be_cfg = br->cfg->ipfix;
    bool valid_be_cfg = ovsrec_ipfix_is_valid(be_cfg);
    const struct ovsrec_flow_sample_collector_set *fe_cfg;
    struct ofproto_ipfix_bridge_exporter_options be_opts;
    struct ofproto_ipfix_flow_exporter_options *fe_opts = NULL;
    size_t n_fe_opts = 0;

    OVSREC_FLOW_SAMPLE_COLLECTOR_SET_FOR_EACH(fe_cfg, idl) {
        if (ovsrec_fscs_is_valid(fe_cfg, br)) {
            n_fe_opts++;
        }
    }

    if (!valid_be_cfg && n_fe_opts == 0) {
        ofproto_set_ipfix(br->ofproto, NULL, NULL, 0);
        return;
    }

    if (valid_be_cfg) {
        memset(&be_opts, 0, sizeof be_opts);

        sset_init(&be_opts.targets);
        sset_add_array(&be_opts.targets, be_cfg->targets, be_cfg->n_targets);

        if (be_cfg->sampling) {
            be_opts.sampling_rate = *be_cfg->sampling;
        } else {
            be_opts.sampling_rate = SFL_DEFAULT_SAMPLING_RATE;
        }
        if (be_cfg->obs_domain_id) {
            be_opts.obs_domain_id = *be_cfg->obs_domain_id;
        }
        if (be_cfg->obs_point_id) {
            be_opts.obs_point_id = *be_cfg->obs_point_id;
        }
        if (be_cfg->cache_active_timeout) {
            be_opts.cache_active_timeout = *be_cfg->cache_active_timeout;
        }
        if (be_cfg->cache_max_flows) {
            be_opts.cache_max_flows = *be_cfg->cache_max_flows;
        }

        be_opts.enable_tunnel_sampling = smap_get_bool(&be_cfg->other_config,
                                             "enable-tunnel-sampling", true);

        be_opts.enable_input_sampling = !smap_get_bool(&be_cfg->other_config,
                                              "enable-input-sampling", false);

        be_opts.enable_output_sampling = !smap_get_bool(&be_cfg->other_config,
                                              "enable-output-sampling", false);
    }

    if (n_fe_opts > 0) {
        struct ofproto_ipfix_flow_exporter_options *opts;
        fe_opts = xcalloc(n_fe_opts, sizeof *fe_opts);
        opts = fe_opts;
        OVSREC_FLOW_SAMPLE_COLLECTOR_SET_FOR_EACH(fe_cfg, idl) {
            if (ovsrec_fscs_is_valid(fe_cfg, br)) {
                opts->collector_set_id = fe_cfg->id;
                sset_init(&opts->targets);
                sset_add_array(&opts->targets, fe_cfg->ipfix->targets,
                               fe_cfg->ipfix->n_targets);
                opts->cache_active_timeout = fe_cfg->ipfix->cache_active_timeout
                    ? *fe_cfg->ipfix->cache_active_timeout : 0;
                opts->cache_max_flows = fe_cfg->ipfix->cache_max_flows
                    ? *fe_cfg->ipfix->cache_max_flows : 0;
                opts++;
            }
        }
    }

    ofproto_set_ipfix(br->ofproto, valid_be_cfg ? &be_opts : NULL, fe_opts,
                      n_fe_opts);

    if (valid_be_cfg) {
        sset_destroy(&be_opts.targets);
    }

    if (n_fe_opts > 0) {
        struct ofproto_ipfix_flow_exporter_options *opts = fe_opts;
        size_t i;
        for (i = 0; i < n_fe_opts; i++) {
            sset_destroy(&opts->targets);
            opts++;
        }
        free(fe_opts);
    }
}

static void
port_configure_stp(const struct ofproto *ofproto, struct port *port,
                   struct ofproto_port_stp_settings *port_s,
                   int *port_num_counter, unsigned long *port_num_bitmap)
{
    const char *config_str;
    struct iface *iface;

    if (!smap_get_bool(&port->cfg->other_config, "stp-enable", true)) {
        port_s->enable = false;
        return;
    } else {
        port_s->enable = true;
    }

    /* STP over bonds is not supported. */
    if (!list_is_singleton(&port->ifaces)) {
        VLOG_ERR("port %s: cannot enable STP on bonds, disabling",
                 port->name);
        port_s->enable = false;
        return;
    }

    iface = CONTAINER_OF(list_front(&port->ifaces), struct iface, port_elem);

    /* Internal ports shouldn't participate in spanning tree, so
     * skip them. */
    if (!strcmp(iface->type, "internal")) {
        VLOG_DBG("port %s: disable STP on internal ports", port->name);
        port_s->enable = false;
        return;
    }

    /* STP on mirror output ports is not supported. */
    if (ofproto_is_mirror_output_bundle(ofproto, port)) {
        VLOG_DBG("port %s: disable STP on mirror ports", port->name);
        port_s->enable = false;
        return;
    }

    config_str = smap_get(&port->cfg->other_config, "stp-port-num");
    if (config_str) {
        unsigned long int port_num = strtoul(config_str, NULL, 0);
        int port_idx = port_num - 1;

        if (port_num < 1 || port_num > STP_MAX_PORTS) {
            VLOG_ERR("port %s: invalid stp-port-num", port->name);
            port_s->enable = false;
            return;
        }

        if (bitmap_is_set(port_num_bitmap, port_idx)) {
            VLOG_ERR("port %s: duplicate stp-port-num %lu, disabling",
                    port->name, port_num);
            port_s->enable = false;
            return;
        }
        bitmap_set1(port_num_bitmap, port_idx);
        port_s->port_num = port_idx;
    } else {
        if (*port_num_counter >= STP_MAX_PORTS) {
            VLOG_ERR("port %s: too many STP ports, disabling", port->name);
            port_s->enable = false;
            return;
        }

        port_s->port_num = (*port_num_counter)++;
    }

    config_str = smap_get(&port->cfg->other_config, "stp-path-cost");
    if (config_str) {
        port_s->path_cost = strtoul(config_str, NULL, 10);
    } else {
        enum netdev_features current;
        unsigned int mbps;

        netdev_get_features(iface->netdev, &current, NULL, NULL, NULL);
        mbps = netdev_features_to_bps(current, 100 * 1000 * 1000) / 1000000;
        port_s->path_cost = stp_convert_speed_to_cost(mbps);
    }

    config_str = smap_get(&port->cfg->other_config, "stp-port-priority");
    if (config_str) {
        port_s->priority = strtoul(config_str, NULL, 0);
    } else {
        port_s->priority = STP_DEFAULT_PORT_PRIORITY;
    }
}

static void
port_configure_rstp(const struct ofproto *ofproto, struct port *port,
        struct ofproto_port_rstp_settings *port_s, int *port_num_counter)
{
    const char *config_str;
    struct iface *iface;

    if (!smap_get_bool(&port->cfg->other_config, "rstp-enable", true)) {
        port_s->enable = false;
        return;
    } else {
        port_s->enable = true;
    }

    /* RSTP over bonds is not supported. */
    if (!list_is_singleton(&port->ifaces)) {
        VLOG_ERR("port %s: cannot enable RSTP on bonds, disabling",
                port->name);
        port_s->enable = false;
        return;
    }

    iface = CONTAINER_OF(list_front(&port->ifaces), struct iface, port_elem);

    /* Internal ports shouldn't participate in spanning tree, so
     * skip them. */
    if (!strcmp(iface->type, "internal")) {
        VLOG_DBG("port %s: disable RSTP on internal ports", port->name);
        port_s->enable = false;
        return;
    }

    /* RSTP on mirror output ports is not supported. */
    if (ofproto_is_mirror_output_bundle(ofproto, port)) {
        VLOG_DBG("port %s: disable RSTP on mirror ports", port->name);
        port_s->enable = false;
        return;
    }

    config_str = smap_get(&port->cfg->other_config, "rstp-port-num");
    if (config_str) {
        unsigned long int port_num = strtoul(config_str, NULL, 0);
        if (port_num < 1 || port_num > RSTP_MAX_PORTS) {
            VLOG_ERR("port %s: invalid rstp-port-num", port->name);
            port_s->enable = false;
            return;
        }
        port_s->port_num = port_num;
    } else {
        if (*port_num_counter >= RSTP_MAX_PORTS) {
            VLOG_ERR("port %s: too many RSTP ports, disabling", port->name);
            port_s->enable = false;
            return;
        }
        /* If rstp-port-num is not specified, use 0.
         * rstp_port_set_port_number() will look for the first free one. */
        port_s->port_num = 0;
    }

    config_str = smap_get(&port->cfg->other_config, "rstp-path-cost");
    if (config_str) {
        port_s->path_cost = strtoul(config_str, NULL, 10);
    } else {
        enum netdev_features current;
        unsigned int mbps;

        netdev_get_features(iface->netdev, &current, NULL, NULL, NULL);
        mbps = netdev_features_to_bps(current, 100 * 1000 * 1000) / 1000000;
        port_s->path_cost = rstp_convert_speed_to_cost(mbps);
    }

    config_str = smap_get(&port->cfg->other_config, "rstp-port-priority");
    if (config_str) {
        port_s->priority = strtoul(config_str, NULL, 0);
    } else {
        port_s->priority = RSTP_DEFAULT_PORT_PRIORITY;
    }

    config_str = smap_get(&port->cfg->other_config, "rstp-admin-p2p-mac");
    if (config_str) {
        port_s->admin_p2p_mac_state = strtoul(config_str, NULL, 0);
    } else {
        port_s->admin_p2p_mac_state = RSTP_ADMIN_P2P_MAC_FORCE_TRUE;
    }

    port_s->admin_port_state = smap_get_bool(&port->cfg->other_config,
                                             "rstp-admin-port-state", true);

    port_s->admin_edge_port = smap_get_bool(&port->cfg->other_config,
                                            "rstp-port-admin-edge", false);
    port_s->auto_edge = smap_get_bool(&port->cfg->other_config,
                                      "rstp-port-auto-edge", true);
    port_s->mcheck = smap_get_bool(&port->cfg->other_config,
                                   "rstp-port-mcheck", false);
}

/* Set spanning tree configuration on 'br'. */
static void
bridge_configure_stp(struct bridge *br)
{
    struct ofproto_rstp_status rstp_status;

    ofproto_get_rstp_status(br->ofproto, &rstp_status);
    if (!br->cfg->stp_enable) {
        ofproto_set_stp(br->ofproto, NULL);
    } else if (rstp_status.enabled) {
        /* Do not activate STP if RSTP is enabled. */
        VLOG_ERR("STP cannot be enabled if RSTP is running.");
        ofproto_set_stp(br->ofproto, NULL);
        ovsrec_bridge_set_stp_enable(br->cfg, false);
    } else {
        struct ofproto_stp_settings br_s;
        const char *config_str;
        struct port *port;
        int port_num_counter;
        unsigned long *port_num_bitmap;

        config_str = smap_get(&br->cfg->other_config, "stp-system-id");
        if (config_str) {
            uint8_t ea[ETH_ADDR_LEN];

            if (eth_addr_from_string(config_str, ea)) {
                br_s.system_id = eth_addr_to_uint64(ea);
            } else {
                br_s.system_id = eth_addr_to_uint64(br->ea);
                VLOG_ERR("bridge %s: invalid stp-system-id, defaulting "
                         "to "ETH_ADDR_FMT, br->name, ETH_ADDR_ARGS(br->ea));
            }
        } else {
            br_s.system_id = eth_addr_to_uint64(br->ea);
        }

        config_str = smap_get(&br->cfg->other_config, "stp-priority");
        if (config_str) {
            br_s.priority = strtoul(config_str, NULL, 0);
        } else {
            br_s.priority = STP_DEFAULT_BRIDGE_PRIORITY;
        }

        config_str = smap_get(&br->cfg->other_config, "stp-hello-time");
        if (config_str) {
            br_s.hello_time = strtoul(config_str, NULL, 10) * 1000;
        } else {
            br_s.hello_time = STP_DEFAULT_HELLO_TIME;
        }

        config_str = smap_get(&br->cfg->other_config, "stp-max-age");
        if (config_str) {
            br_s.max_age = strtoul(config_str, NULL, 10) * 1000;
        } else {
            br_s.max_age = STP_DEFAULT_MAX_AGE;
        }

        config_str = smap_get(&br->cfg->other_config, "stp-forward-delay");
        if (config_str) {
            br_s.fwd_delay = strtoul(config_str, NULL, 10) * 1000;
        } else {
            br_s.fwd_delay = STP_DEFAULT_FWD_DELAY;
        }

        /* Configure STP on the bridge. */
        if (ofproto_set_stp(br->ofproto, &br_s)) {
            VLOG_ERR("bridge %s: could not enable STP", br->name);
            return;
        }

        /* Users must either set the port number with the "stp-port-num"
         * configuration on all ports or none.  If manual configuration
         * is not done, then we allocate them sequentially. */
        port_num_counter = 0;
        port_num_bitmap = bitmap_allocate(STP_MAX_PORTS);
        HMAP_FOR_EACH (port, hmap_node, &br->ports) {
            struct ofproto_port_stp_settings port_s;
            struct iface *iface;

            port_configure_stp(br->ofproto, port, &port_s,
                               &port_num_counter, port_num_bitmap);

            /* As bonds are not supported, just apply configuration to
             * all interfaces. */
            LIST_FOR_EACH (iface, port_elem, &port->ifaces) {
                if (ofproto_port_set_stp(br->ofproto, iface->ofp_port,
                                         &port_s)) {
                    VLOG_ERR("port %s: could not enable STP", port->name);
                    continue;
                }
            }
        }

        if (bitmap_scan(port_num_bitmap, 1, 0, STP_MAX_PORTS) != STP_MAX_PORTS
                    && port_num_counter) {
            VLOG_ERR("bridge %s: must manually configure all STP port "
                     "IDs or none, disabling", br->name);
            ofproto_set_stp(br->ofproto, NULL);
        }
        bitmap_free(port_num_bitmap);
    }
}

static void
bridge_configure_rstp(struct bridge *br)
{
    struct ofproto_stp_status stp_status;

    ofproto_get_stp_status(br->ofproto, &stp_status);
    if (!br->cfg->rstp_enable) {
        ofproto_set_rstp(br->ofproto, NULL);
    } else if (stp_status.enabled) {
        /* Do not activate RSTP if STP is enabled. */
        VLOG_ERR("RSTP cannot be enabled if STP is running.");
        ofproto_set_rstp(br->ofproto, NULL);
        ovsrec_bridge_set_rstp_enable(br->cfg, false);
    } else {
        struct ofproto_rstp_settings br_s;
        const char *config_str;
        struct port *port;
        int port_num_counter;

        config_str = smap_get(&br->cfg->other_config, "rstp-address");
        if (config_str) {
            uint8_t ea[ETH_ADDR_LEN];

            if (eth_addr_from_string(config_str, ea)) {
                br_s.address = eth_addr_to_uint64(ea);
            }
            else {
                br_s.address = eth_addr_to_uint64(br->ea);
                VLOG_ERR("bridge %s: invalid rstp-address, defaulting "
                        "to "ETH_ADDR_FMT, br->name, ETH_ADDR_ARGS(br->ea));
            }
        }
        else {
            br_s.address = eth_addr_to_uint64(br->ea);
        }

        config_str = smap_get(&br->cfg->other_config, "rstp-priority");
        if (config_str) {
            br_s.priority = strtoul(config_str, NULL, 0);
        } else {
            br_s.priority = RSTP_DEFAULT_PRIORITY;
        }

        config_str = smap_get(&br->cfg->other_config, "rstp-ageing-time");
        if (config_str) {
            br_s.ageing_time = strtoul(config_str, NULL, 0);
        } else {
            br_s.ageing_time = RSTP_DEFAULT_AGEING_TIME;
        }

        config_str = smap_get(&br->cfg->other_config,
                              "rstp-force-protocol-version");
        if (config_str) {
            br_s.force_protocol_version = strtoul(config_str, NULL, 0);
        } else {
            br_s.force_protocol_version = FPV_DEFAULT;
        }

        config_str = smap_get(&br->cfg->other_config, "rstp-max-age");
        if (config_str) {
            br_s.bridge_max_age = strtoul(config_str, NULL, 10);
        } else {
            br_s.bridge_max_age = RSTP_DEFAULT_BRIDGE_MAX_AGE;
        }

        config_str = smap_get(&br->cfg->other_config, "rstp-forward-delay");
        if (config_str) {
            br_s.bridge_forward_delay = strtoul(config_str, NULL, 10);
        } else {
            br_s.bridge_forward_delay = RSTP_DEFAULT_BRIDGE_FORWARD_DELAY;
        }

        config_str = smap_get(&br->cfg->other_config,
                              "rstp-transmit-hold-count");
        if (config_str) {
            br_s.transmit_hold_count = strtoul(config_str, NULL, 10);
        } else {
            br_s.transmit_hold_count = RSTP_DEFAULT_TRANSMIT_HOLD_COUNT;
        }

        /* Configure RSTP on the bridge. */
        if (ofproto_set_rstp(br->ofproto, &br_s)) {
            VLOG_ERR("bridge %s: could not enable RSTP", br->name);
            return;
        }

        port_num_counter = 0;
        HMAP_FOR_EACH (port, hmap_node, &br->ports) {
            struct ofproto_port_rstp_settings port_s;
            struct iface *iface;

            port_configure_rstp(br->ofproto, port, &port_s,
                    &port_num_counter);

            /* As bonds are not supported, just apply configuration to
             * all interfaces. */
            LIST_FOR_EACH (iface, port_elem, &port->ifaces) {
                if (ofproto_port_set_rstp(br->ofproto, iface->ofp_port,
                            &port_s)) {
                    VLOG_ERR("port %s: could not enable RSTP", port->name);
                    continue;
                }
            }
        }
    }
}

static bool
bridge_has_bond_fake_iface(const struct bridge *br, const char *name)
{
    const struct port *port = port_lookup(br, name);
    return port && port_is_bond_fake_iface(port);
}

static bool
port_is_bond_fake_iface(const struct port *port)
{
    return port->cfg->bond_fake_iface && !list_is_short(&port->ifaces);
}
#endif

#ifdef OPS
/* Find a port that has an ipv4 address */
static void
sflow_agent_address_default(char *addr)
{
    const struct ovsrec_port *port;

    OVSREC_PORT_FOR_EACH(port, idl) {
        if (port->ip4_address) {
            break;
        }
    }

    if (port && port->ip4_address) {
        strncpy(addr, port->ip4_address, INET_ADDRSTRLEN);
    } else {
        *addr = '\0';
    }

    /* port == NULL means no L3 interface configured on switch */
}

/* Given an interface name, get it's IP address (v4/v6) and pass it to sFlow
 * agent. This is used as sFlow Agent IP in datagram. */
static void
sflow_agent_address(const char *intf_name, const char *af, char *addr)
{
    const struct ovsrec_port *port;
    int AF = AF_UNSPEC;
    bool use_default = false;

    if (addr == NULL) {
        VLOG_ERR("Assigning source IP to sFlow Agent, but input buffer is NULL.");
        return;
    }

    if (af == NULL) {
        AF = AF_UNSPEC;
    } else if (!strcmp(af, "ipv4")) {
        AF = AF_INET;
    } else if (!strcmp(af, "ipv6")) {
        AF = AF_INET6;
    }

    /* Agent interface name not given. Pick an interface with ipv4 configured.*/
    if (intf_name == NULL) {
        VLOG_DBG("No agent interface configuration. Using default.");
        use_default = true;
        goto trim;
    }

    /* An interface name provided as input. Find it in Port table. */
    OVSREC_PORT_FOR_EACH(port, idl) {
        if (strcmp(port->name, intf_name) == 0) {
            break;
        }
    }

    /* This condition is possible if unconfigured interface is given as
     * agent interface.*/
    if (port == NULL) {
        VLOG_DBG("Agent interface has not been configured. Using default.");
        use_default = true;
        goto trim;
    }

    switch (AF) {
        case AF_UNSPEC:
        case AF_INET:
            if (port->ip4_address) {
                strncpy(addr, port->ip4_address, INET_ADDRSTRLEN);
            } else {
                VLOG_DBG("Agent interface does not have an IPv4 address. Using default.");
                use_default = true;
            }
            break;
        case AF_INET6:
            if (port->ip6_address) {
                strncpy(addr, port->ip6_address, INET6_ADDRSTRLEN);
            } else {
                VLOG_DBG("Agent interface does not have an IPv6 address. Using default.");
                use_default = true;
            }
            break;
    }

trim:
    if (use_default) {
        sflow_agent_address_default(addr);
    }
    if (addr && strchr(addr, '/')) {
        *strchr(addr, '/') = '\0';
    }

    return;
}
#endif

/* Set sFlow configuration on 'br'. */
static void
#ifdef OPS
bridge_configure_sflow(struct bridge *br, const struct ovsrec_sflow *cfg,
                       int *sflow_bridge_number)
#else
bridge_configure_sflow(struct bridge *br, int *sflow_bridge_number)
#endif
{
#ifndef OPS
    const struct ovsrec_sflow *cfg = br->cfg->sflow;
    struct ovsrec_controller **controllers;
    size_t n_controllers;
    size_t i;
#endif
    struct ofproto_sflow_options oso;

    if (!cfg) {
        VLOG_DBG("%s:%d, disable sflow config", __FUNCTION__, __LINE__);

        ofproto_set_sflow(br->ofproto, NULL);
        return;
    }

    memset(&oso, 0, sizeof oso);

    sset_init(&oso.targets);
    sset_add_array(&oso.targets, cfg->targets, cfg->n_targets);

    oso.sampling_rate = SFL_DEFAULT_SAMPLING_RATE;
    if (cfg->sampling) {
        oso.sampling_rate = *cfg->sampling;
    }

    oso.polling_interval = SFL_DEFAULT_POLLING_INTERVAL;
    if (cfg->polling) {
        oso.polling_interval = *cfg->polling;
    }

    oso.header_len = SFL_DEFAULT_HEADER_SIZE;
    if (cfg->header) {
        oso.header_len = *cfg->header;
    }

    oso.sub_id = (*sflow_bridge_number)++;
    oso.agent_device = cfg->agent;

#ifdef OPS
    sflow_agent_address(cfg->agent, cfg->agent_addr_family, oso.agent_ip);
    oso.max_datagram = SFL_DEFAULT_DATAGRAM_SIZE;
    if (cfg->max_datagram) {
        oso.max_datagram = *cfg->max_datagram;
    }
#endif

#ifndef OPS
    oso.control_ip = NULL;
    n_controllers = bridge_get_controllers(br, &controllers);
    for (i = 0; i < n_controllers; i++) {
        if (controllers[i]->local_ip) {
            oso.control_ip = controllers[i]->local_ip;
            break;
        }
    }
#endif
    ofproto_set_sflow(br->ofproto, &oso);
    sset_destroy(&oso.targets);
}

static void
add_del_bridges(const struct ovsrec_open_vswitch *cfg)
{
    struct bridge *br, *next;
    struct shash new_br;
    size_t i;

    /* Collect new bridges' names and types. */
    shash_init(&new_br);
    for (i = 0; i < cfg->n_bridges; i++) {
        static struct vlog_rate_limit rl = VLOG_RATE_LIMIT_INIT(1, 5);
        const struct ovsrec_bridge *br_cfg = cfg->bridges[i];

        if (strchr(br_cfg->name, '/')) {
            /* Prevent remote ovsdb-server users from accessing arbitrary
             * directories, e.g. consider a bridge named "../../../etc/". */
            VLOG_WARN_RL(&rl, "ignoring bridge with invalid name \"%s\"",
                         br_cfg->name);
        } else if (!shash_add_once(&new_br, br_cfg->name, br_cfg)) {
            VLOG_WARN_RL(&rl, "bridge %s specified twice", br_cfg->name);
        }
    }

    /* Get rid of deleted bridges or those whose types have changed.
     * Update 'cfg' of bridges that still exist. */
    HMAP_FOR_EACH_SAFE (br, next, node, &all_bridges) {
        br->cfg = shash_find_data(&new_br, br->name);
        if (!br->cfg || strcmp(br->type, ofproto_normalize_type(
                                   br->cfg->datapath_type))) {
            bridge_destroy(br);
        }
    }

    /* Add new bridges. */
    for (i = 0; i < cfg->n_bridges; i++) {
        const struct ovsrec_bridge *br_cfg = cfg->bridges[i];
        struct bridge *br = bridge_lookup(br_cfg->name);
        if (!br) {
            bridge_create(br_cfg);
        }
    }

    shash_destroy(&new_br);
}

#ifdef OPS
static void
add_del_vrfs(const struct ovsrec_open_vswitch *cfg)
{
    struct vrf *vrf, *next;
    struct shash new_vrf;
    size_t i;

    /* Collect new vrfs' names */
    shash_init(&new_vrf);
    for (i = 0; i < cfg->n_vrfs; i++) {
        static struct vlog_rate_limit rl = VLOG_RATE_LIMIT_INIT(1, 5);
        const struct ovsrec_vrf *vrf_cfg = cfg->vrfs[i];

        if (strchr(vrf_cfg->name, '/')) {
            /* Prevent remote ovsdb-server users from accessing arbitrary
             * directories, e.g. consider a vrf named "../../../etc/". */
            VLOG_WARN_RL(&rl, "ignoring vrf with invalid name \"%s\"",
                         vrf_cfg->name);
        } else if (!shash_add_once(&new_vrf, vrf_cfg->name, vrf_cfg)) {
            VLOG_WARN_RL(&rl, "vrf %s specified twice", vrf_cfg->name);
        }
    }

    /* Get rid of deleted vrfs
     * Update 'cfg' of vrfs that still exist. */
    HMAP_FOR_EACH_SAFE (vrf, next, node, &all_vrfs) {
        vrf->cfg = shash_find_data(&new_vrf, vrf->up->name);
        if (!vrf->cfg) {
            vrf_destroy(vrf);
        }
    }

    /* Add new vrfs. */
    for (i = 0; i < cfg->n_vrfs; i++) {
        const struct ovsrec_vrf *vrf_cfg = cfg->vrfs[i];
        struct vrf *vrf = vrf_lookup(vrf_cfg->name);
        if (!vrf) {
            vrf_create(vrf_cfg);
        }
    }

    shash_destroy(&new_vrf);
}
#endif

/* Configures 'netdev' based on the "options" column in 'iface_cfg'.
 * Returns 0 if successful, otherwise a positive errno value. */
static int
iface_set_netdev_config(const struct ovsrec_interface *iface_cfg,
                        struct netdev *netdev, char **errp)
{
    return netdev_set_config(netdev, &iface_cfg->options, errp);
}

/* Opens a network device for 'if_cfg' and configures it.  Adds the network
 * device to br->ofproto and stores the OpenFlow port number in '*ofp_portp'.
 *
 * If successful, returns 0 and stores the network device in '*netdevp'.  On
 * failure, returns a positive errno value and stores NULL in '*netdevp'. */
static int
iface_do_create(const struct bridge *br,
                const struct ovsrec_interface *iface_cfg,
#ifndef OPS_TEMP
                const struct ovsrec_port *port_cfg,
#endif
                ofp_port_t *ofp_portp,
                struct netdev **netdevp,
                char **errp)
{
    struct netdev *netdev = NULL;
#ifdef OPS
    struct smap sub_intf_info;
    int ret = 0;
#endif
    int error;

    if (netdev_is_reserved_name(iface_cfg->name)) {
        VLOG_WARN("could not create interface %s, name is reserved",
                  iface_cfg->name);
        error = EINVAL;
        goto error;
    }

    error = netdev_open(iface_cfg->name,
                        iface_get_type(iface_cfg, br->cfg), &netdev);
    if (error) {
        VLOG_WARN_BUF(errp, "could not open network device %s (%s)",
                      iface_cfg->name, ovs_strerror(error));
        goto error;
    }

#ifdef OPS
    /* Initialize mac to default system mac.
     * For internal interface system mac will be used.
     * For hw interfaces this will be changed to mac from hw_intf_info
     */
    error = netdev_set_etheraddr(netdev, br->default_ea);

    if (error) {
        goto error;
    }

    error = netdev_set_hw_intf_info(netdev, &(iface_cfg->hw_intf_info));

    if (error) {
        goto error;
    }

    if (!strcmp(iface_cfg->type, OVSREC_INTERFACE_TYPE_VLANSUBINT)) {
          smap_init(&sub_intf_info);
          vrf_delete_or_reconfigure_subintf(&sub_intf_info, iface_cfg);
          smap_destroy(&sub_intf_info);
          if (ret) {
              goto error;
          }
    } else {
        error = iface_set_netdev_config(iface_cfg, netdev, errp);
        if (error) {
            goto error;
        }
    }
#endif
    *ofp_portp = iface_pick_ofport(iface_cfg);
    error = ofproto_port_add(br->ofproto, netdev, ofp_portp);
    if (error) {
        goto error;
    }

    VLOG_DBG("bridge %s: added interface %s on port %d",
              br->name, iface_cfg->name, *ofp_portp);

#ifndef OPS_TEMP
    if (port_cfg->vlan_mode && !strcmp(port_cfg->vlan_mode, "splinter")) {
        netdev_turn_flags_on(netdev, NETDEV_UP, NULL);
    }
#endif
    *netdevp = netdev;
    return 0;

error:
    *netdevp = NULL;
    netdev_close(netdev);
    return error;
}

/* Creates a new iface on 'br' based on 'if_cfg'.  The new iface has OpenFlow
 * port number 'ofp_port'.  If ofp_port is OFPP_NONE, an OpenFlow port is
 * automatically allocated for the iface.  Takes ownership of and
 * deallocates 'if_cfg'.
 *
 * Return true if an iface is successfully created, false otherwise. */
static bool
iface_create(struct bridge *br, const struct ovsrec_interface *iface_cfg,
             const struct ovsrec_port *port_cfg)
{
    struct netdev *netdev;
    struct iface *iface;
    ofp_port_t ofp_port;
    struct port *port;
    char *errp = NULL;
    int error;

    /* Do the bits that can fail up front. */
    ovs_assert(!iface_lookup(br, iface_cfg->name));
#ifndef OPS_TEMP
    error = iface_do_create(br, iface_cfg, port_cfg, &ofp_port, &netdev, &errp);
#else
    error = iface_do_create(br, iface_cfg,           &ofp_port, &netdev, &errp);
#endif
    if (error) {
        iface_clear_db_record(iface_cfg, errp);
        free(errp);
        return false;
    }

    /* Get or create the port structure. */
    port = port_lookup(br, port_cfg->name);
    if (!port) {
        port = port_create(br, port_cfg);
    }

    /* Create the iface structure. */
    iface = xzalloc(sizeof *iface);
    list_push_back(&port->ifaces, &iface->port_elem);
    hmap_insert(&br->iface_by_name, &iface->name_node,
                hash_string(iface_cfg->name, 0));
    iface->port = port;
    iface->name = xstrdup(iface_cfg->name);
    iface->ofp_port = ofp_port;
    iface->netdev = netdev;
    iface->type = iface_get_type(iface_cfg, br->cfg);
    iface->cfg = iface_cfg;
    hmap_insert(&br->ifaces, &iface->ofp_port_node,
                hash_ofp_port(ofp_port));

    /* Populate initial status in database. */
    iface_refresh_stats(iface);
    iface_refresh_netdev_status(iface);

#ifdef OPS
    /* Initialize registered callback stats for this interface. */
    struct stats_blk_params sblk = {0};
    if (iface->netdev != NULL) {
        sblk.br = br;
        sblk.netdev = iface->netdev;
        sblk.cfg = iface_cfg;
        execute_stats_block(&sblk, STATS_BRIDGE_CREATE_NETDEV);
    }
#endif

#ifndef OPS_TEMP
    /* Add bond fake iface if necessary. */
    if (port_is_bond_fake_iface(port)) {
        struct ofproto_port ofproto_port;

        if (ofproto_port_query_by_name(br->ofproto, port->name,
                                       &ofproto_port)) {
            struct netdev *netdev;
            int error;

            error = netdev_open(port->name, "internal", &netdev);
            if (!error) {
                ofp_port_t fake_ofp_port = OFPP_NONE;
                ofproto_port_add(br->ofproto, netdev, &fake_ofp_port);
                netdev_close(netdev);
            } else {
                VLOG_WARN("could not open network device %s (%s)",
                          port->name, ovs_strerror(error));
            }
        } else {
            /* Already exists, nothing to do. */
            ofproto_port_destroy(&ofproto_port);
        }
    }
#endif
    return true;
}

#ifndef OPS_TEMP
/* Set forward BPDU option. */
static void
bridge_configure_forward_bpdu(struct bridge *br)
{
    ofproto_set_forward_bpdu(br->ofproto,
                             smap_get_bool(&br->cfg->other_config,
                                           "forward-bpdu",
                                           false));
}
#endif
/* Set MAC learning table configuration for 'br'. */
static void
bridge_configure_mac_table(struct bridge *br)
{
    const char *idle_time_str;
    int idle_time;

    const char *mac_table_size_str;
    int mac_table_size;

    idle_time_str = smap_get(&br->cfg->other_config, "mac-aging-time");
    idle_time = (idle_time_str && atoi(idle_time_str)
                 ? atoi(idle_time_str)
                 : MAC_ENTRY_DEFAULT_IDLE_TIME);

    mac_table_size_str = smap_get(&br->cfg->other_config, "mac-table-size");
    mac_table_size = (mac_table_size_str && atoi(mac_table_size_str)
                      ? atoi(mac_table_size_str)
                      : MAC_DEFAULT_MAX);

    ofproto_set_mac_table_config(br->ofproto, idle_time, mac_table_size);
}

#ifndef OPS_TEMP
/* Set multicast snooping table configuration for 'br'. */
static void
bridge_configure_mcast_snooping(struct bridge *br)
{
    if (!br->cfg->mcast_snooping_enable) {
        ofproto_set_mcast_snooping(br->ofproto, NULL);
    } else {
        struct port *port;
        struct ofproto_mcast_snooping_settings br_s;
        const char *idle_time_str;
        const char *max_entries_str;

        idle_time_str = smap_get(&br->cfg->other_config,
                                 "mcast-snooping-aging-time");
        br_s.idle_time = (idle_time_str && atoi(idle_time_str)
                          ? atoi(idle_time_str)
                          : MCAST_ENTRY_DEFAULT_IDLE_TIME);

        max_entries_str = smap_get(&br->cfg->other_config,
                                   "mcast-snooping-table-size");
        br_s.max_entries = (max_entries_str && atoi(max_entries_str)
                            ? atoi(max_entries_str)
                            : MCAST_DEFAULT_MAX_ENTRIES);

        br_s.flood_unreg = !smap_get_bool(&br->cfg->other_config,
                                    "mcast-snooping-disable-flood-unregistered",
                                    false);

        /* Configure multicast snooping on the bridge */
        if (ofproto_set_mcast_snooping(br->ofproto, &br_s)) {
            VLOG_ERR("bridge %s: could not enable multicast snooping",
                     br->name);
            return;
        }

        HMAP_FOR_EACH (port, hmap_node, &br->ports) {
            bool flood = smap_get_bool(&port->cfg->other_config,
                                       "mcast-snooping-flood", false);
            if (ofproto_port_set_mcast_snooping(br->ofproto, port, flood)) {
                VLOG_ERR("port %s: could not configure mcast snooping",
                         port->name);
            }
        }
    }
}
#endif
static void
find_local_hw_addr(const struct bridge *br, struct eth_addr *ea,
                   const struct port *fake_br, struct iface **hw_addr_iface)
{
#ifndef OPS_TEMP
    struct hmapx mirror_output_ports;
#endif
    struct port *port;
    bool found_addr = false;
    int error;
#ifndef OPS_TEMP
    int i;

    /* Mirror output ports don't participate in picking the local hardware
     * address.  ofproto can't help us find out whether a given port is a
     * mirror output because we haven't configured mirrors yet, so we need to
     * accumulate them ourselves. */
    hmapx_init(&mirror_output_ports);
    for (i = 0; i < br->cfg->n_mirrors; i++) {
        struct ovsrec_mirror *m = br->cfg->mirrors[i];
        if (m->output_port) {
            hmapx_add(&mirror_output_ports, m->output_port);
        }
    }
#endif
    /* Otherwise choose the minimum non-local MAC address among all of the
     * interfaces. */
    HMAP_FOR_EACH (port, hmap_node, &br->ports) {
        struct eth_addr iface_ea;
        struct iface *candidate;
        struct iface *iface;

#ifndef OPS_TEMP
        /* Mirror output ports don't participate. */
        if (hmapx_contains(&mirror_output_ports, port->cfg)) {
            continue;
        }

#endif
        /* Choose the MAC address to represent the port. */
        iface = NULL;
        if (port->cfg->mac && eth_addr_from_string(port->cfg->mac, &iface_ea)) {
            /* Find the interface with this Ethernet address (if any) so that
             * we can provide the correct devname to the caller. */
            LIST_FOR_EACH (candidate, port_elem, &port->ifaces) {
                struct eth_addr candidate_ea;
                if (!netdev_get_etheraddr(candidate->netdev, &candidate_ea)
                    && eth_addr_equals(iface_ea, candidate_ea)) {
                    iface = candidate;
                }
            }
        } else {
            /* Choose the interface whose MAC address will represent the port.
             * The Linux kernel bonding code always chooses the MAC address of
             * the first slave added to a bond, and the Fedora networking
             * scripts always add slaves to a bond in alphabetical order, so
             * for compatibility we choose the interface with the name that is
             * first in alphabetical order. */
            LIST_FOR_EACH (candidate, port_elem, &port->ifaces) {
                if (!iface || strcmp(candidate->name, iface->name) < 0) {
                    iface = candidate;
                }
            }

            /* The local port doesn't count (since we're trying to choose its
             * MAC address anyway). */
            if (iface->ofp_port == OFPP_LOCAL) {
                continue;
            }

            /* For fake bridges we only choose from ports with the same tag */
            if (fake_br && fake_br->cfg && fake_br->cfg->tag) {
                if (!port->cfg->tag) {
                    continue;
                }
                if (*port->cfg->tag != *fake_br->cfg->tag) {
                    continue;
                }
            }

            /* Grab MAC. */
            error = netdev_get_etheraddr(iface->netdev, &iface_ea);
            if (error) {
                continue;
            }
        }

        /* Compare against our current choice. */
        if (!eth_addr_is_multicast(iface_ea) &&
            !eth_addr_is_local(iface_ea) &&
            !eth_addr_is_reserved(iface_ea) &&
            !eth_addr_is_zero(iface_ea) &&
            (!found_addr || eth_addr_compare_3way(iface_ea, *ea) < 0))
        {
            *ea = iface_ea;
            *hw_addr_iface = iface;
            found_addr = true;
        }
    }

    if (!found_addr) {
        *ea = br->default_ea;
        *hw_addr_iface = NULL;
    }

#ifndef OPS_TEMP
    hmapx_destroy(&mirror_output_ports);
#endif
}

static void
bridge_pick_local_hw_addr(struct bridge *br, struct eth_addr *ea,
                          struct iface **hw_addr_iface)
{
    const char *hwaddr;
    *hw_addr_iface = NULL;

    /* Did the user request a particular MAC? */
    hwaddr = smap_get(&br->cfg->other_config, "hwaddr");
    if (hwaddr && eth_addr_from_string(hwaddr, ea)) {
        if (eth_addr_is_multicast(*ea)) {
            VLOG_ERR("bridge %s: cannot set MAC address to multicast "
                     "address "ETH_ADDR_FMT, br->name, ETH_ADDR_ARGS(*ea));
        } else if (eth_addr_is_zero(*ea)) {
            VLOG_ERR("bridge %s: cannot set MAC address to zero", br->name);
        } else {
            return;
        }
    }

    /* Find a local hw address */
    find_local_hw_addr(br, ea, NULL, hw_addr_iface);
}

/* Choose and returns the datapath ID for bridge 'br' given that the bridge
 * Ethernet address is 'bridge_ea'.  If 'bridge_ea' is the Ethernet address of
 * an interface on 'br', then that interface must be passed in as
 * 'hw_addr_iface'; if 'bridge_ea' was derived some other way, then
 * 'hw_addr_iface' must be passed in as a null pointer. */
static uint64_t
bridge_pick_datapath_id(struct bridge *br,
                        const struct eth_addr bridge_ea,
                        struct iface *hw_addr_iface)
{
    /*
     * The procedure for choosing a bridge MAC address will, in the most
     * ordinary case, also choose a unique MAC that we can use as a datapath
     * ID.  In some special cases, though, multiple bridges will end up with
     * the same MAC address.  This is OK for the bridges, but it will confuse
     * the OpenFlow controller, because each datapath needs a unique datapath
     * ID.
     *
     * Datapath IDs must be unique.  It is also very desirable that they be
     * stable from one run to the next, so that policy set on a datapath
     * "sticks".
     */
    const char *datapath_id;
    uint64_t dpid;

    datapath_id = smap_get(&br->cfg->other_config, "datapath-id");
    if (datapath_id && dpid_from_string(datapath_id, &dpid)) {
        return dpid;
    }

#ifndef OPS
    if (!hw_addr_iface) {
        /*
         * A purely internal bridge, that is, one that has no non-virtual
         * network devices on it at all, is difficult because it has no
         * natural unique identifier at all.
         *
         * When the host is a XenServer, we handle this case by hashing the
         * host's UUID with the name of the bridge.  Names of bridges are
         * persistent across XenServer reboots, although they can be reused if
         * an internal network is destroyed and then a new one is later
         * created, so this is fairly effective.
         *
         * When the host is not a XenServer, we punt by using a random MAC
         * address on each run.
         */
        const char *host_uuid = xenserver_get_host_uuid();
        if (host_uuid) {
            char *combined = xasprintf("%s,%s", host_uuid, br->name);
            dpid = dpid_from_hash(combined, strlen(combined));
            free(combined);
            return dpid;
        }
    }
#endif

    return eth_addr_to_uint64(bridge_ea);
}

static uint64_t
dpid_from_hash(const void *data, size_t n)
{
    union {
        uint8_t bytes[SHA1_DIGEST_SIZE];
        struct eth_addr ea;
    } hash;

    sha1_bytes(data, n, hash.bytes);
    eth_addr_mark_random(&hash.ea);
    return eth_addr_to_uint64(hash.ea);
}

static void
iface_refresh_netdev_status(struct iface *iface)
{
    struct smap smap;

    enum netdev_features current;
    enum netdev_flags flags;
    const char *link_state;
    struct eth_addr mac;
    int64_t bps, mtu_64,
#ifndef OPS_TEMP
    ifindex64,
#endif
    link_resets;
    int mtu, error;
    if (iface_is_synthetic(iface)) {
        return;
    }

#ifdef OPS
    /* Interface status is updated from subsystem.c. */
    if (!iface->type
        || (!strcmp(iface->type, OVSREC_INTERFACE_TYPE_SYSTEM))
        || (!strcmp(iface->type, OVSREC_INTERFACE_TYPE_LOOPBACK))) {
        return;
    } else if (!iface->type
               || (!strcmp(iface->type, OVSREC_INTERFACE_TYPE_VLANSUBINT))) {
        error = netdev_get_flags(iface->netdev, &flags);
        if (!error) {
            const char *state = flags & NETDEV_UP
                                ? OVSREC_INTERFACE_LINK_STATE_UP
                                : OVSREC_INTERFACE_LINK_STATE_DOWN;
            ovsrec_interface_set_admin_state(iface->cfg, state);
        } else {
            ovsrec_interface_set_admin_state(iface->cfg, NULL);
        }
        return;
    }
#endif

    if (iface->change_seq == netdev_get_change_seq(iface->netdev)
        && !status_txn_try_again) {
        return;
    }

    iface->change_seq = netdev_get_change_seq(iface->netdev);

    smap_init(&smap);

    if (!netdev_get_status(iface->netdev, &smap)) {
        ovsrec_interface_set_status(iface->cfg, &smap);
    } else {
        ovsrec_interface_set_status(iface->cfg, NULL);
    }

    smap_destroy(&smap);

    error = netdev_get_flags(iface->netdev, &flags);
    if (!error) {
        const char *state = flags & NETDEV_UP ? "up" : "down";

        ovsrec_interface_set_admin_state(iface->cfg, state);
    } else {
        ovsrec_interface_set_admin_state(iface->cfg, NULL);
    }

    link_state = netdev_get_carrier(iface->netdev) ? "up" : "down";
    ovsrec_interface_set_link_state(iface->cfg, link_state);

    link_resets = netdev_get_carrier_resets(iface->netdev);
    ovsrec_interface_set_link_resets(iface->cfg, &link_resets, 1);

    error = netdev_get_features(iface->netdev, &current, NULL, NULL, NULL);
    bps = !error ? netdev_features_to_bps(current, 0) : 0;
    if (bps) {
        ovsrec_interface_set_duplex(iface->cfg,
                                    netdev_features_is_full_duplex(current)
                                    ? "full" : "half");
        ovsrec_interface_set_link_speed(iface->cfg, &bps, 1);
    } else {
        ovsrec_interface_set_duplex(iface->cfg, NULL);
        ovsrec_interface_set_link_speed(iface->cfg, NULL, 0);
    }

    error = netdev_get_mtu(iface->netdev, &mtu);
    if (!error) {
        mtu_64 = mtu;
        ovsrec_interface_set_mtu(iface->cfg, &mtu_64, 1);
    } else {
        ovsrec_interface_set_mtu(iface->cfg, NULL, 0);
    }

    error = netdev_get_etheraddr(iface->netdev, &mac);
    if (!error) {
        char mac_string[32];

        sprintf(mac_string, ETH_ADDR_FMT, ETH_ADDR_ARGS(mac));
        ovsrec_interface_set_mac_in_use(iface->cfg, mac_string);
    } else {
        ovsrec_interface_set_mac_in_use(iface->cfg, NULL);
    }

#ifndef OPS_TEMP
    /* The netdev may return a negative number (such as -EOPNOTSUPP)
     * if there is no valid ifindex number. */
    ifindex64 = netdev_get_ifindex(iface->netdev);
    if (ifindex64 < 0) {
        ifindex64 = 0;
    }
    ovsrec_interface_set_ifindex(iface->cfg, &ifindex64, 1);
#endif
}

static void
iface_refresh_ofproto_status(struct iface *iface)
{
#ifndef OPS_TEMP
    int current;
#endif

    if (iface_is_synthetic(iface)) {
        return;
    }

#ifndef OPS_TEMP
    current = ofproto_port_is_lacp_current(iface->port->bridge->ofproto,
                                           iface->ofp_port);
    if (current >= 0) {
        bool bl = current;
        ovsrec_interface_set_lacp_current(iface->cfg, &bl, 1);
    } else {
        ovsrec_interface_set_lacp_current(iface->cfg, NULL, 0);
    }

    if (ofproto_port_cfm_status_changed(iface->port->bridge->ofproto,
                                        iface->ofp_port)
        || status_txn_try_again) {
        iface_refresh_cfm_stats(iface);
    }

    if (ofproto_port_bfd_status_changed(iface->port->bridge->ofproto,
                                        iface->ofp_port)
        || status_txn_try_again) {
        struct smap smap;

        smap_init(&smap);
        ofproto_port_get_bfd_status(iface->port->bridge->ofproto,
                                    iface->ofp_port, &smap);
        ovsrec_interface_set_bfd_status(iface->cfg, &smap);
        smap_destroy(&smap);
    }
#endif
}

#ifndef OPS_TEMP
/* Writes 'iface''s CFM statistics to the database. 'iface' must not be
 * synthetic. */
static void
iface_refresh_cfm_stats(struct iface *iface)
{
    const struct ovsrec_interface *cfg = iface->cfg;
    struct cfm_status status;
    int error;

    error = ofproto_port_get_cfm_status(iface->port->bridge->ofproto,
                                        iface->ofp_port, &status);
    if (error > 0) {
        ovsrec_interface_set_cfm_fault(cfg, NULL, 0);
        ovsrec_interface_set_cfm_fault_status(cfg, NULL, 0);
        ovsrec_interface_set_cfm_remote_opstate(cfg, NULL);
        ovsrec_interface_set_cfm_flap_count(cfg, NULL, 0);
        ovsrec_interface_set_cfm_health(cfg, NULL, 0);
        ovsrec_interface_set_cfm_remote_mpids(cfg, NULL, 0);
    } else {
        const char *reasons[CFM_FAULT_N_REASONS];
        int64_t cfm_health = status.health;
        int64_t cfm_flap_count = status.flap_count;
        bool faulted = status.faults != 0;
        size_t i, j;

        ovsrec_interface_set_cfm_fault(cfg, &faulted, 1);

        j = 0;
        for (i = 0; i < CFM_FAULT_N_REASONS; i++) {
            int reason = 1 << i;
            if (status.faults & reason) {
                reasons[j++] = cfm_fault_reason_to_str(reason);
            }
        }
        ovsrec_interface_set_cfm_fault_status(cfg, (char **) reasons, j);

        ovsrec_interface_set_cfm_flap_count(cfg, &cfm_flap_count, 1);

        if (status.remote_opstate >= 0) {
            const char *remote_opstate = status.remote_opstate ? "up" : "down";
            ovsrec_interface_set_cfm_remote_opstate(cfg, remote_opstate);
        } else {
            ovsrec_interface_set_cfm_remote_opstate(cfg, NULL);
        }

        ovsrec_interface_set_cfm_remote_mpids(cfg,
                                              (const int64_t *)status.rmps,
                                              status.n_rmps);
        if (cfm_health >= 0) {
            ovsrec_interface_set_cfm_health(cfg, &cfm_health, 1);
        } else {
            ovsrec_interface_set_cfm_health(cfg, NULL, 0);
        }

        free(status.rmps);
    }
}
#endif

static void
iface_refresh_stats(struct iface *iface)
{

#ifdef OPS
    /* Interface stats are updated from subsystem.c. */
    if (!iface->type || !strcmp(iface->type, "system")) {
        return;
    }
#endif

#define IFACE_STATS                             \
    IFACE_STAT(rx_packets,      "rx_packets")   \
    IFACE_STAT(tx_packets,      "tx_packets")   \
    IFACE_STAT(rx_bytes,        "rx_bytes")     \
    IFACE_STAT(tx_bytes,        "tx_bytes")     \
    IFACE_STAT(rx_dropped,      "rx_dropped")   \
    IFACE_STAT(tx_dropped,      "tx_dropped")   \
    IFACE_STAT(rx_errors,       "rx_errors")    \
    IFACE_STAT(tx_errors,       "tx_errors")    \
    IFACE_STAT(rx_frame_errors, "rx_frame_err") \
    IFACE_STAT(rx_over_errors,  "rx_over_err")  \
    IFACE_STAT(rx_crc_errors,   "rx_crc_err")   \
    IFACE_STAT(collisions,      "collisions")   \
    IFACE_STAT(ipv4_uc_tx_packets,  "ipv4_uc_tx_packets")  \
    IFACE_STAT(ipv4_uc_rx_packets,  "ipv4_uc_rx_packets")  \
    IFACE_STAT(ipv4_uc_tx_bytes,    "ipv4_uc_tx_bytes")    \
    IFACE_STAT(ipv4_uc_rx_bytes,    "ipv4_uc_rx_bytes")    \
    IFACE_STAT(ipv4_mc_tx_packets,  "ipv4_mc_tx_packets")  \
    IFACE_STAT(ipv4_mc_rx_packets,  "ipv4_mc_rx_packets")  \
    IFACE_STAT(ipv4_mc_tx_bytes,    "ipv4_mc_tx_bytes")    \
    IFACE_STAT(ipv4_mc_rx_bytes,    "ipv4_mc_rx_bytes")    \
    IFACE_STAT(ipv6_uc_tx_packets,  "ipv6_uc_tx_packets")  \
    IFACE_STAT(ipv6_uc_rx_packets,  "ipv6_uc_rx_packets")  \
    IFACE_STAT(ipv6_uc_tx_bytes,    "ipv6_uc_tx_bytes")    \
    IFACE_STAT(ipv6_uc_rx_bytes,    "ipv6_uc_rx_bytes")    \
    IFACE_STAT(ipv6_mc_tx_packets,  "ipv6_mc_tx_packets")  \
    IFACE_STAT(ipv6_mc_rx_packets,  "ipv6_mc_rx_packets")  \
    IFACE_STAT(ipv6_mc_tx_bytes,    "ipv6_mc_tx_bytes")    \
    IFACE_STAT(ipv6_mc_rx_bytes,    "ipv6_mc_rx_bytes")    \
    IFACE_STAT(l3_uc_rx_packets,    "l3_uc_rx_packets")    \
    IFACE_STAT(l3_uc_rx_bytes,      "l3_uc_rx_bytes")      \
    IFACE_STAT(l3_uc_tx_packets,    "l3_uc_tx_packets")    \
    IFACE_STAT(l3_uc_tx_bytes,      "l3_uc_tx_bytes")      \
    IFACE_STAT(l3_mc_rx_packets,    "l3_mc_rx_packets")    \
    IFACE_STAT(l3_mc_rx_bytes,      "l3_mc_rx_bytes")      \
    IFACE_STAT(l3_mc_tx_packets,    "l3_mc_tx_packets")    \
    IFACE_STAT(l3_mc_tx_bytes,      "l3_mc_tx_bytes")

#define IFACE_STAT(MEMBER, NAME) + 1
    enum { N_IFACE_STATS = IFACE_STATS };
#undef IFACE_STAT
    int64_t values[N_IFACE_STATS];
    char *keys[N_IFACE_STATS];
    int n;

    struct netdev_stats stats;

    if (iface_is_synthetic(iface)) {
        return;
    }

    /* Intentionally ignore return value, since errors will set 'stats' to
     * all-1s, and we will deal with that correctly below. */
    memset(&stats, 0, sizeof(struct netdev_stats));
    netdev_get_stats(iface->netdev, &stats);

    /* Copy statistics into keys[] and values[]. */
    n = 0;
#define IFACE_STAT(MEMBER, NAME)                \
    if (stats.MEMBER != UINT64_MAX) {           \
        keys[n] = NAME;                         \
        values[n] = stats.MEMBER;               \
        n++;                                    \
    }
    IFACE_STATS;
#undef IFACE_STAT
    ovs_assert(n <= N_IFACE_STATS);

    ovsrec_interface_set_statistics(iface->cfg, keys, values, n);
#undef IFACE_STATS
}

static void
br_refresh_datapath_info(struct bridge *br)
{
    const char *version;

    version = (br->ofproto && br->ofproto->ofproto_class->get_datapath_version
               ? br->ofproto->ofproto_class->get_datapath_version(br->ofproto)
               : NULL);

    ovsrec_bridge_set_datapath_version(br->cfg,
                                       version ? version : "<unknown>");
}

#ifndef OPS_TEMP
static void
br_refresh_stp_status(struct bridge *br)
{
    struct smap smap = SMAP_INITIALIZER(&smap);
    struct ofproto *ofproto = br->ofproto;
    struct ofproto_stp_status status;

    if (ofproto_get_stp_status(ofproto, &status)) {
        return;
    }

    if (!status.enabled) {
        ovsrec_bridge_set_status(br->cfg, NULL);
        return;
    }

    smap_add_format(&smap, "stp_bridge_id", STP_ID_FMT,
                    STP_ID_ARGS(status.bridge_id));
    smap_add_format(&smap, "stp_designated_root", STP_ID_FMT,
                    STP_ID_ARGS(status.designated_root));
    smap_add_format(&smap, "stp_root_path_cost", "%d", status.root_path_cost);

    ovsrec_bridge_set_status(br->cfg, &smap);
    smap_destroy(&smap);
}

static void
port_refresh_stp_status(struct port *port)
{
    struct ofproto *ofproto = port->bridge->ofproto;
    struct iface *iface;
    struct ofproto_port_stp_status status;
    struct smap smap;

    if (port_is_synthetic(port)) {
        return;
    }

    /* STP doesn't currently support bonds. */
    if (!list_is_singleton(&port->ifaces)) {
        ovsrec_port_set_status(port->cfg, NULL);
        return;
    }

    iface = CONTAINER_OF(list_front(&port->ifaces), struct iface, port_elem);
    if (ofproto_port_get_stp_status(ofproto, iface->ofp_port, &status)) {
        return;
    }

    if (!status.enabled) {
        ovsrec_port_set_status(port->cfg, NULL);
        return;
    }

    /* Set Status column. */
    smap_init(&smap);
    smap_add_format(&smap, "stp_port_id", STP_PORT_ID_FMT, status.port_id);
    smap_add(&smap, "stp_state", stp_state_name(status.state));
    smap_add_format(&smap, "stp_sec_in_state", "%u", status.sec_in_state);
    smap_add(&smap, "stp_role", stp_role_name(status.role));
    ovsrec_port_set_status(port->cfg, &smap);
    smap_destroy(&smap);
}

static void
port_refresh_stp_stats(struct port *port)
{
    struct ofproto *ofproto = port->bridge->ofproto;
    struct iface *iface;
    struct ofproto_port_stp_stats stats;
    char *keys[3];
    int64_t int_values[3];

    if (port_is_synthetic(port)) {
        return;
    }

    /* STP doesn't currently support bonds. */
    if (!list_is_singleton(&port->ifaces)) {
        return;
    }

    iface = CONTAINER_OF(list_front(&port->ifaces), struct iface, port_elem);
    if (ofproto_port_get_stp_stats(ofproto, iface->ofp_port, &stats)) {
        return;
    }

    if (!stats.enabled) {
        ovsrec_port_set_statistics(port->cfg, NULL, NULL, 0);
        return;
    }

    /* Set Statistics column. */
    keys[0] = "stp_tx_count";
    int_values[0] = stats.tx_count;
    keys[1] = "stp_rx_count";
    int_values[1] = stats.rx_count;
    keys[2] = "stp_error_count";
    int_values[2] = stats.error_count;

    ovsrec_port_set_statistics(port->cfg, keys, int_values,
                               ARRAY_SIZE(int_values));
}

static void
br_refresh_rstp_status(struct bridge *br)
{
    struct smap smap = SMAP_INITIALIZER(&smap);
    struct ofproto *ofproto = br->ofproto;
    struct ofproto_rstp_status status;

    if (ofproto_get_rstp_status(ofproto, &status)) {
        return;
    }
    if (!status.enabled) {
        ovsrec_bridge_set_rstp_status(br->cfg, NULL);
        return;
    }
    smap_add_format(&smap, "rstp_bridge_id", RSTP_ID_FMT,
                    RSTP_ID_ARGS(status.bridge_id));
    smap_add_format(&smap, "rstp_root_path_cost", "%"PRIu32,
                    status.root_path_cost);
    smap_add_format(&smap, "rstp_root_id", RSTP_ID_FMT,
                    RSTP_ID_ARGS(status.root_id));
    smap_add_format(&smap, "rstp_designated_id", RSTP_ID_FMT,
                    RSTP_ID_ARGS(status.designated_id));
    smap_add_format(&smap, "rstp_designated_port_id", RSTP_PORT_ID_FMT,
                    status.designated_port_id);
    smap_add_format(&smap, "rstp_bridge_port_id", RSTP_PORT_ID_FMT,
                    status.bridge_port_id);
    ovsrec_bridge_set_rstp_status(br->cfg, &smap);
    smap_destroy(&smap);
}

static void
port_refresh_rstp_status(struct port *port)
{
    struct ofproto *ofproto = port->bridge->ofproto;
    struct iface *iface;
    struct ofproto_port_rstp_status status;
    char *keys[3];
    int64_t int_values[3];
    struct smap smap;

    if (port_is_synthetic(port)) {
        return;
    }

    /* RSTP doesn't currently support bonds. */
    if (!list_is_singleton(&port->ifaces)) {
        ovsrec_port_set_rstp_status(port->cfg, NULL);
        return;
    }

    iface = CONTAINER_OF(list_front(&port->ifaces), struct iface, port_elem);
    if (ofproto_port_get_rstp_status(ofproto, iface->ofp_port, &status)) {
        return;
    }

    if (!status.enabled) {
        ovsrec_port_set_rstp_status(port->cfg, NULL);
        ovsrec_port_set_rstp_statistics(port->cfg, NULL, NULL, 0);
        return;
    }
    /* Set Status column. */
    smap_init(&smap);

    smap_add_format(&smap, "rstp_port_id", RSTP_PORT_ID_FMT,
                    status.port_id);
    smap_add_format(&smap, "rstp_port_role", "%s",
                    rstp_port_role_name(status.role));
    smap_add_format(&smap, "rstp_port_state", "%s",
                    rstp_state_name(status.state));
    smap_add_format(&smap, "rstp_designated_bridge_id", RSTP_ID_FMT,
                    RSTP_ID_ARGS(status.designated_bridge_id));
    smap_add_format(&smap, "rstp_designated_port_id", RSTP_PORT_ID_FMT,
                    status.designated_port_id);
    smap_add_format(&smap, "rstp_designated_path_cost", "%"PRIu32,
                    status.designated_path_cost);

    ovsrec_port_set_rstp_status(port->cfg, &smap);
    smap_destroy(&smap);

    /* Set Statistics column. */
    keys[0] = "rstp_tx_count";
    int_values[0] = status.tx_count;
    keys[1] = "rstp_rx_count";
    int_values[1] = status.rx_count;
    keys[2] = "rstp_uptime";
    int_values[2] = status.uptime;
    ovsrec_port_set_rstp_statistics(port->cfg, keys, int_values,
            ARRAY_SIZE(int_values));
}

static void
port_refresh_bond_status(struct port *port, bool force_update)
{
    struct eth_addr mac;

    /* Return if port is not a bond */
    if (list_is_singleton(&port->ifaces)) {
        return;
    }

    if (bond_get_changed_active_slave(port->name, &mac, force_update)) {
        struct ds mac_s;

        ds_init(&mac_s);
        ds_put_format(&mac_s, ETH_ADDR_FMT, ETH_ADDR_ARGS(mac));
        ovsrec_port_set_bond_active_slave(port->cfg, ds_cstr(&mac_s));
        ds_destroy(&mac_s);
    }
}
#endif

static bool
enable_system_stats(const struct ovsrec_open_vswitch *cfg)
{
    return smap_get_bool(&cfg->other_config, "enable-statistics", false);
}

static void
reconfigure_system_stats(const struct ovsrec_open_vswitch *cfg)
{
    bool enable = enable_system_stats(cfg);

    system_stats_enable(enable);
    if (!enable) {
        ovsrec_open_vswitch_set_statistics(cfg, NULL);
    }
}

static void
run_system_stats(void)
{
    const struct ovsrec_open_vswitch *cfg = ovsrec_open_vswitch_first(idl);
    struct smap *stats;

    stats = system_stats_run();
    if (stats && cfg) {
        struct ovsdb_idl_txn *txn;
        struct ovsdb_datum datum;

        txn = ovsdb_idl_txn_create(idl);
        ovsdb_datum_from_smap(&datum, stats);
        ovsdb_idl_txn_write(&cfg->header_, &ovsrec_open_vswitch_col_statistics,
                            &datum);
        ovsdb_idl_txn_commit(txn);
        ovsdb_idl_txn_destroy(txn);

        free(stats);
    }
}

#ifndef OPS_TEMP
static const char *
ofp12_controller_role_to_str(enum ofp12_controller_role role)
{
    switch (role) {
    case OFPCR12_ROLE_EQUAL:
        return "other";
    case OFPCR12_ROLE_MASTER:
        return "master";
    case OFPCR12_ROLE_SLAVE:
        return "slave";
    case OFPCR12_ROLE_NOCHANGE:
    default:
        return "*** INVALID ROLE ***";
    }
}

static void
refresh_controller_status(void)
{
    struct bridge *br;
    struct shash info;
    const struct ovsrec_controller *cfg;

    shash_init(&info);

    /* Accumulate status for controllers on all bridges. */
    HMAP_FOR_EACH (br, node, &all_bridges) {
        ofproto_get_ofproto_controller_info(br->ofproto, &info);
    }

    /* Update each controller in the database with current status. */
    OVSREC_CONTROLLER_FOR_EACH(cfg, idl) {
        struct ofproto_controller_info *cinfo =
            shash_find_data(&info, cfg->target);

        if (cinfo) {
            ovsrec_controller_set_is_connected(cfg, cinfo->is_connected);
            ovsrec_controller_set_role(cfg, ofp12_controller_role_to_str(
                                           cinfo->role));
            ovsrec_controller_set_status(cfg, &cinfo->pairs);
        } else {
            ovsrec_controller_set_is_connected(cfg, false);
            ovsrec_controller_set_role(cfg, NULL);
            ovsrec_controller_set_status(cfg, NULL);
        }
    }

    ofproto_free_ofproto_controller_info(&info);
}
#endif

/* Update interface and mirror statistics if necessary. */
static void
run_stats_update(void)
{
    static struct ovsdb_idl_txn *stats_txn;
    const struct ovsrec_open_vswitch *cfg = ovsrec_open_vswitch_first(idl);
    int stats_interval;

    if (!cfg) {
        return;
    }

    /* Statistics update interval should always be greater than or equal to
     * 5000 ms. */
    stats_interval = MAX(smap_get_int(&cfg->other_config,
                                      "stats-update-interval",
                                      5000), 5000);
    if (stats_timer_interval != stats_interval) {
        stats_timer_interval = stats_interval;
        stats_timer = LLONG_MIN;
    }

    if (time_msec() >= stats_timer) {
        enum ovsdb_idl_txn_status status;

        /* Rate limit the update.  Do not start a new update if the
         * previous one is not done. */
        if (!stats_txn) {
            struct bridge *br;

#ifdef OPS_TEMP
            struct vrf *vrf;
#endif
            stats_txn = ovsdb_idl_txn_create(idl);
            HMAP_FOR_EACH (br, node, &all_bridges) {
                struct port *port;
                struct mirror *m;
                HMAP_FOR_EACH (port, hmap_node, &br->ports) {
                    struct iface *iface;

                    LIST_FOR_EACH (iface, port_elem, &port->ifaces) {
                        iface_refresh_stats(iface);
                    }
#ifndef OPS_TEMP
                    port_refresh_stp_stats(port);
#endif
                }
                HMAP_FOR_EACH (m, hmap_node, &br->mirrors) {
                    mirror_refresh_stats(m);
                }
            }

#ifdef OPS
            HMAP_FOR_EACH (vrf, node, &all_vrfs) {
                struct port *port;
                HMAP_FOR_EACH (port, hmap_node, &vrf->up->ports) {
                    struct iface *iface;

                    LIST_FOR_EACH (iface, port_elem, &port->ifaces) {
                        iface_refresh_stats(iface);
                    }
                }
            }
#endif

#ifndef OPS_TEMP
            refresh_controller_status();
#endif

#ifdef OPS
            /* Now execute any registered statistics-gathering callbacks. */
            struct stats_blk_params sblk = {0};

            sblk.idl = idl;
            sblk.idl_seqno = idl_seqno;
            execute_stats_block(&sblk, STATS_BEGIN);
            HMAP_FOR_EACH (br, node, &all_bridges) {
                struct port *port;
                sblk.br = br;
                execute_stats_block(&sblk, STATS_PER_BRIDGE);
                HMAP_FOR_EACH (port, hmap_node, &br->ports) {
                    struct iface *iface;
                    sblk.port = port;
                    execute_stats_block(&sblk, STATS_PER_BRIDGE_PORT);
                    LIST_FOR_EACH (iface, port_elem, &port->ifaces) {
                        /* Statistics-callback for non-system interfaces.
                           Note: system interfaces are handled in subsystem.c. */
                        if (iface->netdev != NULL) {
                            if (iface->type && strcmp(iface->type, "system")) {
                                sblk.netdev = iface->netdev;
                                sblk.cfg = iface->cfg;
                                execute_stats_block(&sblk, STATS_PER_BRIDGE_NETDEV);
                            }
                        }
                    }
                }
            }

            HMAP_FOR_EACH (vrf, node, &all_vrfs) {
                struct port *port;
                sblk.vrf = vrf;
                execute_stats_block(&sblk, STATS_PER_VRF);
                HMAP_FOR_EACH (port, hmap_node, &vrf->up->ports) {
                    struct iface *iface;
                    sblk.port = port;
                    execute_stats_block(&sblk, STATS_PER_VRF_PORT);
                    LIST_FOR_EACH (iface, port_elem, &port->ifaces) {
                        /* Statistics-callback for non-system interfaces.
                           Note: system interfaces are handled in subsystem.c. */
                        if (iface->netdev != NULL) {
                            if (iface->type && strcmp(iface->type, "system")) {
                                sblk.netdev = iface->netdev;
                                sblk.cfg = iface->cfg;
                                execute_stats_block(&sblk, STATS_PER_VRF_NETDEV);
                            }
                        }
                    }
                }
            }
            execute_stats_block(&sblk, STATS_END);
#endif
        }

        status = ovsdb_idl_txn_commit(stats_txn);
        if (status != TXN_INCOMPLETE) {
            stats_timer = time_msec() + stats_timer_interval;
            ovsdb_idl_txn_destroy(stats_txn);
            stats_txn = NULL;
        }
    }
}

#ifdef OPS
static void
eth_mac_to_str(char *str, uint8_t mac[ETH_ADDR_LEN])
{
    snprintf(str, 18, "%02x:%02x:%02x:%02x:%02x:%02x",
             mac[0], mac[1], mac[2], mac[3], mac[4], mac[5]);
}

static void
bridge_ovsdb_add_local_mac_entry (struct ofproto_mlearn_hmap_node *mlearn_node,
                                  struct ovsdb_idl_txn *mac_txn)
{
    const struct ovsrec_mac *mac_e = NULL;
    struct bridge *br = NULL;
    struct port *port = NULL;
    char str[18];

    HMAP_FOR_EACH (br, node, &all_bridges) {
        port = port_lookup(br, mlearn_node->port_name);
        if (port) {
            break;
        }
    }
    if (!port) {
        VLOG_ERR("No port found for: %s", mlearn_node->port_name);
        return;
    }

    memset(str, 0, sizeof(str));
    eth_mac_to_str(str, mlearn_node->mac.ea);

    mac_e = ovsrec_mac_insert(mac_txn);
    ovsrec_mac_set_bridge(mac_e, br->cfg);
    ovsrec_mac_set_from(mac_e, "learning");
    ovsrec_mac_set_mac_addr(mac_e, str);
    ovsrec_mac_set_port(mac_e, port->cfg);
    ovsrec_mac_set_vlan(mac_e, mlearn_node->vlan);

}

static void
bridge_ovsdb_del_local_mac_entry (struct ofproto_mlearn_hmap_node *mlearn_node)
{
    const struct ovsrec_mac *mac_e = NULL;
    struct bridge *br = NULL;
    struct port *port = NULL;
    char str[18];

    HMAP_FOR_EACH (br, node, &all_bridges) {
        port = port_lookup(br, mlearn_node->port_name);
        if (port) {
            break;
        }
    }

    if (port) {
        memset(str, 0, sizeof(str));
        eth_mac_to_str(str, mlearn_node->mac.ea);

        OVSREC_MAC_FOR_EACH(mac_e, idl) {
            if ((strcmp(str, mac_e->mac_addr) == 0) &&
                (strcmp("learning", mac_e->from) == 0) &&
                (mlearn_node->vlan == mac_e->vlan) &&
                (mac_e->bridge == br->cfg) &&
                (mac_e->port == port->cfg)) {
                /*
                 * row found, now delete
                 */
                ovsrec_mac_delete(mac_e);
            }
        }
    } else {
        VLOG_ERR("%s: No port found for: %s", __FUNCTION__, mlearn_node->port_name);
    }
}

static void
mac_learning_check_seq()
{
    struct bridge *br = NULL;
    br = CONTAINER_OF(hmap_first(&all_bridges), struct bridge, node);
    if (!br) {
        VLOG_ERR("%s: No bridge found");
        return;
    }
    struct ofproto *ofproto = br->ofproto;
    uint64_t seq = seq_read(mac_learning_trigger_seq_get());
    struct ofproto_mlearn_hmap *mhmap = NULL;
    struct ofproto_mlearn_hmap_node *mlearn_node = NULL;
    enum ovsdb_idl_txn_status status;
    static struct ovsdb_idl_txn *mac_txn = NULL;

    if (seq != mlearn_seqno) {
        /*
         * sequence change detected
         */
        mlearn_seqno = seq;
        ofproto_mac_learning_get(ofproto, &mhmap);

        if (mhmap) {
            if (!mac_txn) {
                mac_txn = ovsdb_idl_txn_create(idl);
                if (!mac_txn) {
                    VLOG_ERR("%s: Unable to create transaction", __FUNCTION__);
                    return;
                }
            }
            HMAP_FOR_EACH(mlearn_node, hmap_node, &(mhmap->table)) {
                if (mlearn_node->oper == MLEARN_ADD) {
                    /*
                     * add
                     */
                    bridge_ovsdb_add_local_mac_entry(mlearn_node, mac_txn);
                } else {
                    /*
                     * del
                     */
                    bridge_ovsdb_del_local_mac_entry(mlearn_node);
                }
            }
            if (mac_txn) {
                status = ovsdb_idl_txn_commit(mac_txn);
                if (status == TXN_ERROR) {
                    VLOG_ERR("%s: commit failed, status: %d", __FUNCTION__, status);
                }
                ovsdb_idl_txn_destroy(mac_txn);
                mac_txn = NULL;
            }
        } else {
            VLOG_ERR("%s: hash map is NULL", __FUNCTION__);
        }
    }
}
#endif

/* Update bridge/port/interface status if necessary. */
static void
run_status_update(void)
{
    if (!status_txn) {
        uint64_t seq;

        /* Rate limit the update.  Do not start a new update if the
         * previous one is not done. */
        seq = seq_read(connectivity_seq_get());
        if (seq != connectivity_seqno || status_txn_try_again) {
            struct bridge *br;
#ifdef OPS
            struct vrf *vrf;
#endif
            connectivity_seqno = seq;
            status_txn = ovsdb_idl_txn_create(idl);
            HMAP_FOR_EACH (br, node, &all_bridges) {
                struct port *port;

#ifndef OPS_TEMP
                br_refresh_stp_status(br);
                br_refresh_rstp_status(br);
#endif
                br_refresh_datapath_info(br);
                HMAP_FOR_EACH (port, hmap_node, &br->ports) {
                    struct iface *iface;

#ifndef OPS_TEMP
                    port_refresh_stp_status(port);
                    port_refresh_rstp_status(port);
                    port_refresh_bond_status(port, status_txn_try_again);
#endif
                    LIST_FOR_EACH (iface, port_elem, &port->ifaces) {
                        iface_refresh_netdev_status(iface);
                        iface_refresh_ofproto_status(iface);
                    }
                }
            }

#ifdef OPS
            HMAP_FOR_EACH (vrf, node, &all_vrfs) {
                struct port *port;

                HMAP_FOR_EACH (port, hmap_node, &vrf->up->ports) {
                    struct iface *iface;

                    LIST_FOR_EACH (iface, port_elem, &port->ifaces) {
                        iface_refresh_netdev_status(iface);
                        iface_refresh_ofproto_status(iface);
                    }
                }
            }
 #endif
        }
    }

    /* Commit the transaction and get the status. If the transaction finishes,
     * then destroy the transaction. Otherwise, keep it so that we can check
     * progress the next time that this function is called. */
    if (status_txn) {
        enum ovsdb_idl_txn_status status;

        status = ovsdb_idl_txn_commit(status_txn);
        if (status != TXN_INCOMPLETE) {
            ovsdb_idl_txn_destroy(status_txn);
            status_txn = NULL;

            /* Sets the 'status_txn_try_again' if the transaction fails. */
            if (status == TXN_SUCCESS || status == TXN_UNCHANGED) {
                status_txn_try_again = false;
            } else {
                status_txn_try_again = true;
            }
        }
    }
}

#ifdef OPS
struct bridge *
get_bridge_from_port_name (char *port_name, struct port **port)
{
    struct bridge *br = NULL;

    if (!port_name || !port) {
        VLOG_ERR("%s: invalid arguments", __FUNCTION__);
        return NULL;
    }

    HMAP_FOR_EACH (br, node, &all_bridges) {
        *port = port_lookup(br, port_name);
        if (*port) {
            break;
        }
    }

    if (*port) {
        return br;
    } else {
        return NULL;
    }
}
#endif

static void
status_update_wait(void)
{
    /* This prevents the process from constantly waking up on
     * connectivity seq, when there is no connection to ovsdb. */
    if (!ovsdb_idl_has_lock(idl)) {
        return;
    }

    /* If the 'status_txn' is non-null (transaction incomplete), waits for the
     * transaction to complete.  If the status update to database needs to be
     * run again (transaction fails), registers a timeout in
     * 'STATUS_CHECK_AGAIN_MSEC'.  Otherwise, waits on the global connectivity
     * sequence number. */
    if (status_txn) {
        ovsdb_idl_txn_wait(status_txn);
    } else if (status_txn_try_again) {
        poll_timer_wait_until(time_msec() + STATUS_CHECK_AGAIN_MSEC);
    } else {
        seq_wait(connectivity_seq_get(), connectivity_seqno);
    }
}

static void
bridge_run__(void)
{
    struct bridge *br;
#ifdef OPS
    struct vrf *vrf;
#endif
    struct sset types;
    const char *type;

    /* Let each datapath type do the work that it needs to do. */
    sset_init(&types);
    ofproto_enumerate_types(&types);
    SSET_FOR_EACH (type, &types) {
        ofproto_type_run(type);
    }
    sset_destroy(&types);

    /* Let each bridge do the work that it needs to do. */
    HMAP_FOR_EACH (br, node, &all_bridges) {
        ofproto_run(br->ofproto);
    }

#ifdef OPS
    HMAP_FOR_EACH (vrf, node, &all_vrfs) {
        ofproto_run(vrf->up->ofproto);
    }
#endif
}

void
bridge_run(void)
{
    static struct ovsrec_open_vswitch null_cfg;
    const struct ovsrec_open_vswitch *cfg;
    struct run_blk_params run_params;

#ifndef OPS_TEMP
    bool vlan_splinters_changed;
#endif
    ovsrec_open_vswitch_init(&null_cfg);

    ovsdb_idl_run(idl);

    if (ovsdb_idl_is_lock_contended(idl)) {
        static struct vlog_rate_limit rl = VLOG_RATE_LIMIT_INIT(1, 1);
        struct bridge *br, *next_br;
#ifdef OPS
        struct vrf *vrf, *next_vrf;
#endif
        VLOG_ERR_RL(&rl, "another ovs-vswitchd process is running, "
                    "disabling this process (pid %ld) until it goes away",
                    (long int) getpid());

        HMAP_FOR_EACH_SAFE (br, next_br, node, &all_bridges) {
            bridge_destroy(br);
        }

#ifdef OPS
        HMAP_FOR_EACH_SAFE (vrf, next_vrf, node, &all_vrfs) {
            vrf_destroy(vrf);
        }
#endif
        /* Since we will not be running system_stats_run() in this process
         * with the current situation of multiple ovs-vswitchd daemons,
         * disable system stats collection. */
        system_stats_enable(false);
        return;
    } else if (!ovsdb_idl_has_lock(idl)) {
        return;
    }
    cfg = ovsrec_open_vswitch_first(idl);

    /* Initialize the ofproto library.  This only needs to run once, but
     * it must be done after the configuration is set.  If the
     * initialization has already occurred, bridge_init_ofproto()
     * returns immediately. */
    bridge_init_ofproto(cfg);

    /* Once the value of flow-restore-wait is false, we no longer should
     * check its value from the database. */
    if (cfg && ofproto_get_flow_restore_wait()) {
        ofproto_set_flow_restore_wait(smap_get_bool(&cfg->other_config,
                                        "flow-restore-wait", false));
    }

#ifdef OPS
    mac_learning_check_seq();
#endif

    bridge_run__();

    /* Re-configure SSL.  We do this on every trip through the main loop,
     * instead of just when the database changes, because the contents of the
     * key and certificate files can change without the database changing.
     *
     * We do this before bridge_reconfigure() because that function might
     * initiate SSL connections and thus requires SSL to be configured. */
    if (cfg && cfg->ssl) {
        const struct ovsrec_ssl *ssl = cfg->ssl;

        stream_ssl_set_key_and_cert(ssl->private_key, ssl->certificate);
        stream_ssl_set_ca_cert_file(ssl->ca_cert, ssl->bootstrap_ca_cert);
    }

#ifndef OPS_TEMP
    /* If VLAN splinters are in use, then we need to reconfigure if VLAN
     * usage has changed. */
    vlan_splinters_changed = false;
    if (vlan_splinters_enabled_anywhere) {
        struct bridge *br;

        HMAP_FOR_EACH (br, node, &all_bridges) {
            if (ofproto_has_vlan_usage_changed(br->ofproto)) {
                vlan_splinters_changed = true;
                break;
            }
        }
    }
#endif
    if  (ovsdb_idl_get_seqno(idl) != idl_seqno
#ifndef OPS_TEMP
        || vlan_splinters_changed
#endif
        ) {
        struct ovsdb_idl_txn *txn;

#ifndef OPS
        idl_seqno = ovsdb_idl_get_seqno(idl);
#endif
        txn = ovsdb_idl_txn_create(idl);

        bridge_reconfigure(cfg ? cfg : &null_cfg);

#ifdef OPS
        /* Update seqno after bridge_reconfigure, to access earlier
         * seqno for comparision inside bridge_reconfigure */
        idl_seqno = ovsdb_idl_get_seqno(idl);
#endif

        if (cfg) {
            ovsrec_open_vswitch_set_cur_cfg(cfg, cfg->next_cfg);
        }

        /* If we are completing our initial configuration for this run
         * of ovs-vswitchd, then keep the transaction around to monitor
         * it for completion. */
        if (initial_config_done) {
            /* Always sets the 'status_txn_try_again' to check again,
             * in case that this transaction fails. */
            status_txn_try_again = true;
            ovsdb_idl_txn_commit(txn);
            ovsdb_idl_txn_destroy(txn);
        } else {
            initial_config_done = true;
            daemonize_txn = txn;
        }
    }

    if (daemonize_txn) {
        enum ovsdb_idl_txn_status status = ovsdb_idl_txn_commit(daemonize_txn);
        if (status != TXN_INCOMPLETE) {
            ovsdb_idl_txn_destroy(daemonize_txn);
            daemonize_txn = NULL;

            /* ovs-vswitchd has completed initialization, so allow the
             * process that forked us to exit successfully. */
            daemonize_complete();

            vlog_enable_async();

            VLOG_INFO_ONCE("%s (Open vSwitch) %s", program_name, VERSION);
        }
    }

    run_stats_update();
    run_status_update();
    run_system_stats();
#ifdef OPS
    run_neighbor_update();
#endif
    run_params.idl = idl;
    run_params.idl_seqno = idl_seqno;
    execute_run_block(&run_params, BLK_RUN_COMPLETE);
}

#ifdef OPS
static void
br_mac_learning_wait(void)
{
     seq_wait(mac_learning_trigger_seq_get(), mlearn_seqno);
}
#endif

void
bridge_wait(void)
{
    struct sset types;
    const char *type;
    struct run_blk_params run_params;

    ovsdb_idl_wait(idl);
    if (daemonize_txn) {
        ovsdb_idl_txn_wait(daemonize_txn);
    }

    sset_init(&types);
    ofproto_enumerate_types(&types);
    SSET_FOR_EACH (type, &types) {
        ofproto_type_wait(type);
    }
    sset_destroy(&types);

    if (!hmap_is_empty(&all_bridges)) {
        struct bridge *br;

        HMAP_FOR_EACH (br, node, &all_bridges) {
            ofproto_wait(br->ofproto);
        }

        poll_timer_wait_until(stats_timer);
    }

    status_update_wait();
    system_stats_wait();
<<<<<<< HEAD
#ifdef OPS
    br_mac_learning_wait();
#endif
=======

    run_params.idl = idl;
    run_params.idl_seqno = idl_seqno;
    execute_run_block(&run_params, BLK_WAIT_COMPLETE);
>>>>>>> ad9d33be
}

/* Adds some memory usage statistics for bridges into 'usage', for use with
 * memory_report(). */
void
bridge_get_memory_usage(struct simap *usage)
{
    struct bridge *br;
    struct sset types;
    const char *type;

    sset_init(&types);
    ofproto_enumerate_types(&types);
    SSET_FOR_EACH (type, &types) {
        ofproto_type_get_memory_usage(type, usage);
    }
    sset_destroy(&types);

    HMAP_FOR_EACH (br, node, &all_bridges) {
        ofproto_get_memory_usage(br->ofproto, usage);
    }
}
#ifndef OPS_TEMP

/* QoS unixctl user interface functions. */

struct qos_unixctl_show_cbdata {
    struct ds *ds;
    struct iface *iface;
};

static void
qos_unixctl_show_queue(unsigned int queue_id,
                       const struct smap *details,
                       struct iface *iface,
                       struct ds *ds)
{
    struct netdev_queue_stats stats;
    struct smap_node *node;
    int error;

    ds_put_cstr(ds, "\n");
    if (queue_id) {
        ds_put_format(ds, "Queue %u:\n", queue_id);
    } else {
        ds_put_cstr(ds, "Default:\n");
    }

    SMAP_FOR_EACH (node, details) {
        ds_put_format(ds, "\t%s: %s\n", node->key, node->value);
    }

    error = netdev_get_queue_stats(iface->netdev, queue_id, &stats);
    if (!error) {
        if (stats.tx_packets != UINT64_MAX) {
            ds_put_format(ds, "\ttx_packets: %"PRIu64"\n", stats.tx_packets);
        }

        if (stats.tx_bytes != UINT64_MAX) {
            ds_put_format(ds, "\ttx_bytes: %"PRIu64"\n", stats.tx_bytes);
        }

        if (stats.tx_errors != UINT64_MAX) {
            ds_put_format(ds, "\ttx_errors: %"PRIu64"\n", stats.tx_errors);
        }
    } else {
        ds_put_format(ds, "\tFailed to get statistics for queue %u: %s",
                      queue_id, ovs_strerror(error));
    }
}

static void
qos_unixctl_show(struct unixctl_conn *conn, int argc OVS_UNUSED,
                 const char *argv[], void *aux OVS_UNUSED)
{
    struct ds ds = DS_EMPTY_INITIALIZER;
    struct smap smap = SMAP_INITIALIZER(&smap);
    struct iface *iface;
    const char *type;
    struct smap_node *node;

    iface = iface_find(argv[1]);
    if (!iface) {
        unixctl_command_reply_error(conn, "no such interface");
        return;
    }

    netdev_get_qos(iface->netdev, &type, &smap);

    if (*type != '\0') {
        struct netdev_queue_dump dump;
        struct smap details;
        unsigned int queue_id;

        ds_put_format(&ds, "QoS: %s %s\n", iface->name, type);

        SMAP_FOR_EACH (node, &smap) {
            ds_put_format(&ds, "%s: %s\n", node->key, node->value);
        }

        smap_init(&details);
        NETDEV_QUEUE_FOR_EACH (&queue_id, &details, &dump, iface->netdev) {
            qos_unixctl_show_queue(queue_id, &details, iface, &ds);
        }
        smap_destroy(&details);

        unixctl_command_reply(conn, ds_cstr(&ds));
    } else {
        ds_put_format(&ds, "QoS not configured on %s\n", iface->name);
        unixctl_command_reply_error(conn, ds_cstr(&ds));
    }

    smap_destroy(&smap);
    ds_destroy(&ds);
}
#endif

/* Bridge reconfiguration functions. */
static void
bridge_create(const struct ovsrec_bridge *br_cfg)
{
    struct bridge *br;
#ifdef OPS
    const struct ovsrec_open_vswitch* ovs = ovsrec_open_vswitch_first(idl);
#endif
    ovs_assert(!bridge_lookup(br_cfg->name));
    br = xzalloc(sizeof *br);

    br->name = xstrdup(br_cfg->name);
    br->type = xstrdup(ofproto_normalize_type(br_cfg->datapath_type));
    br->cfg = br_cfg;

#ifdef OPS
    /* Use system mac as default mac */
    memcpy(&br->default_ea, ether_aton(ovs->system_mac), ETH_ADDR_LEN);
#else
    /* Derive the default Ethernet address from the bridge's UUID.  This should
     * be unique and it will be stable between ovs-vswitchd runs.  */
    memcpy(&br->default_ea, &br_cfg->header_.uuid, ETH_ADDR_LEN);
    eth_addr_mark_random(br->default_ea);
#endif

    hmap_init(&br->ports);
    hmap_init(&br->ifaces);
    hmap_init(&br->iface_by_name);
#ifdef OPS
    hmap_init(&br->vlans);
#endif
    hmap_init(&br->mirrors);
    hmap_insert(&all_bridges, &br->node, hash_string(br->name, 0));
}

#ifdef OPS
static void
vrf_create(const struct ovsrec_vrf *vrf_cfg)
{
    struct vrf *vrf;
    const struct ovsrec_open_vswitch *ovs = ovsrec_open_vswitch_first(idl);

    ovs_assert(!vrf_lookup(vrf_cfg->name));
    vrf = xzalloc(sizeof *vrf);

    vrf->up = xzalloc(sizeof(*vrf->up));
    vrf->up->name = xstrdup(vrf_cfg->name);
    vrf->up->type = xstrdup("vrf");
    vrf->cfg = vrf_cfg;

    /* Use system mac as default mac */
    memcpy(&vrf->up->default_ea, ether_aton(ovs->system_mac), ETH_ADDR_LEN);

    hmap_init(&vrf->up->ports);
    hmap_init(&vrf->up->ifaces);
    hmap_init(&vrf->up->iface_by_name);
    hmap_init(&vrf->all_neighbors);
    hmap_init(&vrf->all_routes);
    hmap_init(&vrf->all_nexthops);
    hmap_insert(&all_vrfs, &vrf->node, hash_string(vrf->up->name, 0));
}
#endif


static void
bridge_destroy(struct bridge *br)
{
    if (br) {
        struct mirror *mirror, *next_mirror;
        struct port *port, *next_port;

        HMAP_FOR_EACH_SAFE (port, next_port, hmap_node, &br->ports) {
            port_destroy(port);
        }
        HMAP_FOR_EACH_SAFE (mirror, next_mirror, hmap_node, &br->mirrors) {
            mirror_destroy(mirror);
        }
        hmap_remove(&all_bridges, &br->node);
        ofproto_destroy(br->ofproto);
        hmap_destroy(&br->ifaces);
        hmap_destroy(&br->ports);
        hmap_destroy(&br->iface_by_name);
#ifdef OPS
        hmap_destroy(&br->vlans);
#endif
        hmap_destroy(&br->mirrors);
        free(br->name);
        free(br->type);
        free(br);
    }
}


#ifdef OPS
static void
vrf_destroy(struct vrf *vrf)
{
    if (vrf) {
        struct port *port, *next_port;

        /* Delete any neighbors, etc of this vrf */
        vrf_delete_all_neighbors(vrf);

        HMAP_FOR_EACH_SAFE (port, next_port, hmap_node, &vrf->up->ports) {
            port_destroy(port);
        }

        hmap_remove(&all_vrfs, &vrf->node);
        ofproto_destroy(vrf->up->ofproto);
        hmap_destroy(&vrf->up->ifaces);
        hmap_destroy(&vrf->up->ports);
        hmap_destroy(&vrf->up->iface_by_name);
        hmap_destroy(&vrf->all_neighbors);
        hmap_destroy(&vrf->all_routes);
        hmap_destroy(&vrf->all_nexthops);
        free(vrf->up->name);
        free(vrf->up);
        free(vrf);
    }
}

#endif

static struct bridge *
bridge_lookup(const char *name)
{
    struct bridge *br;

    HMAP_FOR_EACH_WITH_HASH (br, node, hash_string(name, 0), &all_bridges) {
        if (!strcmp(br->name, name)) {
            return br;
        }
    }
    return NULL;
}

#ifdef OPS
static struct vrf *
vrf_lookup(const char *name)
{
    struct vrf *vrf;

    HMAP_FOR_EACH_WITH_HASH (vrf, node, hash_string(name, 0), &all_vrfs) {
        if (!strcmp(vrf->up->name, name)) {
            return vrf;
        }
    }
    return NULL;
}
#endif

/* Handle requests for a listing of all flows known by the OpenFlow
 * stack, including those normally hidden. */
static void
bridge_unixctl_dump_flows(struct unixctl_conn *conn, int argc OVS_UNUSED,
                          const char *argv[], void *aux OVS_UNUSED)
{
    struct bridge *br;
    struct ds results;

    br = bridge_lookup(argv[1]);
    if (!br) {
        unixctl_command_reply_error(conn, "Unknown bridge");
        return;
    }

    ds_init(&results);
    ofproto_get_all_flows(br->ofproto, &results);

    unixctl_command_reply(conn, ds_cstr(&results));
    ds_destroy(&results);
}

/* "bridge/reconnect [BRIDGE]": makes BRIDGE drop all of its controller
 * connections and reconnect.  If BRIDGE is not specified, then all bridges
 * drop their controller connections and reconnect. */
static void
bridge_unixctl_reconnect(struct unixctl_conn *conn, int argc,
                         const char *argv[], void *aux OVS_UNUSED)
{
    struct bridge *br;
    if (argc > 1) {
        br = bridge_lookup(argv[1]);
        if (!br) {
            unixctl_command_reply_error(conn,  "Unknown bridge");
            return;
        }
#ifndef OPS_TEMP
        ofproto_reconnect_controllers(br->ofproto);
#endif
    }
#ifndef OPS_TEMP
    else {
        HMAP_FOR_EACH (br, node, &all_bridges) {
            ofproto_reconnect_controllers(br->ofproto);
        }
    }
#endif
    unixctl_command_reply(conn, NULL);
}

#ifndef OPS_TEMP
static size_t
bridge_get_controllers(const struct bridge *br,
                       struct ovsrec_controller ***controllersp)
{
    struct ovsrec_controller **controllers;
    size_t n_controllers;

    controllers = br->cfg->controller;
    n_controllers = br->cfg->n_controller;

    if (n_controllers == 1 && !strcmp(controllers[0]->target, "none")) {
        controllers = NULL;
        n_controllers = 0;
    }

    if (controllersp) {
        *controllersp = controllers;
    }
    return n_controllers;
}
#endif

static void
bridge_collect_wanted_ports(struct bridge *br,
#ifndef OPS_TEMP
                            const unsigned long int *splinter_vlans,
#else
                            const unsigned long int *splinter_vlans OVS_UNUSED,
#endif
                            struct shash *wanted_ports)
{
    size_t i;

    shash_init(wanted_ports);

    for (i = 0; i < br->cfg->n_ports; i++) {
        const char *name = br->cfg->ports[i]->name;
        if (!shash_add_once(wanted_ports, name, br->cfg->ports[i])) {
            VLOG_WARN("bridge %s: %s specified twice as bridge port",
                      br->name, name);
        }
    }

#ifndef OPS_TEMP
    if (bridge_get_controllers(br, NULL)
        && !shash_find(wanted_ports, br->name)) {
        VLOG_WARN("bridge %s: no port named %s, synthesizing one",
                  br->name, br->name);

        ovsrec_interface_init(&br->synth_local_iface);
        ovsrec_port_init(&br->synth_local_port);

        br->synth_local_port.interfaces = &br->synth_local_ifacep;
        br->synth_local_port.n_interfaces = 1;
        br->synth_local_port.name = br->name;

        br->synth_local_iface.name = br->name;
        br->synth_local_iface.type = "internal";

        br->synth_local_ifacep = &br->synth_local_iface;

        shash_add(wanted_ports, br->name, &br->synth_local_port);
    }

    if (splinter_vlans) {
        add_vlan_splinter_ports(br, splinter_vlans, wanted_ports);
    }
#endif
}

#ifdef OPS
static void
vrf_collect_wanted_ports(struct vrf *vrf,
                         struct shash *wanted_ports)
{
    size_t i;

    shash_init(wanted_ports);

    for (i = 0; i < vrf->cfg->n_ports; i++) {
        const char *name = vrf->cfg->ports[i]->name;
        if (!shash_add_once(wanted_ports, name, vrf->cfg->ports[i])) {
            VLOG_WARN("bridge %s: %s specified twice as bridge port",
                      vrf->up->name, name);
        }
    }
}
#endif

/* Deletes "struct port"s and "struct iface"s under 'br' which aren't
 * consistent with 'br->cfg'.  Updates 'br->if_cfg_queue' with interfaces which
 * 'br' needs to complete its configuration. */
static void
bridge_del_ports(struct bridge *br, const struct shash *wanted_ports)
{
    struct shash_node *port_node;
    struct port *port, *next;

    /* Get rid of deleted ports.
     * Get rid of deleted interfaces on ports that still exist. */
    HMAP_FOR_EACH_SAFE (port, next, hmap_node, &br->ports) {
        port->cfg = shash_find_data(wanted_ports, port->name);
        if (!port->cfg) {
            port_destroy(port);
        } else {
            port_del_ifaces(port);
        }
    }

    /* Update iface->cfg and iface->type in interfaces that still exist. */
    SHASH_FOR_EACH (port_node, wanted_ports) {
        const struct ovsrec_port *port = port_node->data;
        size_t i;

        for (i = 0; i < port->n_interfaces; i++) {
            const struct ovsrec_interface *cfg = port->interfaces[i];
            struct iface *iface = iface_lookup(br, cfg->name);
            const char *type = iface_get_type(cfg, br->cfg);

            if (iface) {
                iface->cfg = cfg;
                iface->type = type;
            } else if (!strcmp(type, "null")) {
                VLOG_WARN_ONCE("%s: The null interface type is deprecated and"
                               " may be removed in February 2013. Please email"
                               " dev@openvswitch.org with concerns.",
                               cfg->name);
            } else {
                /* We will add new interfaces later. */
            }
        }
    }
}

#ifdef OPS
static void
vrf_del_ports(struct vrf *vrf, const struct shash *wanted_ports)
{
    struct shash_node *port_node;
    struct port *port, *next;

    /* Get rid of deleted ports.
     * Get rid of deleted interfaces on ports that still exist. */
    HMAP_FOR_EACH_SAFE (port, next, hmap_node, &vrf->up->ports) {
        port->cfg = shash_find_data(wanted_ports, port->name);
        if (!port->cfg) {
            /* Delete the neighbors referring the deleted vrf ports */
            vrf_delete_port_neighbors(vrf, port);
            port_destroy(port);
        } else {
            port_del_ifaces(port);
        }
    }

    /* Update iface->cfg and iface->type in interfaces that still exist. */
    SHASH_FOR_EACH (port_node, wanted_ports) {
        const struct ovsrec_port *port = port_node->data;
        size_t i;

        for (i = 0; i < port->n_interfaces; i++) {
            const struct ovsrec_interface *cfg = port->interfaces[i];
            struct iface *iface = iface_lookup(vrf->up, cfg->name);
            const char *type = iface_get_type(cfg, NULL);

            if (iface) {
                iface->cfg = cfg;
                iface->type = type;
            } else if (!strcmp(type, "null")) {
                VLOG_WARN_ONCE("%s: The null interface type is deprecated and"
                               " may be removed in February 2013. Please email"
                               " dev@openvswitch.org with concerns.",
                               cfg->name);
            } else {
                /* We will add new interfaces later. */
            }
        }
    }
}
#endif

#ifndef OPS_TEMP
/* Initializes 'oc' appropriately as a management service controller for
 * 'br'.
 *
 * The caller must free oc->target when it is no longer needed. */
static void
bridge_ofproto_controller_for_mgmt(const struct bridge *br,
                                   struct ofproto_controller *oc)
{
    oc->target = xasprintf("punix:%s/%s.mgmt", ovs_rundir(), br->name);
    oc->max_backoff = 0;
    oc->probe_interval = 60;
    oc->band = OFPROTO_OUT_OF_BAND;
    oc->rate_limit = 0;
    oc->burst_limit = 0;
    oc->enable_async_msgs = true;
    oc->dscp = 0;
}

/* Converts ovsrec_controller 'c' into an ofproto_controller in 'oc'.  */
static void
bridge_ofproto_controller_from_ovsrec(const struct ovsrec_controller *c,
                                      struct ofproto_controller *oc)
{
    int dscp;

    oc->target = c->target;
    oc->max_backoff = c->max_backoff ? *c->max_backoff / 1000 : 8;
    oc->probe_interval = c->inactivity_probe ? *c->inactivity_probe / 1000 : 5;
    oc->band = (!c->connection_mode || !strcmp(c->connection_mode, "in-band")
                ? OFPROTO_IN_BAND : OFPROTO_OUT_OF_BAND);
    oc->rate_limit = c->controller_rate_limit ? *c->controller_rate_limit : 0;
    oc->burst_limit = (c->controller_burst_limit
                       ? *c->controller_burst_limit : 0);
    oc->enable_async_msgs = (!c->enable_async_messages
                             || *c->enable_async_messages);
    dscp = smap_get_int(&c->other_config, "dscp", DSCP_DEFAULT);
    if (dscp < 0 || dscp > 63) {
        dscp = DSCP_DEFAULT;
    }
    oc->dscp = dscp;
}

/* Configures the IP stack for 'br''s local interface properly according to the
 * configuration in 'c'.  */
static void
bridge_configure_local_iface_netdev(struct bridge *br, struct ovsrec_controller *c)
{
    struct netdev *netdev;
    struct in_addr mask, gateway;

    struct iface *local_iface;
    struct in_addr ip;

    /* If there's no local interface or no IP address, give up. */
    local_iface = iface_from_ofp_port(br, OFPP_LOCAL);
    if (!local_iface || !c->local_ip
        || !inet_pton(AF_INET, c->local_ip, &ip)) {
        return;
    }

    /* Bring up the local interface. */
    netdev = local_iface->netdev;
    netdev_turn_flags_on(netdev, NETDEV_UP, NULL);

    /* Configure the IP address and netmask. */
    if (!c->local_netmask
        || !inet_pton(AF_INET, c->local_netmask, &mask)
        || !mask.s_addr) {
        mask.s_addr = guess_netmask(ip.s_addr);
    }
    if (!netdev_set_in4(netdev, ip, mask)) {
        VLOG_INFO("bridge %s: configured IP address "IP_FMT", netmask "IP_FMT,
                  br->name, IP_ARGS(ip.s_addr), IP_ARGS(mask.s_addr));
    }

    /* Configure the default gateway. */
    if (c->local_gateway
        && inet_pton(AF_INET, c->local_gateway, &gateway)
        && gateway.s_addr) {
        if (!netdev_add_router(netdev, gateway)) {
            VLOG_INFO("bridge %s: configured gateway "IP_FMT,
                      br->name, IP_ARGS(gateway.s_addr));
        }
    }
}

/* Returns true if 'a' and 'b' are the same except that any number of slashes
 * in either string are treated as equal to any number of slashes in the other,
 * e.g. "x///y" is equal to "x/y".
 *
 * Also, if 'b_stoplen' bytes from 'b' are found to be equal to corresponding
 * bytes from 'a', the function considers this success.  Specify 'b_stoplen' as
 * SIZE_MAX to compare all of 'a' to all of 'b' rather than just a prefix of
 * 'b' against a prefix of 'a'.
 */
static bool
equal_pathnames(const char *a, const char *b, size_t b_stoplen)
{
    const char *b_start = b;
    for (;;) {
        if (b - b_start >= b_stoplen) {
            return true;
        } else if (*a != *b) {
            return false;
        } else if (*a == '/') {
            a += strspn(a, "/");
            b += strspn(b, "/");
        } else if (*a == '\0') {
            return true;
        } else {
            a++;
            b++;
        }
    }
}

static void
bridge_configure_remotes(struct bridge *br,
                         const struct sockaddr_in *managers, size_t n_managers)
{
    bool disable_in_band;

    struct ovsrec_controller **controllers;
    size_t n_controllers;

    enum ofproto_fail_mode fail_mode;

    struct ofproto_controller *ocs;
    size_t n_ocs;
    size_t i;

    /* Check if we should disable in-band control on this bridge. */
    disable_in_band = smap_get_bool(&br->cfg->other_config, "disable-in-band",
                                    false);

    /* Set OpenFlow queue ID for in-band control. */
    ofproto_set_in_band_queue(br->ofproto,
                              smap_get_int(&br->cfg->other_config,
                                           "in-band-queue", -1));

    if (disable_in_band) {
        ofproto_set_extra_in_band_remotes(br->ofproto, NULL, 0);
    } else {
        ofproto_set_extra_in_band_remotes(br->ofproto, managers, n_managers);
    }

    n_controllers = bridge_get_controllers(br, &controllers);

    ocs = xmalloc((n_controllers + 1) * sizeof *ocs);
    n_ocs = 0;

    bridge_ofproto_controller_for_mgmt(br, &ocs[n_ocs++]);
    for (i = 0; i < n_controllers; i++) {
        struct ovsrec_controller *c = controllers[i];

        if (!strncmp(c->target, "punix:", 6)
            || !strncmp(c->target, "unix:", 5)) {
            static struct vlog_rate_limit rl = VLOG_RATE_LIMIT_INIT(1, 5);
            char *whitelist;

            if (!strncmp(c->target, "unix:", 5)) {
                /* Connect to a listening socket */
                whitelist = xasprintf("unix:%s/", ovs_rundir());
                if (strchr(c->target, '/') &&
                   !equal_pathnames(c->target, whitelist,
                     strlen(whitelist))) {
                    /* Absolute path specified, but not in ovs_rundir */
                    VLOG_ERR_RL(&rl, "bridge %s: Not connecting to socket "
                                  "controller \"%s\" due to possibility for "
                                  "remote exploit.  Instead, specify socket "
                                  "in whitelisted \"%s\" or connect to "
                                  "\"unix:%s/%s.mgmt\" (which is always "
                                  "available without special configuration).",
                                  br->name, c->target, whitelist,
                                  ovs_rundir(), br->name);
                    free(whitelist);
                    continue;
                }
            } else {
               whitelist = xasprintf("punix:%s/%s.controller",
                                     ovs_rundir(), br->name);
               if (!equal_pathnames(c->target, whitelist, SIZE_MAX)) {
                   /* Prevent remote ovsdb-server users from accessing
                    * arbitrary Unix domain sockets and overwriting arbitrary
                    * local files. */
                   VLOG_ERR_RL(&rl, "bridge %s: Not adding Unix domain socket "
                                  "controller \"%s\" due to possibility of "
                                  "overwriting local files. Instead, specify "
                                  "whitelisted \"%s\" or connect to "
                                  "\"unix:%s/%s.mgmt\" (which is always "
                                  "available without special configuration).",
                                  br->name, c->target, whitelist,
                                  ovs_rundir(), br->name);
                   free(whitelist);
                   continue;
               }
            }

            free(whitelist);
        }
        bridge_configure_local_iface_netdev(br, c);
        bridge_ofproto_controller_from_ovsrec(c, &ocs[n_ocs]);
        if (disable_in_band) {
            ocs[n_ocs].band = OFPROTO_OUT_OF_BAND;
        }
        n_ocs++;
    }

    ofproto_set_controllers(br->ofproto, ocs, n_ocs,
                            bridge_get_allowed_versions(br));
    free(ocs[0].target); /* From bridge_ofproto_controller_for_mgmt(). */
    free(ocs);

    /* Set the fail-mode. */
    fail_mode = !br->cfg->fail_mode
                || !strcmp(br->cfg->fail_mode, "standalone")
                    ? OFPROTO_FAIL_STANDALONE
                    : OFPROTO_FAIL_SECURE;
    ofproto_set_fail_mode(br->ofproto, fail_mode);

    /* Configure OpenFlow controller connection snooping. */
    if (!ofproto_has_snoops(br->ofproto)) {
        struct sset snoops;

        sset_init(&snoops);
        sset_add_and_free(&snoops, xasprintf("punix:%s/%s.snoop",
                                             ovs_rundir(), br->name));
        ofproto_set_snoops(br->ofproto, &snoops);
        sset_destroy(&snoops);
    }
}

static void
bridge_configure_tables(struct bridge *br)
{
    static struct vlog_rate_limit rl = VLOG_RATE_LIMIT_INIT(1, 5);
    int n_tables;
    int i, j, k;

    n_tables = ofproto_get_n_tables(br->ofproto);
    j = 0;
    for (i = 0; i < n_tables; i++) {
        struct ofproto_table_settings s;
        bool use_default_prefixes = true;

        s.name = NULL;
        s.max_flows = UINT_MAX;
        s.groups = NULL;
        s.n_groups = 0;
        s.n_prefix_fields = 0;
        memset(s.prefix_fields, ~0, sizeof(s.prefix_fields));

        if (j < br->cfg->n_flow_tables && i == br->cfg->key_flow_tables[j]) {
            struct ovsrec_flow_table *cfg = br->cfg->value_flow_tables[j++];

            s.name = cfg->name;
            if (cfg->n_flow_limit && *cfg->flow_limit < UINT_MAX) {
                s.max_flows = *cfg->flow_limit;
            }
            if (cfg->overflow_policy
                && !strcmp(cfg->overflow_policy, "evict")) {

                s.groups = xmalloc(cfg->n_groups * sizeof *s.groups);
                for (k = 0; k < cfg->n_groups; k++) {
                    const char *string = cfg->groups[k];
                    char *msg;

                    msg = mf_parse_subfield__(&s.groups[k], &string);
                    if (msg) {
                        VLOG_WARN_RL(&rl, "bridge %s table %d: error parsing "
                                     "'groups' (%s)", br->name, i, msg);
                        free(msg);
                    } else if (*string) {
                        VLOG_WARN_RL(&rl, "bridge %s table %d: 'groups' "
                                     "element '%s' contains trailing garbage",
                                     br->name, i, cfg->groups[k]);
                    } else {
                        s.n_groups++;
                    }
                }
            }
            /* Prefix lookup fields. */
            s.n_prefix_fields = 0;
            for (k = 0; k < cfg->n_prefixes; k++) {
                const char *name = cfg->prefixes[k];
                const struct mf_field *mf;

                if (strcmp(name, "none") == 0) {
                    use_default_prefixes = false;
                    s.n_prefix_fields = 0;
                    break;
                }
                mf = mf_from_name(name);
                if (!mf) {
                    VLOG_WARN("bridge %s: 'prefixes' with unknown field: %s",
                              br->name, name);
                    continue;
                }
                if (mf->flow_be32ofs < 0 || mf->n_bits % 32) {
                    VLOG_WARN("bridge %s: 'prefixes' with incompatible field: "
                              "%s", br->name, name);
                    continue;
                }
                if (s.n_prefix_fields >= ARRAY_SIZE(s.prefix_fields)) {
                    VLOG_WARN("bridge %s: 'prefixes' with too many fields, "
                              "field not used: %s", br->name, name);
                    continue;
                }
                use_default_prefixes = false;
                s.prefix_fields[s.n_prefix_fields++] = mf->id;
            }
        }
        if (use_default_prefixes) {
            /* Use default values. */
            s.n_prefix_fields = ARRAY_SIZE(default_prefix_fields);
            memcpy(s.prefix_fields, default_prefix_fields,
                   sizeof default_prefix_fields);
        } else {
            int k;
            struct ds ds = DS_EMPTY_INITIALIZER;
            for (k = 0; k < s.n_prefix_fields; k++) {
                if (k) {
                    ds_put_char(&ds, ',');
                }
                ds_put_cstr(&ds, mf_from_id(s.prefix_fields[k])->name);
            }
            if (s.n_prefix_fields == 0) {
                ds_put_cstr(&ds, "none");
            }
            VLOG_DBG("bridge %s table %d: Prefix lookup with: %s.",
                      br->name, i, ds_cstr(&ds));
            ds_destroy(&ds);
        }

        ofproto_configure_table(br->ofproto, i, &s);

        free(s.groups);
    }
    for (; j < br->cfg->n_flow_tables; j++) {
        VLOG_WARN_RL(&rl, "bridge %s: ignoring configuration for flow table "
                     "%"PRId64" not supported by this datapath", br->name,
                     br->cfg->key_flow_tables[j]);
    }
}
#endif
static void
bridge_configure_dp_desc(struct bridge *br)
{
    ofproto_set_dp_desc(br->ofproto,
                        smap_get(&br->cfg->other_config, "dp-desc"));
}

#ifdef OPS

/* VLAN functions. */
static struct vlan *
vlan_lookup_by_name(const struct bridge *br, const char *name)
{
    struct vlan *vlan;

    HMAP_FOR_EACH_WITH_HASH (vlan, hmap_node, hash_string(name, 0),
                             &br->vlans) {
        if (!strcmp(vlan->name, name)) {
            return vlan;
        }
    }
    return NULL;
}

static struct vlan *
vlan_lookup_by_vid(const struct bridge *br, int vid)
{
    struct vlan *vlan;

    HMAP_FOR_EACH (vlan, hmap_node, &br->vlans) {
        if (vlan->vid == vid) {
            return vlan;
        }
    }
    return NULL;
}

static void
dump_vlan_data(struct ds *ds, struct vlan *vlan)
{
    ds_put_format(ds, "VLAN %d:\n", vlan->vid);
    ds_put_format(ds, "  name               :%s\n", vlan->name);
    ds_put_format(ds, "  cfg                :%p\n", vlan->cfg);
    ds_put_format(ds, "  hw_vlan_cfg:enable :%d\n", vlan->enable);
}

static void
vlan_unixctl_show(struct unixctl_conn *conn, int argc,
                  const char *argv[], void *aux OVS_UNUSED)
{
    struct ds ds = DS_EMPTY_INITIALIZER;
    struct vlan *vlan = NULL;
    struct bridge *br;

    HMAP_FOR_EACH (br, node, &all_bridges) {
        ds_put_format(&ds, "========== Bridge %s ==========\n", br->name);

        /* Check for optional VID parameter.  We'll accept
         * either an integer VID or name of VLAN. */
        if (argc > 1) {
            int vid = strtol(argv[1], NULL, 10);
            if (vid > 0) {
                vlan = vlan_lookup_by_vid(br, vid);
            } else {
                vlan = vlan_lookup_by_name(br, argv[1]);
            }
            if (vlan == NULL) {
                ds_put_format(&ds, "VLAN %s is not in this bridge.\n",
                              argv[1]);
                continue;
            }
        }

        if (vlan != NULL) {
            dump_vlan_data(&ds, vlan);
        } else {
            HMAP_FOR_EACH (vlan, hmap_node, &br->vlans) {
                dump_vlan_data(&ds, vlan);
            }
        }
    }

    unixctl_command_reply(conn, ds_cstr(&ds));
    ds_destroy(&ds);
}

static void
vlan_create(struct bridge *br, const struct ovsrec_vlan *vlan_cfg)
{
    struct vlan *new_vlan = NULL;
#ifndef OPS
    const char *hw_cfg_enable;
#endif

    /* Allocate structure to save state information for this VLAN. */
    new_vlan = xzalloc(sizeof(struct vlan));

    hmap_insert(&br->vlans, &new_vlan->hmap_node,
                hash_string(vlan_cfg->name, 0));

    new_vlan->bridge = br;
    new_vlan->cfg = vlan_cfg;
    new_vlan->vid = (int)vlan_cfg->id;
    new_vlan->name = xstrdup(vlan_cfg->name);

    /* Initialize state to disabled.  Will handle this later. */
    new_vlan->enable = false;
}

static void
vlan_destroy(struct vlan *vlan)
{
    if (vlan) {
        struct bridge *br = vlan->bridge;
        hmap_remove(&br->vlans, &vlan->hmap_node);
        free(vlan->name);
        free(vlan);
    }
}

static void
bridge_configure_vlans(struct bridge *br)
{
    size_t i;
    struct vlan *vlan, *next;
    struct shash sh_idl_vlans;
    struct shash_node *sh_node;

    /* Collect all the VLANs present in the DB. */
    shash_init(&sh_idl_vlans);
    for (i = 0; i < br->cfg->n_vlans; i++) {
        const char *name = br->cfg->vlans[i]->name;
        if (!shash_add_once(&sh_idl_vlans, name, br->cfg->vlans[i])) {
            VLOG_WARN("bridge %s: %s specified twice as bridge VLAN",
                      br->name, name);
        }
    }

    /* Delete old VLANs. */
    HMAP_FOR_EACH_SAFE (vlan, next, hmap_node, &br->vlans) {
        const struct ovsrec_vlan *vlan_cfg;

        vlan_cfg = shash_find_data(&sh_idl_vlans, vlan->name);
        if (!vlan_cfg) {
            VLOG_DBG("Found a deleted VLAN %s", vlan->name);
            /* Need to update ofproto now since this VLAN
             * won't be around for the "check for changes"
             * loop below. */
            ofproto_set_vlan(br->ofproto, vlan->vid, 0);
            vlan_destroy(vlan);
        }
    }

    /* Add new VLANs. */
    SHASH_FOR_EACH (sh_node, &sh_idl_vlans) {
        vlan = vlan_lookup_by_name(br, sh_node->name);
        if (!vlan) {
            VLOG_DBG("Found an added VLAN %s", sh_node->name);
            vlan_create(br, sh_node->data);
        }
    }

    /* Check for changes in the VLAN row entries. */
    HMAP_FOR_EACH (vlan, hmap_node, &br->vlans) {
        const struct ovsrec_vlan *row = vlan->cfg;

        /* Check for changes to row. */
        if (OVSREC_IDL_IS_ROW_INSERTED(row, idl_seqno) ||
            OVSREC_IDL_IS_ROW_MODIFIED(row, idl_seqno)) {
            bool new_enable = false;
            const char *hw_cfg_enable;

            // Check for hw_vlan_config:enable string changes.
            hw_cfg_enable = smap_get(&row->hw_vlan_config, VLAN_HW_CONFIG_MAP_ENABLE);
            if (hw_cfg_enable) {
                if (!strcmp(hw_cfg_enable, VLAN_HW_CONFIG_MAP_ENABLE_TRUE)) {
                    new_enable = true;
                }
            }

            if (new_enable != vlan->enable) {
                VLOG_DBG("  VLAN %d changed, enable=%d, new_enable=%d.  "
                         "idl_seq=%d, insert=%d, mod=%d",
                         vlan->vid, vlan->enable, new_enable, idl_seqno,
                         row->header_.insert_seqno,
                         row->header_.modify_seqno);

                vlan->enable = new_enable;
                ofproto_set_vlan(br->ofproto, vlan->vid, vlan->enable);
            }
        }
    }

    /* Destroy the shash of the IDL vlans */
    shash_destroy(&sh_idl_vlans);
}
#endif


/* Port functions. */

static struct port *
port_create(struct bridge *br, const struct ovsrec_port *cfg)
{
    struct port *port;

    port = xzalloc(sizeof *port);
    port->bridge = br;
    port->name = xstrdup(cfg->name);
    port->cfg = cfg;
#ifdef OPS
    port->bond_hw_handle = -1;
#endif
    list_init(&port->ifaces);

    hmap_insert(&br->ports, &port->hmap_node, hash_string(port->name, 0));
    return port;
}

/* Deletes interfaces from 'port' that are no longer configured for it. */
static void
port_del_ifaces(struct port *port)
{
    struct iface *iface, *next;
    struct sset new_ifaces;
    size_t i;

    /* Collect list of new interfaces. */
    sset_init(&new_ifaces);
    for (i = 0; i < port->cfg->n_interfaces; i++) {
        const char *name = port->cfg->interfaces[i]->name;
        const char *type = port->cfg->interfaces[i]->type;
        if (strcmp(type, "null")) {
            sset_add(&new_ifaces, name);
        }
    }

    /* Get rid of deleted interfaces. */
    LIST_FOR_EACH_SAFE (iface, next, port_elem, &port->ifaces) {
        if (!sset_contains(&new_ifaces, iface->name)) {
            iface_destroy(iface);
        }
    }

    sset_destroy(&new_ifaces);
}

static void
port_destroy(struct port *port)
{
    if (port) {
        struct bridge *br = port->bridge;
        struct iface *iface, *next;

        if (br->ofproto) {
            ofproto_bundle_unregister(br->ofproto, port);
        }

        LIST_FOR_EACH_SAFE (iface, next, port_elem, &port->ifaces) {
            iface_destroy__(iface);
        }

        hmap_remove(&br->ports, &port->hmap_node);
        free(port->name);
        free(port);
    }
}

static struct port *
port_lookup(const struct bridge *br, const char *name)
{
    struct port *port;

    HMAP_FOR_EACH_WITH_HASH (port, hmap_node, hash_string(name, 0),
                             &br->ports) {
        if (!strcmp(port->name, name)) {
            return port;
        }
    }
    return NULL;
}

static bool
enable_lacp(struct port *port, bool *activep)
{
    if (!port->cfg->lacp) {
        /* XXX when LACP implementation has been sufficiently tested, enable by
         * default and make active on bonded ports. */
        return false;
    } else if (!strcmp(port->cfg->lacp, "off")) {
        return false;
    } else if (!strcmp(port->cfg->lacp, "active")) {
        *activep = true;
        return true;
    } else if (!strcmp(port->cfg->lacp, "passive")) {
        *activep = false;
        return true;
    } else {
        VLOG_WARN("port %s: unknown LACP mode %s",
                  port->name, port->cfg->lacp);
        return false;
    }
}

#ifndef OPS
static struct lacp_settings *
port_configure_lacp(struct port *port, struct lacp_settings *s)
{
    const char *lacp_time, *system_id;
    int priority;

    if (!enable_lacp(port, &s->active)) {
        return NULL;
    }

    s->name = port->name;

    system_id = smap_get(&port->cfg->other_config, "lacp-system-id");
    if (system_id) {
        if (!ovs_scan(system_id, ETH_ADDR_SCAN_FMT,
                      ETH_ADDR_SCAN_ARGS(s->id))) {
            VLOG_WARN("port %s: LACP system ID (%s) must be an Ethernet"
                      " address.", port->name, system_id);
            return NULL;
        }
    } else {
        memcpy(s->id, port->bridge->ea, ETH_ADDR_LEN);
    }

    if (eth_addr_is_zero(s->id)) {
        VLOG_WARN("port %s: Invalid zero LACP system ID.", port->name);
        return NULL;
    }

    /* Prefer bondable links if unspecified. */
    priority = smap_get_int(&port->cfg->other_config, "lacp-system-priority",
                            0);
    s->priority = (priority > 0 && priority <= UINT16_MAX
                   ? priority
                   : UINT16_MAX - !list_is_short(&port->ifaces));

    lacp_time = smap_get(&port->cfg->other_config, "lacp-time");
    s->fast = lacp_time && !strcasecmp(lacp_time, "fast");

    s->fallback_ab_cfg = smap_get_bool(&port->cfg->other_config,
                                       "lacp-fallback-ab", false);

    return s;
}

static void
iface_configure_lacp(struct iface *iface, struct lacp_slave_settings *s)
{
    int priority, portid, key;

    portid = smap_get_int(&iface->cfg->other_config, "lacp-port-id", 0);
    priority = smap_get_int(&iface->cfg->other_config, "lacp-port-priority",
                            0);
    key = smap_get_int(&iface->cfg->other_config, "lacp-aggregation-key", 0);

    if (portid <= 0 || portid > UINT16_MAX) {
        portid = ofp_to_u16(iface->ofp_port);
    }

    if (priority <= 0 || priority > UINT16_MAX) {
        priority = UINT16_MAX;
    }

    if (key < 0 || key > UINT16_MAX) {
        key = 0;
    }

    s->name = iface->name;
    s->id = portid;
    s->priority = priority;
    s->key = key;
}
#endif

static void
port_configure_bond(struct port *port, struct bond_settings *s)
{
    const char *detect_s;
    struct iface *iface;
    const char *mac_s;
    int miimon_interval;
#ifdef OPS
    const char *bond_mode_str;
#endif

    s->name = port->name;
#ifdef OPS
    s->balance = BM_L3_SRC_DST_HASH;
    bond_mode_str = smap_get(&port->cfg->other_config,
                             PORT_OTHER_CONFIG_MAP_BOND_MODE);
#else
    s->balance = BM_AB;
#endif

#ifdef OPS
    if (bond_mode_str) {
        if (!bond_mode_from_string(&s->balance, bond_mode_str)) {
            VLOG_WARN("port %s: unknown bond_mode %s, defaulting to %s",
                      port->name, bond_mode_str,
                      bond_mode_to_string(s->balance));
        }
#else
    if (port->cfg->bond_mode) {
        if (!bond_mode_from_string(&s->balance, port->cfg->bond_mode)) {
            VLOG_WARN("port %s: unknown bond_mode %s, defaulting to %s",
                      port->name, port->cfg->bond_mode,
                      bond_mode_to_string(s->balance));
        }
#endif
    } else {
        static struct vlog_rate_limit rl = VLOG_RATE_LIMIT_INIT(1, 1);

        /* XXX: Post version 1.5.*, the default bond_mode changed from SLB to
         * active-backup. At some point we should remove this warning. */
        VLOG_WARN_RL(&rl, "port %s: Using the default bond_mode %s. Note that"
                     " in previous versions, the default bond_mode was"
                     " balance-slb", port->name,
                     bond_mode_to_string(s->balance));
    }

#ifdef OPS
    VLOG_DBG("port %s: bond_mode is set to %s",
                      port->name, bond_mode_to_string(s->balance));
#endif

#ifndef OPS_TEMP
    if (s->balance == BM_SLB && port->bridge->cfg->n_flood_vlans) {
        VLOG_WARN("port %s: SLB bonds are incompatible with flood_vlans, "
                  "please use another bond type or disable flood_vlans",
                  port->name);
    }
#endif

    miimon_interval = smap_get_int(&port->cfg->other_config,
                                   "bond-miimon-interval", 0);
    if (miimon_interval <= 0) {
        miimon_interval = 200;
    }

    detect_s = smap_get(&port->cfg->other_config, "bond-detect-mode");
    if (!detect_s || !strcmp(detect_s, "carrier")) {
        miimon_interval = 0;
    } else if (strcmp(detect_s, "miimon")) {
        VLOG_WARN("port %s: unsupported bond-detect-mode %s, "
                  "defaulting to carrier", port->name, detect_s);
        miimon_interval = 0;
    }

#ifndef OPS_TEMP
    s->up_delay = MAX(0, port->cfg->bond_updelay);
    s->down_delay = MAX(0, port->cfg->bond_downdelay);
#endif
    s->basis = smap_get_int(&port->cfg->other_config, "bond-hash-basis", 0);
    s->rebalance_interval = smap_get_int(&port->cfg->other_config,
                                           "bond-rebalance-interval", 10000);
    if (s->rebalance_interval && s->rebalance_interval < 1000) {
        s->rebalance_interval = 1000;
    }

    s->lacp_fallback_ab_cfg = smap_get_bool(&port->cfg->other_config,
                                       "lacp-fallback-ab", false);

    LIST_FOR_EACH (iface, port_elem, &port->ifaces) {
        netdev_set_miimon_interval(iface->netdev, miimon_interval);
    }

    mac_s = port->cfg->bond_active_slave;
    if (!mac_s || !ovs_scan(mac_s, ETH_ADDR_SCAN_FMT,
                            ETH_ADDR_SCAN_ARGS(s->active_slave_mac))) {
        /* OVSDB did not store the last active interface */
        s->active_slave_mac = eth_addr_zero;
    }
}

#ifndef OPS_TEMP
/* Returns true if 'port' is synthetic, that is, if we constructed it locally
 * instead of obtaining it from the database. */
static bool
port_is_synthetic(const struct port *port)
{
    return ovsdb_idl_row_is_synthetic(&port->cfg->header_);
}
#endif

/* Interface functions. */

static bool
iface_is_internal(const struct ovsrec_interface *iface,
                  const struct ovsrec_bridge *br)
{
    /* The local port and "internal" ports are always "internal". */
    return !strcmp(iface->type, "internal") ||
           (br && !strcmp(iface->name, br->name));
}

/* Returns the correct network device type for interface 'iface' in bridge
 * 'br'. */
static const char *
iface_get_type(const struct ovsrec_interface *iface,
               const struct ovsrec_bridge *br)
{
    const char *type;

    /* The local port always has type "internal".  Other ports take
     * their type from the database and default to "system" if none is
     * specified. */
    if (iface_is_internal(iface, br)) {
        type = "internal";
    } else {
        type = iface->type[0] ? iface->type : "system";
    }
    return ofproto_port_open_type(br ? br->datapath_type : "vrf", type);
}

static void
iface_destroy__(struct iface *iface)
{
    if (iface) {
        struct port *port = iface->port;
        struct bridge *br = port->bridge;

        if (br->ofproto && iface->ofp_port != OFPP_NONE) {
            ofproto_port_unregister(br->ofproto, iface->ofp_port);
        }

        if (iface->ofp_port != OFPP_NONE) {
            hmap_remove(&br->ifaces, &iface->ofp_port_node);
        }

        list_remove(&iface->port_elem);
        hmap_remove(&br->iface_by_name, &iface->name_node);

        /* The user is changing configuration here, so netdev_remove needs to be
         * used as opposed to netdev_close */
        netdev_remove(iface->netdev);

        free(iface->name);
        free(iface);
    }
}

static void
iface_destroy(struct iface *iface)
{
    if (iface) {
        struct port *port = iface->port;

        iface_destroy__(iface);
        if (list_is_empty(&port->ifaces)) {
            port_destroy(port);
        }
    }
}

static struct iface *
iface_lookup(const struct bridge *br, const char *name)
{
    struct iface *iface;

    HMAP_FOR_EACH_WITH_HASH (iface, name_node, hash_string(name, 0),
                             &br->iface_by_name) {
        if (!strcmp(iface->name, name)) {
            return iface;
        }
    }

    return NULL;
}

#ifndef OPS_TEMP
static struct iface *
iface_find(const char *name)
{
    const struct bridge *br;

    HMAP_FOR_EACH (br, node, &all_bridges) {
        struct iface *iface = iface_lookup(br, name);

        if (iface) {
            return iface;
        }
    }
    return NULL;
}
#endif

static struct iface *
iface_from_ofp_port(const struct bridge *br, ofp_port_t ofp_port)
{
    struct iface *iface;

    HMAP_FOR_EACH_IN_BUCKET (iface, ofp_port_node, hash_ofp_port(ofp_port),
                             &br->ifaces) {
        if (iface->ofp_port == ofp_port) {
            return iface;
        }
    }
    return NULL;
}

#ifndef OPS_TEMP
/* Set Ethernet address of 'iface', if one is specified in the configuration
 * file. */
static void
iface_set_mac(const struct bridge *br, const struct port *port, struct iface *iface)
{
    uint8_t ea[ETH_ADDR_LEN], *mac = NULL;
    struct iface *hw_addr_iface;

    if (strcmp(iface->type, "internal")) {
        return;
    }

    if (iface->cfg->mac && eth_addr_from_string(iface->cfg->mac, ea)) {
        mac = ea;
    } else if (port->cfg->fake_bridge) {
        /* Fake bridge and no MAC set in the configuration. Pick a local one. */
        find_local_hw_addr(br, ea, port, &hw_addr_iface);
        mac = ea;
    }

    if (mac) {
        if (iface->ofp_port == OFPP_LOCAL) {
            VLOG_ERR("interface %s: ignoring mac in Interface record "
                     "(use Bridge record to set local port's mac)",
                     iface->name);
        } else if (eth_addr_is_multicast(mac)) {
            VLOG_ERR("interface %s: cannot set MAC to multicast address",
                     iface->name);
        } else {
            int error = netdev_set_etheraddr(iface->netdev, mac);
            if (error) {
                VLOG_ERR("interface %s: setting MAC failed (%s)",
                         iface->name, ovs_strerror(error));
            }
        }
    }
}

/* Sets the ofport column of 'if_cfg' to 'ofport'. */
static void
iface_set_ofport(const struct ovsrec_interface *if_cfg, ofp_port_t ofport)
{
    if (if_cfg && !ovsdb_idl_row_is_synthetic(&if_cfg->header_)) {
        int64_t port = ofport == OFPP_NONE ? -1 : ofp_to_u16(ofport);
        ovsrec_interface_set_ofport(if_cfg, &port, 1);
    }
}
#endif
/* Clears all of the fields in 'if_cfg' that indicate interface status, and
 * sets the "ofport" field to -1.
 *
 * This is appropriate when 'if_cfg''s interface cannot be created or is
 * otherwise invalid. */
static void
#ifndef OPS_TEMP
iface_clear_db_record(const struct ovsrec_interface *if_cfg, char *errp)
#else
iface_clear_db_record(const struct ovsrec_interface *if_cfg, char *errp OVS_UNUSED)
#endif
{
    if (!ovsdb_idl_row_is_synthetic(&if_cfg->header_)) {
#ifndef OPS_TEMP
        iface_set_ofport(if_cfg, OFPP_NONE);
        ovsrec_interface_set_error(if_cfg, errp);
#endif
        ovsrec_interface_set_status(if_cfg, NULL);
        ovsrec_interface_set_admin_state(if_cfg, NULL);
        ovsrec_interface_set_duplex(if_cfg, NULL);
        ovsrec_interface_set_link_speed(if_cfg, NULL, 0);
        ovsrec_interface_set_link_state(if_cfg, NULL);
        ovsrec_interface_set_mac_in_use(if_cfg, NULL);
        ovsrec_interface_set_mtu(if_cfg, NULL, 0);
#ifndef OPS_TEMP
        ovsrec_interface_set_cfm_fault(if_cfg, NULL, 0);
        ovsrec_interface_set_cfm_fault_status(if_cfg, NULL, 0);
        ovsrec_interface_set_cfm_remote_mpids(if_cfg, NULL, 0);
        ovsrec_interface_set_lacp_current(if_cfg, NULL, 0);
#endif
        ovsrec_interface_set_statistics(if_cfg, NULL, NULL, 0);
#ifndef OPS_TEMP
        ovsrec_interface_set_ifindex(if_cfg, NULL, 0);
#endif
    }
}

#ifndef OPS_TEMP
static bool
queue_ids_include(const struct ovsdb_datum *queues, int64_t target)
{
    union ovsdb_atom atom;

    atom.integer = target;
    return ovsdb_datum_find_key(queues, &atom, OVSDB_TYPE_INTEGER) != UINT_MAX;
}

static void
iface_configure_qos(struct iface *iface, const struct ovsrec_qos *qos)
{
    struct ofpbuf queues_buf;

    ofpbuf_init(&queues_buf, 0);

    if (!qos || qos->type[0] == '\0' || qos->n_queues < 1) {
        netdev_set_qos(iface->netdev, NULL, NULL);
    } else {
        const struct ovsdb_datum *queues;
        struct netdev_queue_dump dump;
        unsigned int queue_id;
        struct smap details;
        bool queue_zero;
        size_t i;

        /* Configure top-level Qos for 'iface'. */
        netdev_set_qos(iface->netdev, qos->type, &qos->other_config);

        /* Deconfigure queues that were deleted. */
        queues = ovsrec_qos_get_queues(qos, OVSDB_TYPE_INTEGER,
                                       OVSDB_TYPE_UUID);
        smap_init(&details);
        NETDEV_QUEUE_FOR_EACH (&queue_id, &details, &dump, iface->netdev) {
            if (!queue_ids_include(queues, queue_id)) {
                netdev_delete_queue(iface->netdev, queue_id);
            }
        }
        smap_destroy(&details);

        /* Configure queues for 'iface'. */
        queue_zero = false;
        for (i = 0; i < qos->n_queues; i++) {
            const struct ovsrec_queue *queue = qos->value_queues[i];
            unsigned int queue_id = qos->key_queues[i];

            if (queue_id == 0) {
                queue_zero = true;
            }

            if (queue->n_dscp == 1) {
                struct ofproto_port_queue *port_queue;

                port_queue = ofpbuf_put_uninit(&queues_buf,
                                               sizeof *port_queue);
                port_queue->queue = queue_id;
                port_queue->dscp = queue->dscp[0];
            }

            netdev_set_queue(iface->netdev, queue_id, &queue->other_config);
        }
        if (!queue_zero) {
            struct smap details;

            smap_init(&details);
            netdev_set_queue(iface->netdev, 0, &details);
            smap_destroy(&details);
        }
    }

    if (iface->ofp_port != OFPP_NONE) {
        const struct ofproto_port_queue *port_queues = ofpbuf_data(&queues_buf);
        size_t n_queues = ofpbuf_size(&queues_buf) / sizeof *port_queues;

        ofproto_port_set_queues(iface->port->bridge->ofproto, iface->ofp_port,
                                port_queues, n_queues);
    }

    netdev_set_policing(iface->netdev,
                        iface->cfg->ingress_policing_rate,
                        iface->cfg->ingress_policing_burst);

    ofpbuf_uninit(&queues_buf);
}

static void
iface_configure_cfm(struct iface *iface)
{
    const struct ovsrec_interface *cfg = iface->cfg;
    const char *opstate_str;
    const char *cfm_ccm_vlan;
    struct cfm_settings s;
    struct smap netdev_args;

    if (!cfg->n_cfm_mpid) {
        ofproto_port_clear_cfm(iface->port->bridge->ofproto, iface->ofp_port);
        return;
    }

    s.check_tnl_key = false;
    smap_init(&netdev_args);
    if (!netdev_get_config(iface->netdev, &netdev_args)) {
        const char *key = smap_get(&netdev_args, "key");
        const char *in_key = smap_get(&netdev_args, "in_key");

        s.check_tnl_key = (key && !strcmp(key, "flow"))
                           || (in_key && !strcmp(in_key, "flow"));
    }
    smap_destroy(&netdev_args);

    s.mpid = *cfg->cfm_mpid;
    s.interval = smap_get_int(&iface->cfg->other_config, "cfm_interval", 0);
    cfm_ccm_vlan = smap_get(&iface->cfg->other_config, "cfm_ccm_vlan");
    s.ccm_pcp = smap_get_int(&iface->cfg->other_config, "cfm_ccm_pcp", 0);

    if (s.interval <= 0) {
        s.interval = 1000;
    }

    if (!cfm_ccm_vlan) {
        s.ccm_vlan = 0;
    } else if (!strcasecmp("random", cfm_ccm_vlan)) {
        s.ccm_vlan = CFM_RANDOM_VLAN;
    } else {
        s.ccm_vlan = atoi(cfm_ccm_vlan);
        if (s.ccm_vlan == CFM_RANDOM_VLAN) {
            s.ccm_vlan = 0;
        }
    }

    s.extended = smap_get_bool(&iface->cfg->other_config, "cfm_extended",
                               false);
    s.demand = smap_get_bool(&iface->cfg->other_config, "cfm_demand", false);

    opstate_str = smap_get(&iface->cfg->other_config, "cfm_opstate");
    s.opup = !opstate_str || !strcasecmp("up", opstate_str);

    ofproto_port_set_cfm(iface->port->bridge->ofproto, iface->ofp_port, &s);
}
#endif

/* Returns true if 'iface' is synthetic, that is, if we constructed it locally
 * instead of obtaining it from the database. */
static bool
iface_is_synthetic(const struct iface *iface)
{
    return ovsdb_idl_row_is_synthetic(&iface->cfg->header_);
}

static ofp_port_t
iface_validate_ofport__(size_t n, int64_t *ofport)
{
    return (n && *ofport >= 1 && *ofport < ofp_to_u16(OFPP_MAX)
            ? u16_to_ofp(*ofport)
            : OFPP_NONE);
}

#ifndef OPS_TEMP
static ofp_port_t
iface_get_requested_ofp_port(const struct ovsrec_interface *cfg)
{
    return iface_validate_ofport__(cfg->n_ofport_request, cfg->ofport_request);
}
#endif

static ofp_port_t
#ifndef OPS_TEMP
iface_pick_ofport(const struct ovsrec_interface *cfg)
#else
iface_pick_ofport(const struct ovsrec_interface *cfg OVS_UNUSED)
#endif
{
#ifndef OPS_TEMP
    ofp_port_t requested_ofport = iface_get_requested_ofp_port(cfg);
    return (requested_ofport != OFPP_NONE
            ? requested_ofport
            : iface_validate_ofport__(cfg->n_ofport, cfg->ofport));
#else
    return iface_validate_ofport__(0, NULL);
#endif
}

/* Port mirroring. */

static struct mirror *
mirror_find_by_uuid(struct bridge *br, const struct uuid *uuid)
{
    struct mirror *m;

    HMAP_FOR_EACH_IN_BUCKET (m, hmap_node, uuid_hash(uuid), &br->mirrors) {
        if (uuid_equals(uuid, &m->uuid)) {
            return m;
        }
    }
    return NULL;
}

static void
bridge_configure_mirrors(struct bridge *br)
{
    const struct ovsdb_datum *mc;
#ifndef OPS_TEMP
    unsigned long *flood_vlans;
#endif
    struct mirror *m, *next;
    size_t i;
    unsigned int err = UINT_MAX;
    struct smap smap;
    bool destroy, db_exists = false;
    const struct ovsrec_mirror *cfg_row = NULL;
    char *errstr = NULL;

    /* Get rid of deleted or disabled mirrors. */
    mc = ovsrec_bridge_get_mirrors(br->cfg, OVSDB_TYPE_UUID);
    HMAP_FOR_EACH_SAFE (m, next, hmap_node, &br->mirrors) {

        union ovsdb_atom atom;
        destroy = db_exists = false;

        atom.uuid = m->uuid;
        if (ovsdb_datum_find_key(mc, &atom, OVSDB_TYPE_UUID) == UINT_MAX) {
            /* Gone from config entirely */
            destroy = true;

        } else {

            cfg_row = ovsrec_mirror_get_for_uuid(idl, &m->uuid);
            if (cfg_row->active && *cfg_row->active == false) {

               /* mirror exists in br, as does config, but has been disabled
                * Update config, and delete mirror.
                */
               destroy = true;

               /* since db entry remains, permit feedback update for destroy
                * attempt failure */
               db_exists = true;

               smap_clone(&smap, &cfg_row->mirror_status);
               smap_replace(&smap, MIRROR_CONFIG_OPERATION_STATE,
                                 MIRROR_CONFIG_STATE_SHUTDOWN);
               VLOG_DBG("Mirror %s shutdown.", cfg_row->name);
            }
        }

        if (destroy == true) {

            err = mirror_destroy(m);

            if (err != 0) {

                VLOG_ERR("Failed to destroy deleted mirror %s.", cfg_row->name);
                if (db_exists) {

                    smap_replace(&smap, MIRROR_CONFIG_OPERATION_STATE,
                                   MIRROR_CONFIG_STATE_DESTROY_FAILED);
                } else {

                    /* no db record to update, next mirror. */
                    continue;
                }
            }

            if (db_exists) {
                ovsrec_mirror_set_mirror_status(cfg_row, &smap);
            }

        }

    }

    cfg_row = NULL;

    /* Add new mirrors and reconfigure existing ones. */
    for (i = 0; i < br->cfg->n_mirrors; i++) {
        cfg_row = br->cfg->mirrors[i];
        struct mirror *m = mirror_find_by_uuid(br, &cfg_row->header_.uuid);

        if (!m) {
            /* Not preexisting in the bridge, new mirror */
            if (cfg_row->active && *cfg_row->active == true) {
                /* marked active, make it. */
                m = mirror_create(br, cfg_row);
            } else {
                /* New mirror, NOT marked active, skip it. */
                continue;
            }
        } else {

            /* Mirror cfg exists in bridge.  If not modified, skip.
             * If it has been, reconfigure below will pick it up.
             */
            if (!OVSREC_IDL_IS_ROW_MODIFIED(cfg_row, idl_seqno)) {
                continue;
            }

        }

        m->cfg = cfg_row;

        smap_clone(&smap, &m->cfg->mirror_status);

        /* attempt to program */
        err = mirror_configure(m);
        if (err == 0) {
            /* configure successful, so is 'active' whether create or reconfigure */
            smap_replace(&smap, MIRROR_CONFIG_OPERATION_STATE,
                                   MIRROR_CONFIG_STATE_ACTIVE);
            VLOG_DBG("Mirror %s activated.", cfg_row->name);

        } else {

            /* programming failed, for whatever reason.
             * could be there is no provider handler, or a real hw error
             */
            errstr = strerror(err);
            smap_replace(&smap, MIRROR_CONFIG_OPERATION_STATE,
                          (errstr ? errstr : "Unknown error"));
            VLOG_ERR("Failed to (re)configure mirror %s (%s)", cfg_row->name,
                                         (errstr ? errstr : "Unknown error"));

            /* configure failed, attempt to remove mirror from bridge */
            mirror_destroy(m);
        }

        ovsrec_mirror_set_mirror_status(cfg_row, &smap);
    }


#ifndef OPS_TEMP
    /* Update flooded vlans (for RSPAN). */
    flood_vlans = vlan_bitmap_from_array(br->cfg->flood_vlans,
                                         br->cfg->n_flood_vlans);
    ofproto_set_flood_vlans(br->ofproto, flood_vlans);
    bitmap_free(flood_vlans);
#endif

}

static struct mirror *
mirror_create(struct bridge *br, const struct ovsrec_mirror *cfg)
{
    struct mirror *m;

    m = xzalloc(sizeof *m);
    m->uuid = cfg->header_.uuid;
    hmap_insert(&br->mirrors, &m->hmap_node, uuid_hash(&m->uuid));
    m->bridge = br;
    m->name = xstrdup(cfg->name);

    return m;
}

static int
mirror_destroy(struct mirror *m)
{
    int err = 0;

    if (m) {
        struct bridge *br = m->bridge;

        if (br->ofproto) {
            err = ofproto_mirror_unregister(br->ofproto, m);
        }

        hmap_remove(&br->mirrors, &m->hmap_node);
        free(m->name);
        free(m);
    }

    return err;
}


/* Scan all bridges & VRF's port columns for a named port and if found record
 * the port and it's associated ofproto.
 */
bool
mirror_port_lookup (const char* name, struct ofproto_mirror_bundle* bundle)
{

   struct port* port = NULL;
   struct bridge *br = NULL;
   struct vrf *vrf   = NULL;

   if (!name || !bundle) {
      return false;
   }

   /* look for port in bridges first.. */
   HMAP_FOR_EACH (br, node, &all_bridges) {

      port = port_lookup (br, name);

      if (port) {

         if (!br->ofproto) {
             return false;
         }

         bundle->ofproto = br->ofproto;
         bundle->aux = (void*)port;
         return true;
      }
   }

   /* then VRF's */
   HMAP_FOR_EACH (vrf, node, &all_vrfs) {

      port = port_lookup (vrf->up, name);

      if (port) {

         if (!vrf->up->ofproto) {
             return false;
         }

         bundle->ofproto = vrf->up->ofproto;
         bundle->aux = (void*)port;
         return true;
      }
   }

   return false;
}


/* Allocate an ofproto_mirror_bundle for each port specified in a mirror's
 * source port list (src or dst) and call mirror_port_lookup to retrieve
 * each port & it's ofproto* from whatever bridge or VRF it currently resides
 * in, storing it in one of the allocated bundle slots.
 * This list of bundles is then included by mirror_configure in it's
 * ofproto_mirror_settings, and passed to the PD layer to make whatever
 * updates are necessary.
 * NB: it is up to mirror_configure to free the memory allocated here.
 */
static void
mirror_collect_ports(struct ovsrec_port **in_ports, int n_in_ports,
                          void ***out_portsp, size_t *n_out_portsp)
{

   struct ofproto_mirror_bundle *out_ports = NULL;
   size_t i, n_out_ports = 0;

   if (n_in_ports > 0) {

      out_ports = xcalloc(n_in_ports, (sizeof *out_ports));
      for (i = 0; i < n_in_ports; i++) {
         const char *name = in_ports[i]->name;
         if (mirror_port_lookup (name, &out_ports[i])) {
            n_out_ports++;
         } else {
            VLOG_WARN("port %s not found in any bridge or VRF", name);
         }
      }
   }

   *out_portsp = (void*)out_ports;
   *n_out_portsp = n_out_ports;
}

static bool
mirror_configure(struct mirror *m)
{
    const struct ovsrec_mirror *cfg = m->cfg;
    struct ofproto_mirror_settings s;
    struct ofproto_mirror_bundle out_bundle;
    int err = 0;

    /* Set name. */
    if (strcmp(cfg->name, m->name)) {
        free(m->name);
        m->name = xstrdup(cfg->name);
    }
    s.name = m->name;


    /* Get output port */
    if (cfg->output_port) {

        if (mirror_port_lookup (cfg->output_port->name, &out_bundle)) {
            s.out_bundle = (void*)&out_bundle;
        } else {
            VLOG_ERR("interface %s not found in any bridge or VRF", cfg->output_port->name);
            return true;
        }

#ifdef MIRROR_FLOOD_VLAN
        s.out_vlan = UINT16_MAX;

        if (cfg->output_vlan) {
            VLOG_ERR("bridge %s: mirror %s specifies both output port and "
                     "output vlan; ignoring output vlan",
                     m->bridge->name, m->name);
        }
    } else if (cfg->output_vlan) {
        /* The database should prevent invalid VLAN values. */
        s.out_bundle = NULL;
        s.out_vlan = *cfg->output_vlan;

#endif
    } else {
        VLOG_ERR("mirror %s does not specify output; ignoring",m->name);
        return true;
    }

    /* Get ports, dropping ports that don't exist.
    * The IDL ensures that there are no duplicates. */
    mirror_collect_ports(cfg->select_src_port, cfg->n_select_src_port,
                                                   &s.srcs, &s.n_srcs);
    mirror_collect_ports(cfg->select_dst_port, cfg->n_select_dst_port,
                                                   &s.dsts, &s.n_dsts);

    /* Configure. */
    err = ofproto_mirror_register(m->bridge->ofproto, m, &s);

    /* Clean up. */
    if (s.srcs != s.dsts) {
        free(s.dsts);
    }
    free(s.srcs);

    return err;
}


static void
mirror_refresh_stats(struct mirror *m)
{
    struct ofproto *ofproto = m->bridge->ofproto;
    uint64_t tx_packets, tx_bytes;
    char *keys[2];
    int64_t values[2];
    size_t stat_cnt = 0;

    if (ofproto_mirror_get_stats(ofproto, m, &tx_packets, &tx_bytes)) {
        ovsrec_mirror_set_statistics(m->cfg, NULL, NULL, 0);
        return;
    }

    if (tx_packets != UINT64_MAX) {
        keys[stat_cnt] = "tx_packets";
        values[stat_cnt] = tx_packets;
        stat_cnt++;
    }
    if (tx_bytes != UINT64_MAX) {
        keys[stat_cnt] = "tx_bytes";
        values[stat_cnt] = tx_bytes;
        stat_cnt++;
    }

    ovsrec_mirror_set_statistics(m->cfg, keys, values, stat_cnt);
}

#ifndef OPS_TEMP

/* Linux VLAN device support (e.g. "eth0.10" for VLAN 10.)
 *
 * This is deprecated.  It is only for compatibility with broken device drivers
 * in old versions of Linux that do not properly support VLANs when VLAN
 * devices are not used.  When broken device drivers are no longer in
 * widespread use, we will delete these interfaces. */

static struct ovsrec_port **recs;
static size_t n_recs, allocated_recs;

/* Adds 'rec' to a list of recs that have to be destroyed when the VLAN
 * splinters are reconfigured. */
static void
register_rec(struct ovsrec_port *rec)
{
    if (n_recs >= allocated_recs) {
        recs = x2nrealloc(recs, &allocated_recs, sizeof *recs);
    }
    recs[n_recs++] = rec;
}

/* Frees all of the ports registered with register_reg(). */
static void
free_registered_recs(void)
{
    size_t i;

    for (i = 0; i < n_recs; i++) {
        struct ovsrec_port *port = recs[i];
        size_t j;

        for (j = 0; j < port->n_interfaces; j++) {
            struct ovsrec_interface *iface = port->interfaces[j];
            free(iface->name);
            free(iface);
        }

        smap_destroy(&port->other_config);
        free(port->interfaces);
        free(port->name);
        free(port->tag);
        free(port);
    }
    n_recs = 0;
}

/* Returns true if VLAN splinters are enabled on 'iface_cfg', false
 * otherwise. */
static bool
vlan_splinters_is_enabled(const struct ovsrec_interface *iface_cfg)
{
    return smap_get_bool(&iface_cfg->other_config, "enable-vlan-splinters",
                         false);
}

/* Figures out the set of VLANs that are in use for the purpose of VLAN
 * splinters.
 *
 * If VLAN splinters are enabled on at least one interface and any VLANs are in
 * use, returns a 4096-bit bitmap with a 1-bit for each in-use VLAN (bits 0 and
 * 4095 will not be set).  The caller is responsible for freeing the bitmap,
 * with free().
 *
 * If VLANs splinters are not enabled on any interface or if no VLANs are in
 * use, returns NULL.
 *
 * Updates 'vlan_splinters_enabled_anywhere'. */
static unsigned long int *
collect_splinter_vlans(const struct ovsrec_open_vswitch *ovs_cfg)
{
    unsigned long int *splinter_vlans;
    struct sset splinter_ifaces;
    const char *real_dev_name;
    struct shash *real_devs;
    struct shash_node *node;
    struct bridge *br;
    size_t i;

    /* Free space allocated for synthesized ports and interfaces, since we're
     * in the process of reconstructing all of them. */
    free_registered_recs();

    splinter_vlans = bitmap_allocate(4096);
    sset_init(&splinter_ifaces);
    vlan_splinters_enabled_anywhere = false;
    for (i = 0; i < ovs_cfg->n_bridges; i++) {
        struct ovsrec_bridge *br_cfg = ovs_cfg->bridges[i];
        size_t j;

        for (j = 0; j < br_cfg->n_ports; j++) {
            struct ovsrec_port *port_cfg = br_cfg->ports[j];
            int k;

            for (k = 0; k < port_cfg->n_interfaces; k++) {
                struct ovsrec_interface *iface_cfg = port_cfg->interfaces[k];

                if (vlan_splinters_is_enabled(iface_cfg)) {
                    vlan_splinters_enabled_anywhere = true;
                    sset_add(&splinter_ifaces, iface_cfg->name);
                    vlan_bitmap_from_array__(port_cfg->trunks,
                                             port_cfg->n_trunks,
                                             splinter_vlans);
                }
            }

            if (port_cfg->tag && *port_cfg->tag > 0 && *port_cfg->tag < 4095) {
                bitmap_set1(splinter_vlans, *port_cfg->tag);
            }
        }
    }

    if (!vlan_splinters_enabled_anywhere) {
        free(splinter_vlans);
        sset_destroy(&splinter_ifaces);
        return NULL;
    }

    HMAP_FOR_EACH (br, node, &all_bridges) {
        if (br->ofproto) {
            ofproto_get_vlan_usage(br->ofproto, splinter_vlans);
        }
    }

    /* Don't allow VLANs 0 or 4095 to be splintered.  VLAN 0 should appear on
     * the real device.  VLAN 4095 is reserved and Linux doesn't allow a VLAN
     * device to be created for it. */
    bitmap_set0(splinter_vlans, 0);
    bitmap_set0(splinter_vlans, 4095);

    /* Delete all VLAN devices that we don't need. */
    vlandev_refresh();
    real_devs = vlandev_get_real_devs();
    SHASH_FOR_EACH (node, real_devs) {
        const struct vlan_real_dev *real_dev = node->data;
        const struct vlan_dev *vlan_dev;
        bool real_dev_has_splinters;

        real_dev_has_splinters = sset_contains(&splinter_ifaces,
                                               real_dev->name);
        HMAP_FOR_EACH (vlan_dev, hmap_node, &real_dev->vlan_devs) {
            if (!real_dev_has_splinters
                || !bitmap_is_set(splinter_vlans, vlan_dev->vid)) {
                struct netdev *netdev;

                if (!netdev_open(vlan_dev->name, "system", &netdev)) {
                    if (!netdev_get_in4(netdev, NULL, NULL) ||
                        !netdev_get_in6(netdev, NULL)) {
                        /* It has an IP address configured, so we don't own
                         * it.  Don't delete it. */
                    } else {
                        vlandev_del(vlan_dev->name);
                    }
                    netdev_close(netdev);
                }
            }

        }
    }

    /* Add all VLAN devices that we need. */
    SSET_FOR_EACH (real_dev_name, &splinter_ifaces) {
        int vid;

        BITMAP_FOR_EACH_1 (vid, 4096, splinter_vlans) {
            if (!vlandev_get_name(real_dev_name, vid)) {
                vlandev_add(real_dev_name, vid);
            }
        }
    }

    vlandev_refresh();

    sset_destroy(&splinter_ifaces);

    if (bitmap_scan(splinter_vlans, 1, 0, 4096) >= 4096) {
        free(splinter_vlans);
        return NULL;
    }
    return splinter_vlans;
}

/* Pushes the configure of VLAN splinter port 'port' (e.g. eth0.9) down to
 * ofproto.  */
static void
configure_splinter_port(struct port *port)
{
    struct ofproto *ofproto = port->bridge->ofproto;
    ofp_port_t realdev_ofp_port;
    const char *realdev_name;
    struct iface *vlandev, *realdev;

    ofproto_bundle_unregister(port->bridge->ofproto, port);

    vlandev = CONTAINER_OF(list_front(&port->ifaces), struct iface,
                           port_elem);

    realdev_name = smap_get(&port->cfg->other_config, "realdev");
    realdev = iface_lookup(port->bridge, realdev_name);
    realdev_ofp_port = realdev ? realdev->ofp_port : 0;

    ofproto_port_set_realdev(ofproto, vlandev->ofp_port, realdev_ofp_port,
                             *port->cfg->tag);
}

static struct ovsrec_port *
synthesize_splinter_port(const char *real_dev_name,
                         const char *vlan_dev_name, int vid)
{
    struct ovsrec_interface *iface;
    struct ovsrec_port *port;

    iface = xmalloc(sizeof *iface);
    ovsrec_interface_init(iface);
    iface->name = xstrdup(vlan_dev_name);
    iface->type = "system";

    port = xmalloc(sizeof *port);
    ovsrec_port_init(port);
    port->interfaces = xmemdup(&iface, sizeof iface);
    port->n_interfaces = 1;
    port->name = xstrdup(vlan_dev_name);
    port->vlan_mode = "splinter";
    port->tag = xmalloc(sizeof *port->tag);
    *port->tag = vid;

    smap_add(&port->other_config, "realdev", real_dev_name);

    register_rec(port);
    return port;
}

/* For each interface with 'br' that has VLAN splinters enabled, adds a
 * corresponding ovsrec_port to 'ports' for each splinter VLAN marked with a
 * 1-bit in the 'splinter_vlans' bitmap. */
static void
add_vlan_splinter_ports(struct bridge *br,
                        const unsigned long int *splinter_vlans,
                        struct shash *ports)
{
    size_t i;

    /* We iterate through 'br->cfg->ports' instead of 'ports' here because
     * we're modifying 'ports'. */
    for (i = 0; i < br->cfg->n_ports; i++) {
        const char *name = br->cfg->ports[i]->name;
        struct ovsrec_port *port_cfg = shash_find_data(ports, name);
        size_t j;

        for (j = 0; j < port_cfg->n_interfaces; j++) {
            struct ovsrec_interface *iface_cfg = port_cfg->interfaces[j];

            if (vlan_splinters_is_enabled(iface_cfg)) {
                const char *real_dev_name;
                uint16_t vid;

                real_dev_name = iface_cfg->name;
                BITMAP_FOR_EACH_1 (vid, 4096, splinter_vlans) {
                    const char *vlan_dev_name;

                    vlan_dev_name = vlandev_get_name(real_dev_name, vid);
                    if (vlan_dev_name
                        && !shash_find(ports, vlan_dev_name)) {
                        shash_add(ports, vlan_dev_name,
                                  synthesize_splinter_port(
                                      real_dev_name, vlan_dev_name, vid));
                    }
                }
            }
        }
    }
}
#endif

#ifdef OPS
/* Neighbor Functions */
/* Function to cleanup neighbor from hash, in case of any failures */
static void
neighbor_hash_delete(struct vrf *vrf, struct neighbor *neighbor)
{
    VLOG_DBG("In neighbor_hash_delete for neighbor %s", neighbor->ip_address);
    if (neighbor) {
        hmap_remove(&vrf->all_neighbors, &neighbor->node);
        free(neighbor->ip_address);
        free(neighbor->port_name);
        free(neighbor->mac);
        free(neighbor);
    }
}

/* Add neighbor host entry into ofprotoc/asic */
static int
neighbor_set_l3_host_entry(struct vrf *vrf, struct neighbor *neighbor)
{
    const struct ovsrec_neighbor *idl_neighbor = neighbor->cfg;
    struct port *port;

    VLOG_DBG("neighbor_set_l3_host_entry called for ip %s and mac %s",
              idl_neighbor->ip_address, idl_neighbor->mac);

    /* Get port info */
    port = port_lookup(vrf->up, neighbor->port_name);
    if (port == NULL) {
        VLOG_ERR("Failed to get port cfg for %s", neighbor->port_name);
        return 1;
    }

    /* Call Provider */
    if (!ofproto_add_l3_host_entry(vrf->up->ofproto, port,
                                   neighbor->is_ipv6_addr,
                                   idl_neighbor->ip_address,
                                   idl_neighbor->mac,
                                   &neighbor->l3_egress_id)) {
        VLOG_DBG("VRF %s: Added host entry for %s",
                  vrf->up->name, neighbor->ip_address);

        return 0;
    }
    else {
        VLOG_ERR("ofproto_add_l3_host_entry failed");

        /* if l3_intf not configured yet or any failure,
        ** delete from hash */
        neighbor_hash_delete(vrf, neighbor);

        return 1;
    }
} /* neighbor_set_l3_host_entry */

/* Delete port ipv4/ipv6 host entry */
static int
neighbor_delete_l3_host_entry(struct vrf *vrf, struct neighbor *neighbor)
{
    struct port *port;

    VLOG_DBG("neighbor_delete_l3_host_entry called for ip %s",
              neighbor->ip_address);

    /* Get port info */
    port = port_lookup(vrf->up, neighbor->port_name);
    if (port == NULL) {
        VLOG_ERR("Failed to get port cfg for %s", neighbor->port_name);
        return 1;
    }

    /* Call Provider */
    /* Note: Cannot access idl neighbor_cfg as it is already deleted */
    if (!ofproto_delete_l3_host_entry(vrf->up->ofproto, port,
                                      neighbor->is_ipv6_addr,
                                      neighbor->ip_address,
                                      &neighbor->l3_egress_id)) {
        VLOG_DBG("VRF %s: Deleted host entry for ip %s",
                  vrf->up->name, neighbor->ip_address);

        return 0;
    }
    else {
        VLOG_ERR("ofproto_delete_l3_host_entry failed");
        return 1;
    }
} /* neighbor_delete_l3_host_entry */

/* Function to find neighbor in vrf local hash */
struct neighbor*
neighbor_hash_lookup(const struct vrf *vrf, const char *ip_address)
{
    struct neighbor *neighbor;

    HMAP_FOR_EACH_WITH_HASH (neighbor, node, hash_string(ip_address, 0),
                             &vrf->all_neighbors) {
        if (!strcmp(neighbor->ip_address, ip_address)) {
            return neighbor;
        }
    }
    return NULL;
}

/* Function to create new neighbor hash entry and configure asic */
static void
neighbor_create(struct vrf *vrf,
                const struct ovsrec_neighbor *idl_neighbor)
{
    struct neighbor *neighbor;

    VLOG_DBG("In neighbor_create for neighbor %s",
              idl_neighbor->ip_address);
    ovs_assert(!neighbor_hash_lookup(vrf, idl_neighbor->ip_address));

    neighbor = xzalloc(sizeof *neighbor);
    neighbor->ip_address = xstrdup(idl_neighbor->ip_address);
    neighbor->mac = xstrdup(idl_neighbor->mac);

    if (strcmp(idl_neighbor->address_family,
                             OVSREC_NEIGHBOR_ADDRESS_FAMILY_IPV6) == 0) {
        neighbor->is_ipv6_addr = true;
    }
    neighbor->port_name = xstrdup(idl_neighbor->port->name);
    neighbor->cfg = idl_neighbor;
    neighbor->vrf = vrf;
    neighbor->l3_egress_id = -1;

    hmap_insert(&vrf->all_neighbors, &neighbor->node,
                hash_string(neighbor->ip_address, 0));

    /* Add ofproto/asic neighbors */
    neighbor_set_l3_host_entry(vrf, neighbor);
    vrf_ofproto_update_route_with_neighbor(vrf, neighbor, true);
}

/* Function to delete neighbor in hash and also from ofproto/asic */
static void
neighbor_delete(struct vrf *vrf, struct neighbor *neighbor)
{
    VLOG_DBG("In neighbor_delete for neighbor %s", neighbor->ip_address);
    if (neighbor) {

        /* Update routes before deleting the l3 host entry */
        vrf_ofproto_update_route_with_neighbor(vrf, neighbor, false);
        /* Delete from ofproto/asic */
        neighbor_delete_l3_host_entry(vrf, neighbor);

        /* Delete from hash */
        neighbor_hash_delete(vrf, neighbor);
    }
}

/* Function to handle modifications to neighbor entry and configure asic */
static void
neighbor_modify(struct neighbor *neighbor,
                const struct ovsrec_neighbor *idl_neighbor)
{
    VLOG_DBG("In neighbor_modify for neighbor %s",
              idl_neighbor->ip_address);

    /* TODO: Get status, if failed or incomplete delete the entry */
    /* OPENSWITCH_TODO : instead of delete/add, reprogram the entry in ofproto */

    if ( (strcmp(neighbor->port_name, idl_neighbor->port->name) != 0) ||
        (strcmp(neighbor->mac, idl_neighbor->mac) != 0 ) ) {
        struct ether_addr *ether_mac = NULL;

        /* Delete earlier egress/host entry */
        neighbor_delete_l3_host_entry(neighbor->vrf, neighbor);

        /* Update and add new one */
        free(neighbor->port_name);
        free(neighbor->mac);
        neighbor->mac = xstrdup(idl_neighbor->mac);
        neighbor->port_name = xstrdup(idl_neighbor->port->name);

        /* Configure provider/asic only if valid mac */
        ether_mac = ether_aton(idl_neighbor->mac);
        if (ether_mac != NULL) {
            neighbor_set_l3_host_entry(neighbor->vrf, neighbor);
        }
        /* entry stays in hash, and on modification add to asic */
    }
} /* neighbor_modify */

/* Function to delete all neighbors of an vrf, when that vrf is deleted */
static void
vrf_delete_all_neighbors(struct vrf *vrf)
{
    struct neighbor *neighbor, *next;

    /* Delete all neighbors of this vrf */
    HMAP_FOR_EACH_SAFE (neighbor, next, node, &vrf->all_neighbors) {
        if (neighbor) {
            neighbor_delete(vrf, neighbor);
        }
    }

} /* vrf_delete_all_neighbors */

/* Function to to delete the neighbors which are referencing the deleted vrf port */
static void
vrf_delete_port_neighbors(struct vrf *vrf, struct port *port)
{
    struct neighbor *neighbor, *next;

    /* Delete the neighbors which are referencing the deleted vrf port */
    HMAP_FOR_EACH_SAFE (neighbor, next, node, &vrf->all_neighbors) {
        if ( (neighbor) &&
             (strcmp(neighbor->port_name, port->name) == 0) ) {
            neighbor_delete(vrf, neighbor);
        }
    }

} /* vrf_delete_port_neighbors */

/*
** Function to add neighbors of given vrf and program in ofproto/asic
*/
static void
vrf_add_neighbors(struct vrf *vrf)
{
    struct neighbor *neighbor;
    const struct ovsrec_neighbor *idl_neighbor;

    idl_neighbor = ovsrec_neighbor_first(idl);
    if (idl_neighbor == NULL)
    {
        VLOG_DBG("No rows in Neighbor table");
        return;
    }

    /* Add neighbors of this vrf */
    OVSREC_NEIGHBOR_FOR_EACH(idl_neighbor, idl) {
       if (strcmp(vrf->cfg->name, idl_neighbor->vrf->name) == 0 ) {
           neighbor = neighbor_hash_lookup(vrf, idl_neighbor->ip_address);
           if (!neighbor && idl_neighbor->port) {
               neighbor_create(vrf, idl_neighbor);
           }
       }
    }

} /* vrf_add_neighbors */

/*
** Function to handle independent addition/deletion/modifications to
** neighbor table.  */
static void
vrf_reconfigure_neighbors(struct vrf *vrf)
{
    struct neighbor *neighbor, *next;
    struct shash current_idl_neigbors;
    const struct ovsrec_neighbor *idl_neighbor;

    idl_neighbor = ovsrec_neighbor_first(idl);
    if (idl_neighbor == NULL)
    {
        VLOG_DBG("No rows in Neighbor table, delete if any in our hash");

        /* May be all neighbors got delete, cleanup if any in this vrf hash */
        HMAP_FOR_EACH_SAFE (neighbor, next, node, &vrf->all_neighbors) {
            if (neighbor) {
                neighbor_delete(vrf, neighbor);
            }
        }

        return;
    }

    if ( (!OVSREC_IDL_ANY_TABLE_ROWS_MODIFIED(idl_neighbor, idl_seqno)) &&
       (!OVSREC_IDL_ANY_TABLE_ROWS_DELETED(idl_neighbor, idl_seqno))  &&
       (!OVSREC_IDL_ANY_TABLE_ROWS_INSERTED(idl_neighbor, idl_seqno)) )
    {
        VLOG_DBG("No modification in Neighbor table");
        return;
    }

    /* Collect all neighbors of this vrf */
    shash_init(&current_idl_neigbors);
    OVSREC_NEIGHBOR_FOR_EACH(idl_neighbor, idl) {
        static struct vlog_rate_limit rl = VLOG_RATE_LIMIT_INIT(1, 5);

        /* add only neighbors of this vrf */
        if (strcmp(vrf->cfg->name, idl_neighbor->vrf->name) == 0 ) {
            if (!shash_add_once(&current_idl_neigbors, idl_neighbor->ip_address,
                                idl_neighbor)) {
                VLOG_DBG("neighbor %s specified twice",
                          idl_neighbor->ip_address);
                VLOG_WARN_RL(&rl, "neighbor %s specified twice",
                             idl_neighbor->ip_address);
            }
        }
    }

    /* Delete the neighbors' that are deleted from the db */
    VLOG_DBG("Deleting which are no more in idl");
    HMAP_FOR_EACH_SAFE(neighbor, next, node, &vrf->all_neighbors) {
        neighbor->cfg = shash_find_data(&current_idl_neigbors,
                                        neighbor->ip_address);
        if (!neighbor->cfg) {
            neighbor_delete(vrf, neighbor);
        }
    }

    /* Add new neighbors. */
    VLOG_DBG("Adding newly added idl neighbors");
    OVSREC_NEIGHBOR_FOR_EACH(idl_neighbor, idl) {
        neighbor = neighbor_hash_lookup(vrf, idl_neighbor->ip_address);
        if (!neighbor && idl_neighbor->port) {
            neighbor_create(vrf, idl_neighbor);
        }
    }

    /* Look for any modification of mac/port of this vrf neighbors */
    VLOG_DBG("Looking for any modified neighbors, mac, etc");
    idl_neighbor = ovsrec_neighbor_first(idl);
    if (OVSREC_IDL_ANY_TABLE_ROWS_MODIFIED(idl_neighbor, idl_seqno)) {
        OVSREC_NEIGHBOR_FOR_EACH(idl_neighbor, idl) {
           if ( (OVSREC_IDL_IS_ROW_MODIFIED(idl_neighbor, idl_seqno)) &&
               !(OVSREC_IDL_IS_ROW_INSERTED(idl_neighbor, idl_seqno)) ) {

                VLOG_DBG("Some modifications in Neigbor %s",
                                      idl_neighbor->ip_address);

                neighbor = neighbor_hash_lookup(vrf, idl_neighbor->ip_address);
                if (neighbor) {
                    if(idl_neighbor->port)
                        neighbor_modify(neighbor, idl_neighbor);
                    else
                        neighbor_delete(vrf, neighbor);
                }
            }
        }
    }

    shash_destroy(&current_idl_neigbors);

} /* add_reconfigure_neighbors */

/* Read/Reset neighbors data-path hit-bit and update into db */
static void
run_neighbor_update(void)
{
    const struct ovsrec_neighbor *idl_neighbor =
                                  ovsrec_neighbor_first(idl);
    struct neighbor *neighbor;
    int neighbor_interval;
    const struct vrf *vrf;
    struct port *port;
    struct ovsdb_idl_txn *txn;

    /* Skip if nothing to update */
    if (idl_neighbor ==  NULL) {
        return;
    }

    /* TODO: Add the timer-internval in some table/column */
    /* And decide on the interval */
    /* const struct ovsrec_open_vswitch *idl_ovs =
    **                            ovsrec_open_vswitch_first(idl);
    ** neighbor_interval = MAX(smap_get_int(&idl_ovs->other_config,
                                         "neighbor-update-interval",
                                         NEIGHBOR_HIT_BIT_UPDATE_INTERVAL),
                                         NEIGHBOR_HIT_BIT_UPDATE_INTERVAL); */
    neighbor_interval = NEIGHBOR_HIT_BIT_UPDATE_INTERVAL;
    if (neighbor_timer_interval != neighbor_interval) {
        neighbor_timer_interval = neighbor_interval;
        neighbor_timer = LLONG_MIN;
    }

    if (time_msec() >= neighbor_timer) {
        //enum ovsdb_idl_txn_status status;

        txn = ovsdb_idl_txn_create(idl);

        /* Rate limit the update.  Do not start a new update if the
        ** previous one is not done. */
        OVSREC_NEIGHBOR_FOR_EACH(idl_neighbor, idl) {
            VLOG_DBG(" Checking hit-bit for %s", idl_neighbor->ip_address);

            vrf = vrf_lookup(idl_neighbor->vrf->name);
            neighbor = neighbor_hash_lookup(vrf, idl_neighbor->ip_address);
            if (neighbor == NULL) {
                VLOG_ERR("Neighbor not found in local hash");
                continue;
            }

            /* Get port/ofproto info */
            port = port_lookup(neighbor->vrf->up, neighbor->port_name);
            if (port == NULL) {
                VLOG_ERR("Failed to get port cfg for %s", neighbor->port_name);
                continue;
            }

            /* Call Provider */
            if (!ofproto_get_l3_host_hit(neighbor->vrf->up->ofproto, port,
                                        neighbor->is_ipv6_addr,
                                        idl_neighbor->ip_address,
                                        &neighbor->hit_bit)) {
                VLOG_DBG("Got host %s hit bit=0x%x",
                          idl_neighbor->ip_address, neighbor->hit_bit);

                struct smap smap;

                /* Write the hit bit status to status column */
                smap_clone(&smap, &idl_neighbor->status);
                if (neighbor->hit_bit) {
                    smap_replace(&smap, OVSDB_NEIGHBOR_STATUS_DP_HIT, "true");
                } else {
                    smap_replace(&smap, OVSDB_NEIGHBOR_STATUS_DP_HIT, "false");
                }
                ovsrec_neighbor_set_status(idl_neighbor, &smap);
                smap_destroy(&smap);
            }
            else {
                VLOG_ERR("!ofproto_get_l3_host_hit failed");
                continue;
            }
        } /* For each */

        /* No need to retry since we will update with latest state every 10sec */
        ovsdb_idl_txn_commit(txn);
        ovsdb_idl_txn_destroy(txn);

        neighbor_timer = time_msec() + neighbor_timer_interval;
    }
} /* run_neighbor_update */

/* OPENSWITCH_TODO - remove after integration ... */
int
vrf_l3_route_action(struct vrf *vrf, enum ofproto_route_action action,
                    struct ofproto_route *route)
{
    return ofproto_l3_route_action(vrf->up->ofproto, action, route);
}

bool
vrf_has_l3_route_action(struct vrf *vrf)
{
    return vrf->up->ofproto->ofproto_class->l3_route_action ? true : false;
}

int
vrf_l3_ecmp_set(struct vrf *vrf, bool enable)
{
    return ofproto_l3_ecmp_set(vrf->up->ofproto, enable);
}

int
vrf_l3_ecmp_hash_set(struct vrf *vrf, unsigned int hash, bool enable)
{
    return ofproto_l3_ecmp_hash_set(vrf->up->ofproto, hash, enable);
}
#endif<|MERGE_RESOLUTION|>--- conflicted
+++ resolved
@@ -243,10 +243,6 @@
 /* Most recently processed IDL sequence number. */
 #ifdef OPS
 unsigned int idl_seqno;
-/*
- * Track changes for mac learning
- */
-static uint64_t mlearn_seqno = LLONG_MIN;
 #else
 static unsigned int idl_seqno;
 #endif
@@ -327,21 +323,11 @@
 static bool enable_lacp(struct port *port, bool *activep);
 static void bridge_configure_vlans(struct bridge *br);
 static unixctl_cb_func vlan_unixctl_show;
-<<<<<<< HEAD
-static void mac_learning_check_seq(void);
-static void bridge_ovsdb_add_local_mac_entry (
-                                  struct ofproto_mlearn_hmap_node *mlearn_node,
-                                  struct ovsdb_idl_txn *mac_txn);
-static void bridge_ovsdb_del_local_mac_entry (
-                                  struct ofproto_mlearn_hmap_node *mlearn_node);
-static void eth_mac_to_str(char *str, uint8_t mac[ETH_ADDR_LEN]);
-=======
 static void bridge_configure_sflow(struct bridge *,
                                    const struct ovsrec_sflow *cfg,
                                    int *sflow_bridge_number);
 static void sflow_agent_address(const char *intf_name, const char *af,
                                 char *addr);
->>>>>>> ad9d33be
 #endif
 static void bridge_configure_datapath_id(struct bridge *);
 #ifndef OPS_TEMP
@@ -699,18 +685,6 @@
     ovsdb_idl_omit(idl, &ovsrec_temp_sensor_col_external_ids);
     ovsdb_idl_omit(idl, &ovsrec_temp_sensor_col_temperature);
 
-<<<<<<< HEAD
-    /*
-     * MAC table related
-     */
-    ovsdb_idl_omit_alert(idl, &ovsrec_mac_col_status);
-    ovsdb_idl_omit_alert(idl, &ovsrec_mac_col_bridge);
-    ovsdb_idl_omit_alert(idl, &ovsrec_mac_col_from);
-    ovsdb_idl_omit_alert(idl, &ovsrec_mac_col_vlan);
-    ovsdb_idl_omit_alert(idl, &ovsrec_mac_col_mac_addr);
-    ovsdb_idl_omit_alert(idl, &ovsrec_mac_col_tunnel_key);
-    ovsdb_idl_omit_alert(idl, &ovsrec_mac_col_port);
-=======
 #endif
 
 #ifdef OPS
@@ -727,7 +701,6 @@
 
     /* Execute the reconfigure for block BLK_BRIDGE_INIT */
     execute_reconfigure_block(&init_blk_params, BLK_BRIDGE_INIT);
->>>>>>> ad9d33be
 #endif
 
     /* Register unixctl commands. */
@@ -1690,15 +1663,11 @@
     struct iface *iface;
 #ifdef OPS
     memset(&s, 0, sizeof s);
-<<<<<<< HEAD
-=======
-
->>>>>>> ad9d33be
+
     int prev_bond_handle = port->bond_hw_handle;
     int cfg_slave_count;
     bool lacp_enabled = false;
     bool lacp_active = false;   /* Not used. */
-
 #endif
 #ifndef OPS_TEMP
     if (cfg->vlan_mode && !strcmp(cfg->vlan_mode, "splinter")) {
@@ -1858,13 +1827,9 @@
     s.port_options[PORT_OPT_VLAN] = &cfg->vlan_options;
     s.port_options[PORT_OPT_BOND] = &cfg->bond_options;
     s.port_options[PORT_HW_CONFIG] = &cfg->hw_config;
-<<<<<<< HEAD
-
+    s.port_options[PORT_OTHER_CONFIG] = &cfg->other_config;
     /* Set {vlan, tunnel_key} binding */
     tunnel_binding_configure(cfg, &s);
-=======
-    s.port_options[PORT_OTHER_CONFIG] = &cfg->other_config;
->>>>>>> ad9d33be
 #endif
 
 #ifdef OPS
@@ -4025,141 +3990,6 @@
     }
 }
 
-#ifdef OPS
-static void
-eth_mac_to_str(char *str, uint8_t mac[ETH_ADDR_LEN])
-{
-    snprintf(str, 18, "%02x:%02x:%02x:%02x:%02x:%02x",
-             mac[0], mac[1], mac[2], mac[3], mac[4], mac[5]);
-}
-
-static void
-bridge_ovsdb_add_local_mac_entry (struct ofproto_mlearn_hmap_node *mlearn_node,
-                                  struct ovsdb_idl_txn *mac_txn)
-{
-    const struct ovsrec_mac *mac_e = NULL;
-    struct bridge *br = NULL;
-    struct port *port = NULL;
-    char str[18];
-
-    HMAP_FOR_EACH (br, node, &all_bridges) {
-        port = port_lookup(br, mlearn_node->port_name);
-        if (port) {
-            break;
-        }
-    }
-    if (!port) {
-        VLOG_ERR("No port found for: %s", mlearn_node->port_name);
-        return;
-    }
-
-    memset(str, 0, sizeof(str));
-    eth_mac_to_str(str, mlearn_node->mac.ea);
-
-    mac_e = ovsrec_mac_insert(mac_txn);
-    ovsrec_mac_set_bridge(mac_e, br->cfg);
-    ovsrec_mac_set_from(mac_e, "learning");
-    ovsrec_mac_set_mac_addr(mac_e, str);
-    ovsrec_mac_set_port(mac_e, port->cfg);
-    ovsrec_mac_set_vlan(mac_e, mlearn_node->vlan);
-
-}
-
-static void
-bridge_ovsdb_del_local_mac_entry (struct ofproto_mlearn_hmap_node *mlearn_node)
-{
-    const struct ovsrec_mac *mac_e = NULL;
-    struct bridge *br = NULL;
-    struct port *port = NULL;
-    char str[18];
-
-    HMAP_FOR_EACH (br, node, &all_bridges) {
-        port = port_lookup(br, mlearn_node->port_name);
-        if (port) {
-            break;
-        }
-    }
-
-    if (port) {
-        memset(str, 0, sizeof(str));
-        eth_mac_to_str(str, mlearn_node->mac.ea);
-
-        OVSREC_MAC_FOR_EACH(mac_e, idl) {
-            if ((strcmp(str, mac_e->mac_addr) == 0) &&
-                (strcmp("learning", mac_e->from) == 0) &&
-                (mlearn_node->vlan == mac_e->vlan) &&
-                (mac_e->bridge == br->cfg) &&
-                (mac_e->port == port->cfg)) {
-                /*
-                 * row found, now delete
-                 */
-                ovsrec_mac_delete(mac_e);
-            }
-        }
-    } else {
-        VLOG_ERR("%s: No port found for: %s", __FUNCTION__, mlearn_node->port_name);
-    }
-}
-
-static void
-mac_learning_check_seq()
-{
-    struct bridge *br = NULL;
-    br = CONTAINER_OF(hmap_first(&all_bridges), struct bridge, node);
-    if (!br) {
-        VLOG_ERR("%s: No bridge found");
-        return;
-    }
-    struct ofproto *ofproto = br->ofproto;
-    uint64_t seq = seq_read(mac_learning_trigger_seq_get());
-    struct ofproto_mlearn_hmap *mhmap = NULL;
-    struct ofproto_mlearn_hmap_node *mlearn_node = NULL;
-    enum ovsdb_idl_txn_status status;
-    static struct ovsdb_idl_txn *mac_txn = NULL;
-
-    if (seq != mlearn_seqno) {
-        /*
-         * sequence change detected
-         */
-        mlearn_seqno = seq;
-        ofproto_mac_learning_get(ofproto, &mhmap);
-
-        if (mhmap) {
-            if (!mac_txn) {
-                mac_txn = ovsdb_idl_txn_create(idl);
-                if (!mac_txn) {
-                    VLOG_ERR("%s: Unable to create transaction", __FUNCTION__);
-                    return;
-                }
-            }
-            HMAP_FOR_EACH(mlearn_node, hmap_node, &(mhmap->table)) {
-                if (mlearn_node->oper == MLEARN_ADD) {
-                    /*
-                     * add
-                     */
-                    bridge_ovsdb_add_local_mac_entry(mlearn_node, mac_txn);
-                } else {
-                    /*
-                     * del
-                     */
-                    bridge_ovsdb_del_local_mac_entry(mlearn_node);
-                }
-            }
-            if (mac_txn) {
-                status = ovsdb_idl_txn_commit(mac_txn);
-                if (status == TXN_ERROR) {
-                    VLOG_ERR("%s: commit failed, status: %d", __FUNCTION__, status);
-                }
-                ovsdb_idl_txn_destroy(mac_txn);
-                mac_txn = NULL;
-            }
-        } else {
-            VLOG_ERR("%s: hash map is NULL", __FUNCTION__);
-        }
-    }
-}
-#endif
-
 /* Update bridge/port/interface status if necessary. */
 static void
 run_status_update(void)
@@ -4372,10 +4202,6 @@
         ofproto_set_flow_restore_wait(smap_get_bool(&cfg->other_config,
                                         "flow-restore-wait", false));
     }
-
-#ifdef OPS
-    mac_learning_check_seq();
-#endif
 
     bridge_run__();
 
@@ -4473,14 +4299,6 @@
     execute_run_block(&run_params, BLK_RUN_COMPLETE);
 }
 
-#ifdef OPS
-static void
-br_mac_learning_wait(void)
-{
-     seq_wait(mac_learning_trigger_seq_get(), mlearn_seqno);
-}
-#endif
-
 void
 bridge_wait(void)
 {
@@ -4512,16 +4330,10 @@
 
     status_update_wait();
     system_stats_wait();
-<<<<<<< HEAD
-#ifdef OPS
-    br_mac_learning_wait();
-#endif
-=======
 
     run_params.idl = idl;
     run_params.idl_seqno = idl_seqno;
     execute_run_block(&run_params, BLK_WAIT_COMPLETE);
->>>>>>> ad9d33be
 }
 
 /* Adds some memory usage statistics for bridges into 'usage', for use with
