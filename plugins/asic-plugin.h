--- conflicted
+++ resolved
@@ -97,19 +97,6 @@
 
 struct asic_plugin_interface {
 
-<<<<<<< HEAD
-#ifdef EXAMPLE
-    int (*set_port_qos_cfg)(struct ofproto *ofproto,
-                            void *aux,
-                            const struct qos_port_settings *settings);
-    int (*set_cos_map)(struct ofproto *ofproto,
-                        const void *aux,
-                        const struct cos_map_settings *settings);
-    int (*set_dscp_map)(struct ofproto *ofproto,
-                        void *aux,
-                        const struct dscp_map_settings *settings);
-#endif
-=======
     /* create stg group */
     int (*create_stg)(int *p_stg);
 
@@ -131,7 +118,6 @@
 
     /* get default stg group */
     int (*get_stg_default)(int *p_stg);
->>>>>>> 0d7d1889
 };
 
 #endif /*__ASIC_PLUGIN_H__*/