/* Copyright (c) 2008, 2009, 2010, 2011, 2012, 2013, 2014 Nicira, Inc.
 * Copyright (C) 2015, 2016 Hewlett-Packard Development Company, L.P.
 *
 * Licensed under the Apache License, Version 2.0 (the "License");
 * you may not use this file except in compliance with the License.
 * You may obtain a copy of the License at:
 *
 *     http://www.apache.org/licenses/LICENSE-2.0
 *
 * Unless required by applicable law or agreed to in writing, software
 * distributed under the License is distributed on an "AS IS" BASIS,
 * WITHOUT WARRANTIES OR CONDITIONS OF ANY KIND, either express or implied.
 * See the License for the specific language governing permissions and
 * limitations under the License.
 */

#include <config.h>
#include "bridge.h"
#include <errno.h>
#include <inttypes.h>
#include <stdlib.h>
#include "async-append.h"
#include "bfd.h"
#include "bitmap.h"
#ifndef OPS_TEMP
#include "cfm.h"
#endif
#include "connectivity.h"
#include "coverage.h"
#include "daemon.h"
#include "dirs.h"
#include "dynamic-string.h"
#include "hash.h"
#include "hmap.h"
#include "hmapx.h"
#include "jsonrpc.h"
#include "lacp.h"
#include "list.h"
#include "mac-learning.h"
#include "mcast-snooping.h"
#include "meta-flow.h"
#include "netdev.h"
#include "nx-match.h"
#include "ofp-print.h"
#include "ofp-util.h"
#include "ofpbuf.h"
#include "ofproto/bond.h"
#include "ofproto/ofproto.h"
#include "ovs-numa.h"
#include "poll-loop.h"
#include "seq.h"
#include "sha1.h"
#include "shash.h"
#include "smap.h"
#include "socket-util.h"
#include "stream.h"
#include "stream-ssl.h"
#include "sset.h"
#include "system-stats.h"
#include "timeval.h"
#include "util.h"
#include "unixctl.h"
#include "vlandev.h"
#include "vswitch-idl.h"
#include "openvswitch/vlog.h"
#include "sflow_api.h"
#include "vlan-bitmap.h"
#include "packets.h"

#ifdef OPS
#include <string.h>
#include <netinet/ether.h>
#include "vrf.h"
#include "openswitch-idl.h"
#include "openswitch-dflt.h"
#include "reconfigure-blocks.h"
#include "plugins.h"
#endif

VLOG_DEFINE_THIS_MODULE(bridge);

COVERAGE_DEFINE(bridge_reconfigure);

struct iface {
    /* These members are always valid.
     *
     * They are immutable: they never change between iface_create() and
     * iface_destroy(). */
    struct ovs_list port_elem;  /* Element in struct port's "ifaces" list. */
    struct hmap_node name_node; /* In struct bridge's "iface_by_name" hmap. */
    struct hmap_node ofp_port_node; /* In struct bridge's "ifaces" hmap. */
    struct port *port;          /* Containing port. */
    char *name;                 /* Host network device name. */
    struct netdev *netdev;      /* Network device. */
    ofp_port_t ofp_port;        /* OpenFlow port number. */
    uint64_t change_seq;

    /* These members are valid only within bridge_reconfigure(). */
    const char *type;           /* Usually same as cfg->type. */
    const struct ovsrec_interface *cfg;
};

#ifndef OPS_TEMP
struct mirror {
    struct uuid uuid;           /* UUID of this "mirror" record in database. */
    struct hmap_node hmap_node; /* In struct bridge's "mirrors" hmap. */
    struct bridge *bridge;
    char *name;
    const struct ovsrec_mirror *cfg;
};
#endif

#ifndef OPS /* Moved to bridge.h, to access in vrf.c */
struct port {
    struct hmap_node hmap_node; /* Element in struct bridge's "ports" hmap. */
    struct bridge *bridge;
    char *name;

    const struct ovsrec_port *cfg;

    /* An ordinary bridge port has 1 interface.
     * A bridge port for bonding has at least 2 interfaces. */
    struct ovs_list ifaces;    /* List of "struct iface"s. */
#ifdef OPS
    int bond_hw_handle;        /* Hardware bond identifier. */
#endif
};
#endif


#ifdef OPS
struct vlan {
    struct hmap_node hmap_node;  /* In struct bridge's "vlans" hmap. */
    struct bridge *bridge;
    char *name;
    int vid;
    const struct ovsrec_vlan *cfg;

    bool enable;
};
#endif

#ifndef OPS_TEMP /* Moved to bridge.h, to access from plugins */
struct bridge {
    struct hmap_node node;      /* In 'all_bridges'. */
    char *name;                 /* User-specified arbitrary name. */
    char *type;                 /* Datapath type. */
    struct eth_addr ea;         /* Bridge Ethernet Address. */
    struct eth_addr default_ea; /* Default MAC. */
    const struct ovsrec_bridge *cfg;

    /* OpenFlow switch processing. */
    struct ofproto *ofproto;    /* OpenFlow switch. */

    /* Bridge ports. */
    struct hmap ports;          /* "struct port"s indexed by name. */
    struct hmap ifaces;         /* "struct iface"s indexed by ofp_port. */
    struct hmap iface_by_name;  /* "struct iface"s indexed by name. */

    /* Port mirroring. */
    struct hmap mirrors;        /* "struct mirror" indexed by UUID. */

    /* Used during reconfiguration. */
    struct shash wanted_ports;

    /* Synthetic local port if necessary. */
    struct ovsrec_port synth_local_port;
    struct ovsrec_interface synth_local_iface;
    struct ovsrec_interface *synth_local_ifacep;
};
#endif

/* All bridges, indexed by name. */
static struct hmap all_bridges = HMAP_INITIALIZER(&all_bridges);

#ifdef OPS
/* Even though VRF is a separate entity from a user and schema
 * perspective, it's essentially very similar to bridge. It has ports,
 * bundles, mirros, might provide sFlow, NetFLow etc.
 *
 * In the future, it may also provide OpenFlow datapath, with OFP_NORMAL
 * falling back to the regular routing. Current code makes basic preparation
 * for this option by establising ofproto, and managing ports through it,
 * but not taking care of Openflow configuration itself. The use of ofproto
 * also allows ofproto providers to share common port/bundle/mirrors/etc
 * code more easily.
 *
 * VRFs also have quite a few principal differences like routes, neightbours,
 * routing protocols and not having VLANs.
 * In order to reuse as much of Bridge code as possible, struct vrf
 * "inherits" struct bridge. While configuration of VRF has to read
 * from a different table, port_configure, mirror_configure and may
 * other functions would be shared with the bridge. */
/* All vrfs, indexed by name. */
static struct hmap all_vrfs = HMAP_INITIALIZER(&all_vrfs);

static void vrf_add_neighbors(struct vrf *vrf);
static void vrf_reconfigure_neighbors(struct vrf *vrf);
static void vrf_delete_all_neighbors(struct vrf *vrf);
static void vrf_delete_port_neighbors(struct vrf *vrf, struct port *port);

/* Each time this timer expires, go through Neighbor table and query th
** ASIC for data-path hit-bit for each and update DB. */
static int neighbor_timer_interval;
static long long int neighbor_timer = LLONG_MIN;
#define NEIGHBOR_HIT_BIT_UPDATE_INTERVAL   10000
static void run_neighbor_update(void);
#endif

/* OVSDB IDL used to obtain configuration. */
#ifdef OPS
struct ovsdb_idl *idl;
#else
static struct ovsdb_idl *idl;
#endif

/* We want to complete daemonization, fully detaching from our parent process,
 * only after we have completed our initial configuration, committed our state
 * to the database, and received confirmation back from the database server
 * that it applied the commit.  This allows our parent process to know that,
 * post-detach, ephemeral fields such as datapath-id and ofport are very likely
 * to have already been filled in.  (It is only "very likely" rather than
 * certain because there is always a slim possibility that the transaction will
 * fail or that some other client has added new bridges, ports, etc. while
 * ovs-vswitchd was configuring using an old configuration.)
 *
 * We only need to do this once for our initial configuration at startup, so
 * 'initial_config_done' tracks whether we've already done it.  While we are
 * waiting for a response to our commit, 'daemonize_txn' tracks the transaction
 * itself and is otherwise NULL. */
static bool initial_config_done;
static struct ovsdb_idl_txn *daemonize_txn;

/* Most recently processed IDL sequence number. */
#ifdef OPS
unsigned int idl_seqno;
/* idl_state_seqno used to detect reconnection to ovsdb */
static unsigned int idl_state_seqno;
#else
static unsigned int idl_seqno;
#endif

/* Track changes to port connectivity. */
static uint64_t connectivity_seqno = LLONG_MIN;

/* Status update to database.
 *
 * Some information in the database must be kept as up-to-date as possible to
 * allow controllers to respond rapidly to network outages.  Those status are
 * updated via the 'status_txn'.
 *
 * We use the global connectivity sequence number to detect the status change.
 * Also, to prevent the status update from sending too much to the database,
 * we check the return status of each update transaction and do not start new
 * update if the previous transaction status is 'TXN_INCOMPLETE'.
 *
 * 'statux_txn' is NULL if there is no ongoing status update.
 *
 * If the previous database transaction was failed (is not 'TXN_SUCCESS',
 * 'TXN_UNCHANGED' or 'TXN_INCOMPLETE'), 'status_txn_try_again' is set to true,
 * which will cause the main thread wake up soon and retry the status update.
 */
static struct ovsdb_idl_txn *status_txn;
static bool status_txn_try_again;

/* When the status update transaction returns 'TXN_INCOMPLETE', should register a
 * timeout in 'STATUS_CHECK_AGAIN_MSEC' to check again. */
#define STATUS_CHECK_AGAIN_MSEC 100

/* Each time this timer expires, the bridge fetches interface and mirror
 * statistics and pushes them into the database. */
static int stats_timer_interval;
static long long int stats_timer = LLONG_MIN;

/* In some datapaths, creating and destroying OpenFlow ports can be extremely
 * expensive.  This can cause bridge_reconfigure() to take a long time during
 * which no other work can be done.  To deal with this problem, we limit port
 * adds and deletions to a window of OFP_PORT_ACTION_WINDOW milliseconds per
 * call to bridge_reconfigure().  If there is more work to do after the limit
 * is reached, 'need_reconfigure', is flagged and it's done on the next loop.
 * This allows the rest of the code to catch up on important things like
 * forwarding packets. */
#define OFP_PORT_ACTION_WINDOW 10

#ifdef OPS
/* Flags use to track special reconfigure events */
bool switchd_restarted = false;
bool ovsdb_reconnected = false;
#endif

static void add_del_bridges(const struct ovsrec_open_vswitch *);
static void bridge_run__(void);
static void bridge_create(const struct ovsrec_bridge *);
static void bridge_destroy(struct bridge *);
static struct bridge *bridge_lookup(const char *name);
static unixctl_cb_func bridge_unixctl_dump_flows;
static unixctl_cb_func bridge_unixctl_reconnect;
#ifndef OPS_TEMP
static size_t bridge_get_controllers(const struct bridge *br,
                                     struct ovsrec_controller ***controllersp);
#endif
static void bridge_collect_wanted_ports(struct bridge *,
                                        const unsigned long *splinter_vlans,
                                        struct shash *wanted_ports);
static void bridge_delete_ofprotos(void);
static void bridge_delete_or_reconfigure_ports(struct bridge *);
static void bridge_del_ports(struct bridge *,
                             const struct shash *wanted_ports);
static void bridge_add_ports(struct bridge *,
                             const struct shash *wanted_ports);

#ifdef OPS
static void add_del_vrfs(const struct ovsrec_open_vswitch *);
static void vrf_create(const struct ovsrec_vrf *);
static void vrf_destroy(struct vrf *);
static struct vrf *vrf_lookup(const char *name);
static void vrf_collect_wanted_ports(struct vrf *,
                                        struct shash *wanted_ports);
static void vrf_delete_or_reconfigure_ports(struct vrf *);
static void vrf_del_ports(struct vrf *,
                             const struct shash *wanted_ports);
static bool enable_lacp(struct port *port, bool *activep);
static void bridge_configure_vlans(struct bridge *br);
static unixctl_cb_func vlan_unixctl_show;
#endif
static void bridge_configure_datapath_id(struct bridge *);
#ifndef OPS_TEMP
static void bridge_configure_netflow(struct bridge *);
static void bridge_configure_forward_bpdu(struct bridge *);
#endif
static void bridge_configure_mac_table(struct bridge *);
#ifndef OPS_TEMP
static void bridge_configure_mcast_snooping(struct bridge *);
static void bridge_configure_sflow(struct bridge *, int *sflow_bridge_number);
static void bridge_configure_ipfix(struct bridge *);
static void bridge_configure_stp(struct bridge *);
static void bridge_configure_rstp(struct bridge *);
static void bridge_configure_tables(struct bridge *);
#endif
static void bridge_configure_dp_desc(struct bridge *);
#ifndef OPS_TEMP
static void bridge_configure_remotes(struct bridge *,
                                     const struct sockaddr_in *managers,
                                     size_t n_managers);
#endif
static void bridge_pick_local_hw_addr(struct bridge *,
                                      struct eth_addr *ea,
                                      struct iface **hw_addr_iface);
static uint64_t bridge_pick_datapath_id(struct bridge *,
                                        const struct eth_addr bridge_ea,
                                        struct iface *hw_addr_iface);
static uint64_t dpid_from_hash(const void *, size_t nbytes);
#ifndef OPS_TEMP
static bool bridge_has_bond_fake_iface(const struct bridge *,
                                       const char *name);
static bool port_is_bond_fake_iface(const struct port *);

static unixctl_cb_func qos_unixctl_show;
#endif
static struct port *port_create(struct bridge *, const struct ovsrec_port *);
static void port_del_ifaces(struct port *);
static void port_destroy(struct port *);
static struct port *port_lookup(const struct bridge *, const char *name);
static void port_configure(struct port *);
#ifndef OPS
static struct lacp_settings *port_configure_lacp(struct port *,
                                                 struct lacp_settings *);
#endif
static void port_configure_bond(struct port *, struct bond_settings *);
#ifndef OPS_TEMP
static bool port_is_synthetic(const struct port *);
#endif
static void reconfigure_system_stats(const struct ovsrec_open_vswitch *);
static void run_system_stats(void);

#ifndef OPS_TEMP
static void bridge_configure_mirrors(struct bridge *);
static struct mirror *mirror_create(struct bridge *,
                                    const struct ovsrec_mirror *);
static void mirror_destroy(struct mirror *);
static bool mirror_configure(struct mirror *);
static void mirror_refresh_stats(struct mirror *);
#endif
#ifndef OPS
static void iface_configure_lacp(struct iface *, struct lacp_slave_settings *);
#endif
static bool iface_create(struct bridge *, const struct ovsrec_interface *,
                         const struct ovsrec_port *);
static bool iface_is_internal(const struct ovsrec_interface *iface,
                              const struct ovsrec_bridge *br);
static const char *iface_get_type(const struct ovsrec_interface *,
                                  const struct ovsrec_bridge *);
static void iface_destroy(struct iface *);
static void iface_destroy__(struct iface *);
static struct iface *iface_lookup(const struct bridge *, const char *name);
#ifndef OPS_TEMP
static struct iface *iface_find(const char *name);
#endif
static struct iface *iface_from_ofp_port(const struct bridge *,
                                         ofp_port_t ofp_port);
#ifndef OPS_TEMP
static void iface_set_mac(const struct bridge *, const struct port *, struct iface *);
static void iface_set_ofport(const struct ovsrec_interface *, ofp_port_t ofport);
#endif
static void iface_clear_db_record(const struct ovsrec_interface *if_cfg, char *errp);
#ifndef OPS_TEMP
static void iface_configure_qos(struct iface *, const struct ovsrec_qos *);
static void iface_configure_cfm(struct iface *);
static void iface_refresh_cfm_stats(struct iface *);
#endif
static void iface_refresh_stats(struct iface *);
static void iface_refresh_netdev_status(struct iface *);
static void iface_refresh_ofproto_status(struct iface *);
static bool iface_is_synthetic(const struct iface *);
#ifndef OPS_TEMP
static ofp_port_t iface_get_requested_ofp_port(
    const struct ovsrec_interface *);
#endif
static ofp_port_t iface_pick_ofport(const struct ovsrec_interface *);
#ifndef OPS_TEMP
/* Linux VLAN device support (e.g. "eth0.10" for VLAN 10.)
 *
 * This is deprecated.  It is only for compatibility with broken device drivers
 * in old versions of Linux that do not properly support VLANs when VLAN
 * devices are not used.  When broken device drivers are no longer in
 * widespread use, we will delete these interfaces. */

/* True if VLAN splinters are enabled on any interface, false otherwise.*/
static bool vlan_splinters_enabled_anywhere;

static bool vlan_splinters_is_enabled(const struct ovsrec_interface *);
static unsigned long int *collect_splinter_vlans(
    const struct ovsrec_open_vswitch *);
static void configure_splinter_port(struct port *);
static void add_vlan_splinter_ports(struct bridge *,
                                    const unsigned long int *splinter_vlans,
                                    struct shash *ports);
#endif

#ifdef OPS
/* This function waits for SYSd and CONFIGd to complete their system
 * initialization before proceeding.  This means waiting for
 * Open_vSwitch table 'cur_cfg' column to become >= 1.
 */
void
wait_for_config_complete(void)
{
    int system_configured = false;
    const struct ovsrec_open_vswitch *ovs_vsw = NULL;

    while (!ovsdb_idl_has_lock(idl)) {
        ovsdb_idl_run(idl);
        ovsdb_idl_wait(idl);
    }

    while (!system_configured) {
        ovs_vsw = ovsrec_open_vswitch_first(idl);
        system_configured = (ovs_vsw && (ovs_vsw->cur_cfg >= 1));
        if (!system_configured) {
            poll_block();
            ovsdb_idl_run(idl);
            ovsdb_idl_wait(idl);
        } else {
            VLOG_INFO("System is now configured (cur_cfg=%d).",
                      (int)ovs_vsw->cur_cfg);
        }
    }
}
#endif

static void
bridge_init_ofproto(const struct ovsrec_open_vswitch *cfg)
{
    struct shash iface_hints;
    static bool initialized = false;
    int i;

    if (initialized) {
        return;
    }

    shash_init(&iface_hints);

    if (cfg) {
        for (i = 0; i < cfg->n_bridges; i++) {
            const struct ovsrec_bridge *br_cfg = cfg->bridges[i];
            int j;

            for (j = 0; j < br_cfg->n_ports; j++) {
                struct ovsrec_port *port_cfg = br_cfg->ports[j];
                int k;

                for (k = 0; k < port_cfg->n_interfaces; k++) {
                    struct ovsrec_interface *if_cfg = port_cfg->interfaces[k];
                    struct iface_hint *iface_hint;

                    iface_hint = xmalloc(sizeof *iface_hint);
                    iface_hint->br_name = br_cfg->name;
                    iface_hint->br_type = br_cfg->datapath_type;
                    iface_hint->ofp_port = iface_pick_ofport(if_cfg);
                    shash_add(&iface_hints, if_cfg->name, iface_hint);
                }
            }
        }

#ifdef OPS
        for (i = 0; i < cfg->n_vrfs; i++) {
            const struct ovsrec_vrf *vrf_cfg = cfg->vrfs[i];
            int j;

            for (j = 0; j < vrf_cfg->n_ports; j++) {
                struct ovsrec_port *port_cfg = vrf_cfg->ports[j];
                int k;

                for (k = 0; k < port_cfg->n_interfaces; k++) {
                    struct ovsrec_interface *if_cfg = port_cfg->interfaces[k];
                    struct iface_hint *iface_hint;

                    iface_hint = xmalloc(sizeof *iface_hint);
                    iface_hint->br_name = vrf_cfg->name;
                    iface_hint->br_type = "vrf";
                    iface_hint->ofp_port = iface_pick_ofport(if_cfg);
                    shash_add(&iface_hints, if_cfg->name, iface_hint);
                }
            }
        }

#endif
    }

#ifdef OPS
    plugins_ofproto_register();
#endif

    ofproto_init(&iface_hints);

    shash_destroy_free_data(&iface_hints);
    initialized = true;
}

/* Public functions. */

/* Initializes the bridge module, configuring it to obtain its configuration
 * from an OVSDB server accessed over 'remote', which should be a string in a
 * form acceptable to ovsdb_idl_create(). */
void
bridge_init(const char *remote)
{
    /* Create connection to database. */
    idl = ovsdb_idl_create(remote, &ovsrec_idl_class, true, true);
    idl_seqno = ovsdb_idl_get_seqno(idl);
#ifdef OPS
    /* Set flag to indicate that the next reconfigure() call is special */
    switchd_restarted = true;

    idl_state_seqno = ovsdb_idl_get_state_seqno(idl);
#endif
    ovsdb_idl_set_lock(idl, "ovs_vswitchd");
    ovsdb_idl_verify_write_only(idl);

    ovsdb_idl_omit_alert(idl, &ovsrec_open_vswitch_col_cur_cfg);
    ovsdb_idl_omit_alert(idl, &ovsrec_open_vswitch_col_statistics);
    ovsdb_idl_omit(idl, &ovsrec_open_vswitch_col_external_ids);
#ifndef OPS_TEMP
    ovsdb_idl_omit(idl, &ovsrec_open_vswitch_col_ovs_version);
#endif
    ovsdb_idl_omit(idl, &ovsrec_open_vswitch_col_db_version);
#ifndef OPS_TEMP
    ovsdb_idl_omit(idl, &ovsrec_open_vswitch_col_system_type);
    ovsdb_idl_omit(idl, &ovsrec_open_vswitch_col_system_version);
#endif

    ovsdb_idl_omit_alert(idl, &ovsrec_bridge_col_datapath_id);
    ovsdb_idl_omit_alert(idl, &ovsrec_bridge_col_datapath_version);
    ovsdb_idl_omit_alert(idl, &ovsrec_bridge_col_status);
#ifndef OPS_TEMP
    ovsdb_idl_omit_alert(idl, &ovsrec_bridge_col_rstp_status);
    ovsdb_idl_omit_alert(idl, &ovsrec_bridge_col_stp_enable);
    ovsdb_idl_omit_alert(idl, &ovsrec_bridge_col_rstp_enable);
#endif
    ovsdb_idl_omit(idl, &ovsrec_bridge_col_external_ids);

    ovsdb_idl_omit_alert(idl, &ovsrec_port_col_status);
#ifndef OPS_TEMP
    ovsdb_idl_omit_alert(idl, &ovsrec_port_col_rstp_status);
    ovsdb_idl_omit_alert(idl, &ovsrec_port_col_rstp_statistics);
#endif
    ovsdb_idl_omit_alert(idl, &ovsrec_port_col_statistics);
    ovsdb_idl_omit_alert(idl, &ovsrec_port_col_bond_active_slave);
    ovsdb_idl_omit(idl, &ovsrec_port_col_external_ids);

    ovsdb_idl_omit_alert(idl, &ovsrec_interface_col_admin_state);
    ovsdb_idl_omit_alert(idl, &ovsrec_interface_col_duplex);
    ovsdb_idl_omit_alert(idl, &ovsrec_interface_col_link_speed);
    ovsdb_idl_omit_alert(idl, &ovsrec_interface_col_link_state);
#ifdef OPS
    ovsdb_idl_omit_alert(idl, &ovsrec_interface_col_pause);
    ovsdb_idl_omit_alert(idl, &ovsrec_neighbor_col_status);
#endif
    ovsdb_idl_omit_alert(idl, &ovsrec_interface_col_link_resets);
    ovsdb_idl_omit_alert(idl, &ovsrec_interface_col_mac_in_use);
#ifndef OPS_TEMP
    ovsdb_idl_omit_alert(idl, &ovsrec_interface_col_ifindex);
#endif
    ovsdb_idl_omit_alert(idl, &ovsrec_interface_col_mtu);
#ifndef OPS_TEMP
    ovsdb_idl_omit_alert(idl, &ovsrec_interface_col_ofport);
#endif
    ovsdb_idl_omit_alert(idl, &ovsrec_interface_col_statistics);
    ovsdb_idl_omit_alert(idl, &ovsrec_interface_col_status);
#ifndef OPS_TEMP
    ovsdb_idl_omit_alert(idl, &ovsrec_interface_col_cfm_fault);
    ovsdb_idl_omit_alert(idl, &ovsrec_interface_col_cfm_fault_status);
    ovsdb_idl_omit_alert(idl, &ovsrec_interface_col_cfm_remote_mpids);
    ovsdb_idl_omit_alert(idl, &ovsrec_interface_col_cfm_flap_count);
    ovsdb_idl_omit_alert(idl, &ovsrec_interface_col_cfm_health);
    ovsdb_idl_omit_alert(idl, &ovsrec_interface_col_cfm_remote_opstate);
    ovsdb_idl_omit_alert(idl, &ovsrec_interface_col_bfd_status);
#endif
    ovsdb_idl_omit_alert(idl, &ovsrec_interface_col_lacp_current);
    ovsdb_idl_omit_alert(idl, &ovsrec_interface_col_error);
    ovsdb_idl_omit(idl, &ovsrec_interface_col_external_ids);
#ifdef OPS
    ovsdb_idl_omit_alert(idl, &ovsrec_interface_col_hw_intf_info);
    ovsdb_idl_omit_alert(idl, &ovsrec_interface_col_pm_info);
    ovsdb_idl_omit_alert(idl, &ovsrec_interface_col_user_config);
#endif
#ifndef OPS_TEMP
    ovsdb_idl_omit_alert(idl, &ovsrec_controller_col_is_connected);
    ovsdb_idl_omit_alert(idl, &ovsrec_controller_col_role);
    ovsdb_idl_omit_alert(idl, &ovsrec_controller_col_status);
    ovsdb_idl_omit(idl, &ovsrec_controller_col_external_ids);

    ovsdb_idl_omit(idl, &ovsrec_qos_col_external_ids);

    ovsdb_idl_omit(idl, &ovsrec_queue_col_external_ids);

    ovsdb_idl_omit(idl, &ovsrec_mirror_col_external_ids);
    ovsdb_idl_omit_alert(idl, &ovsrec_mirror_col_statistics);

    ovsdb_idl_omit(idl, &ovsrec_netflow_col_external_ids);
    ovsdb_idl_omit(idl, &ovsrec_sflow_col_external_ids);
    ovsdb_idl_omit(idl, &ovsrec_ipfix_col_external_ids);
    ovsdb_idl_omit(idl, &ovsrec_flow_sample_collector_set_col_external_ids);
#endif
    ovsdb_idl_omit(idl, &ovsrec_manager_col_external_ids);
    ovsdb_idl_omit(idl, &ovsrec_manager_col_inactivity_probe);
    ovsdb_idl_omit(idl, &ovsrec_manager_col_is_connected);
    ovsdb_idl_omit(idl, &ovsrec_manager_col_max_backoff);
    ovsdb_idl_omit(idl, &ovsrec_manager_col_status);

    ovsdb_idl_omit(idl, &ovsrec_ssl_col_external_ids);

#ifdef OPS
    /* VLAN table related. */
    ovsdb_idl_omit(idl, &ovsrec_vlan_col_admin);
    ovsdb_idl_omit(idl, &ovsrec_vlan_col_description);
    ovsdb_idl_omit(idl, &ovsrec_vlan_col_oper_state);
    ovsdb_idl_omit(idl, &ovsrec_vlan_col_oper_state_reason);

    /* Nexthop table */
    ovsdb_idl_omit_alert(idl, &ovsrec_nexthop_col_status);
#endif

#ifdef OPS
    ovsdb_idl_omit(idl, &ovsrec_fan_col_status);
    ovsdb_idl_omit(idl, &ovsrec_fan_col_direction);
    ovsdb_idl_omit(idl, &ovsrec_fan_col_name);
    ovsdb_idl_omit(idl, &ovsrec_fan_col_rpm);
    ovsdb_idl_omit(idl, &ovsrec_fan_col_other_config);
    ovsdb_idl_omit(idl, &ovsrec_fan_col_hw_config);
    ovsdb_idl_omit(idl, &ovsrec_fan_col_external_ids);
    ovsdb_idl_omit(idl, &ovsrec_fan_col_speed);

    ovsdb_idl_omit(idl, &ovsrec_temp_sensor_col_status);
    ovsdb_idl_omit(idl, &ovsrec_temp_sensor_col_name);
    ovsdb_idl_omit(idl, &ovsrec_temp_sensor_col_min);
    ovsdb_idl_omit(idl, &ovsrec_temp_sensor_col_fan_state);
    ovsdb_idl_omit(idl, &ovsrec_temp_sensor_col_max);
    ovsdb_idl_omit(idl, &ovsrec_temp_sensor_col_other_config);
    ovsdb_idl_omit(idl, &ovsrec_temp_sensor_col_location);
    ovsdb_idl_omit(idl, &ovsrec_temp_sensor_col_hw_config);
    ovsdb_idl_omit(idl, &ovsrec_temp_sensor_col_external_ids);
    ovsdb_idl_omit(idl, &ovsrec_temp_sensor_col_temperature);
#endif

#ifdef OPS
    /* ACL related */
    ovsdb_idl_omit_alert(idl, &ovsrec_port_col_aclv4_in_applied);
    ovsdb_idl_omit_alert(idl, &ovsrec_port_col_aclv4_in_status);
    ovsdb_idl_omit(idl, &ovsrec_acl_col_other_config);
    ovsdb_idl_omit(idl, &ovsrec_acl_col_external_ids);
    ovsdb_idl_omit_alert(idl, &ovsrec_acl_col_cur_aces);
    ovsdb_idl_omit_alert(idl, &ovsrec_acl_col_status);
#endif

    /* Register unixctl commands. */
#ifndef OPS_TEMP
    unixctl_command_register("qos/show", "interface", 1, 1,
                             qos_unixctl_show, NULL);
#endif
    unixctl_command_register("bridge/dump-flows", "bridge", 1, 1,
                             bridge_unixctl_dump_flows, NULL);
    unixctl_command_register("bridge/reconnect", "[bridge]", 0, 1,
                             bridge_unixctl_reconnect, NULL);
#ifdef OPS
    unixctl_command_register("vlan/show", "[vid]", 0, 1,
                             vlan_unixctl_show, NULL);
#endif
    lacp_init();
    bond_init();
#ifndef OPS_TEMP
    cfm_init();
#endif
    ovs_numa_init();
#ifndef OPS_TEMP
    stp_init();
    rstp_init();
#endif
}

void
bridge_exit(void)
{
    struct bridge *br, *next_br;

    HMAP_FOR_EACH_SAFE (br, next_br, node, &all_bridges) {
        bridge_destroy(br);
    }
    ovsdb_idl_destroy(idl);
}

#ifndef OPS_TEMP
/* Looks at the list of managers in 'ovs_cfg' and extracts their remote IP
 * addresses and ports into '*managersp' and '*n_managersp'.  The caller is
 * responsible for freeing '*managersp' (with free()).
 *
 * You may be asking yourself "why does ovs-vswitchd care?", because
 * ovsdb-server is responsible for connecting to the managers, and ovs-vswitchd
 * should not be and in fact is not directly involved in that.  But
 * ovs-vswitchd needs to make sure that ovsdb-server can reach the managers, so
 * it has to tell in-band control where the managers are to enable that.
 * (Thus, only managers connected in-band are collected.)
 */
static void
collect_in_band_managers(const struct ovsrec_open_vswitch *ovs_cfg,
                         struct sockaddr_in **managersp, size_t *n_managersp)
{
    struct sockaddr_in *managers = NULL;
    size_t n_managers = 0;
    struct sset targets;
    size_t i;

    /* Collect all of the potential targets from the "targets" columns of the
     * rows pointed to by "manager_options", excluding any that are
     * out-of-band. */
    sset_init(&targets);
    for (i = 0; i < ovs_cfg->n_manager_options; i++) {
        struct ovsrec_manager *m = ovs_cfg->manager_options[i];

        if (m->connection_mode && !strcmp(m->connection_mode, "out-of-band")) {
            sset_find_and_delete(&targets, m->target);
        } else {
            sset_add(&targets, m->target);
        }
    }

    /* Now extract the targets' IP addresses. */
    if (!sset_is_empty(&targets)) {
        const char *target;

        managers = xmalloc(sset_count(&targets) * sizeof *managers);
        SSET_FOR_EACH (target, &targets) {
            union {
                struct sockaddr_storage ss;
                struct sockaddr_in in;
            } sa;

            if (stream_parse_target_with_default_port(target, OVSDB_OLD_PORT,
                                                      &sa.ss)
                && sa.ss.ss_family == AF_INET) {
                managers[n_managers++] = sa.in;
            }
        }
    }
    sset_destroy(&targets);

    *managersp = managers;
    *n_managersp = n_managers;
}
#endif

static void
bridge_reconfigure(const struct ovsrec_open_vswitch *ovs_cfg)
{
#ifndef OPS_TEMP
    unsigned long int *splinter_vlans;
    struct sockaddr_in *managers;
#endif
    struct bridge *br, *next;

#ifdef OPS
    struct vrf *vrf, *vrf_next;
    struct blk_params bridge_blk_params;
<<<<<<< HEAD
    struct hmap want_del_ports;
    struct port *del_port, *next_del_port;
=======
    const struct blk_params clear_blk_params = {
        .idl_seqno = idl_seqno,
        .idl =     idl,
        .ofproto = NULL,
        .br =      NULL,
        .vrf =     NULL,
        .port =    NULL,
        .all_bridges = &all_bridges,
        .all_vrfs = &all_vrfs,
    };
>>>>>>> ab8c6fd4
#else
    int sflow_bridge_number;
    size_t n_managers;
#endif

    COVERAGE_INC(bridge_reconfigure);

<<<<<<< HEAD
#ifdef OPS
    bridge_blk_params.idl = idl;
    bridge_blk_params.idl_seqno = idl_seqno;
    bridge_blk_params.ovsdb_reconnected = ovsdb_reconnected;
    bridge_blk_params.ofproto = NULL;
    bridge_blk_params.ports = NULL;
#endif

=======
>>>>>>> ab8c6fd4
#ifndef OPS_TEMP
    ofproto_set_flow_limit(smap_get_int(&ovs_cfg->other_config, "flow-limit",
                                        OFPROTO_FLOW_LIMIT_DEFAULT));
    ofproto_set_max_idle(smap_get_int(&ovs_cfg->other_config, "max-idle",
                                      OFPROTO_MAX_IDLE_DEFAULT));
    ofproto_set_n_dpdk_rxqs(smap_get_int(&ovs_cfg->other_config,
                                         "n-dpdk-rxqs", 0));
#endif
    ofproto_set_cpu_mask(smap_get(&ovs_cfg->other_config, "pmd-cpu-mask"));

    ofproto_set_threads(
        smap_get_int(&ovs_cfg->other_config, "n-handler-threads", 0),
        smap_get_int(&ovs_cfg->other_config, "n-revalidator-threads", 0));

    /* Destroy "struct bridge"s, "struct port"s, and "struct iface"s according
     * to 'ovs_cfg', with only very minimal configuration otherwise.
     *
     * This is mostly an update to bridge data structures. Nothing is pushed
     * down to ofproto or lower layers. */
    add_del_bridges(ovs_cfg);

#ifdef OPS
    add_del_vrfs(ovs_cfg);

    /* Execute the reconfigure for block BLK_INIT_RECONFIGURE */
    bridge_blk_params = clear_blk_params;
    execute_reconfigure_block(&bridge_blk_params, BLK_INIT_RECONFIGURE);
#endif

#ifndef OPS_TEMP
    splinter_vlans = collect_splinter_vlans(ovs_cfg);
#endif
    HMAP_FOR_EACH (br, node, &all_bridges) {
#ifndef OPS_TEMP
        bridge_collect_wanted_ports(br, splinter_vlans, &br->wanted_ports);
#else
        bridge_collect_wanted_ports(br, NULL, &br->wanted_ports);
#endif

#ifdef OPS
        /* Execute the reconfigure for block BLK_BR_DELETE_PORTS */
<<<<<<< HEAD
        hmap_init(&want_del_ports);
        HMAP_FOR_EACH_SAFE(del_port, next_del_port, hmap_node, &br->ports) {
           if (!shash_find_data(&br->wanted_ports, del_port->name)) {
                hmap_insert(&want_del_ports, &del_port->hmap_node,
                            hash_string(del_port->name, 0));
           }
        }
=======
        bridge_blk_params = clear_blk_params;
        bridge_blk_params.br = br;
>>>>>>> ab8c6fd4
        bridge_blk_params.ofproto = br->ofproto;
        bridge_blk_params.ports = &want_del_ports;
        execute_reconfigure_block(&bridge_blk_params, BLK_BR_DELETE_PORTS);
        hmap_destroy(&want_del_ports);
#endif
        bridge_del_ports(br, &br->wanted_ports);
    }
#ifndef OPS_TEMP
    free(splinter_vlans);
#endif

#ifdef OPS
    HMAP_FOR_EACH (vrf, node, &all_vrfs) {
        vrf_collect_wanted_ports(vrf, &vrf->up->wanted_ports);

        hmap_init(&want_del_ports);
        HMAP_FOR_EACH_SAFE(del_port, next_del_port, hmap_node,
                           &vrf->up->ports) {
           if (!shash_find_data(&vrf->up->wanted_ports, del_port->name)) {
                hmap_insert(&want_del_ports, &del_port->hmap_node,
                            hash_string(del_port->name, 0));
           }
        }
        /* Execute the reconfigure for block BLK_VRF_DELETE_PORTS */
        bridge_blk_params = clear_blk_params;
        bridge_blk_params.vrf = vrf;
        bridge_blk_params.ofproto = vrf->up->ofproto;
        bridge_blk_params.ports = &want_del_ports;
        execute_reconfigure_block(&bridge_blk_params, BLK_VRF_DELETE_PORTS);
        hmap_destroy(&want_del_ports);

        /* Inside vrf_del_ports, delete neighbors refering the
        ** deleted ports */

        vrf_del_ports(vrf, &vrf->up->wanted_ports);
    }
#endif
    /* Start pushing configuration changes down to the ofproto layer:
     *
     *   - Delete ofprotos that are no longer configured.
     *
     *   - Delete ports that are no longer configured.
     *
     *   - Reconfigure existing ports to their desired configurations, or
     *     delete them if not possible.
     *
     * We have to do all the deletions before we can do any additions, because
     * the ports to be added might require resources that will be freed up by
     * deletions (they might especially overlap in name). */
    bridge_delete_ofprotos();
    HMAP_FOR_EACH (br, node, &all_bridges) {
        if (br->ofproto) {
            bridge_delete_or_reconfigure_ports(br);

#ifdef OPS
            /* Execute the reconfigure for block BLK_BR_RECONFIGURE_PORTS */
            bridge_blk_params = clear_blk_params;
            bridge_blk_params.br = br;
            bridge_blk_params.ofproto = br->ofproto;
            bridge_blk_params.ports = &br->ports;
            execute_reconfigure_block(&bridge_blk_params, BLK_BR_RECONFIGURE_PORTS);
#endif
        }
    }

#ifdef OPS
    HMAP_FOR_EACH (vrf, node, &all_vrfs) {
        if (vrf->up->ofproto) {

            /* Note: Already deleted the neighbors in vrf_del_ports */
            vrf_delete_or_reconfigure_ports(vrf);

            /* Execute the reconfigure for block BLK_VRF_RECONFIGURE_PORTS */
            bridge_blk_params = clear_blk_params;
            bridge_blk_params.vrf = vrf;
            bridge_blk_params.ofproto = vrf->up->ofproto;
            bridge_blk_params.ports = &vrf->up->ports;
            execute_reconfigure_block(&bridge_blk_params, BLK_VRF_RECONFIGURE_PORTS);
        }
    }
#endif


    /* Finish pushing configuration changes to the ofproto layer:
     *
     *     - Create ofprotos that are missing.
     *
     *     - Add ports that are missing. */
    HMAP_FOR_EACH_SAFE (br, next, node, &all_bridges) {
        if (!br->ofproto) {
            int error;

            error = ofproto_create(br->name, br->type, &br->ofproto);
            if (error) {
                VLOG_ERR("failed to create bridge %s: %s", br->name,
                         ovs_strerror(error));
                shash_destroy(&br->wanted_ports);
                bridge_destroy(br);
            } else {
                /* Trigger storing datapath version. */
                seq_change(connectivity_seq_get());
            }
        }
    }

#ifdef OPS
    HMAP_FOR_EACH_SAFE (vrf, vrf_next, node, &all_vrfs) {
        if (!vrf->up->ofproto) {
            int error;

            error = ofproto_create(vrf->up->name, "vrf", &vrf->up->ofproto);
            if (error) {
                VLOG_ERR("failed to create vrf %s: %s", vrf->up->name,
                         ovs_strerror(error));
                shash_destroy(&vrf->up->wanted_ports);
                vrf_destroy(vrf);
            } else {
                /* Trigger storing datapath version. */
                seq_change(connectivity_seq_get());
            }
        }
    }
#endif
    HMAP_FOR_EACH (br, node, &all_bridges) {
        bridge_add_ports(br, &br->wanted_ports);
#ifdef OPS
        /* Execute the reconfigure for block BLK_BR_ADD_PORTS */
        bridge_blk_params = clear_blk_params;
        bridge_blk_params.br = br;
        bridge_blk_params.ofproto = br->ofproto;
        bridge_blk_params.ports = &br->ports;
        execute_reconfigure_block(&bridge_blk_params, BLK_BR_ADD_PORTS);
#endif
        shash_destroy(&br->wanted_ports);
    }

#ifdef OPS
    HMAP_FOR_EACH (vrf, node, &all_vrfs) {
        bridge_add_ports(vrf->up, &vrf->up->wanted_ports);

        /* Execute the reconfigure for block BLK_VRF_ADD_PORTS */
        bridge_blk_params = clear_blk_params;
        bridge_blk_params.vrf = vrf;
        bridge_blk_params.ofproto = vrf->up->ofproto;
        bridge_blk_params.ports = &vrf->up->ports;
        execute_reconfigure_block(&bridge_blk_params, BLK_VRF_ADD_PORTS);

        shash_destroy(&vrf->up->wanted_ports);
    }
#endif

    reconfigure_system_stats(ovs_cfg);

//CONTINUE

    /* Complete the configuration. */
#ifndef OPS_TEMP
    sflow_bridge_number = 0;
    collect_in_band_managers(ovs_cfg, &managers, &n_managers);
#endif
    HMAP_FOR_EACH (br, node, &all_bridges) {
        struct port *port;

        VLOG_DBG("config bridge - %s", br->name);
        /* We need the datapath ID early to allow LACP ports to use it as the
         * default system ID. */
        bridge_configure_datapath_id(br);

        HMAP_FOR_EACH (port, hmap_node, &br->ports) {
            struct iface *iface;

#ifdef OPS
            /* For a bond port, reconfigure the port if any of the
               member interface rows change. */
            bool port_iface_changed = false;
            LIST_FOR_EACH (iface, port_elem, &port->ifaces) {
                if (OVSREC_IDL_IS_ROW_MODIFIED(iface->cfg, idl_seqno)) {
                    port_iface_changed = true;
                    break;
                }
            }
            if (OVSREC_IDL_IS_ROW_MODIFIED(port->cfg, idl_seqno) ||
                (port_iface_changed == true)) {
#endif
                VLOG_DBG("config port - %s", port->name);
                port_configure(port);
#ifdef OPS
                /* Execute the reconfigure for block BLK_BR_PORT_UPDATE */
                bridge_blk_params = clear_blk_params;
                bridge_blk_params.port = port;
                bridge_blk_params.br = br;
                bridge_blk_params.ofproto = br->ofproto;
                execute_reconfigure_block(&bridge_blk_params, BLK_BR_PORT_UPDATE);
#endif

#ifndef OPS_TEMP
                LIST_FOR_EACH (iface, port_elem, &port->ifaces) {
                    iface_set_ofport(iface->cfg, iface->ofp_port);

                    /* Clear eventual previous errors */
                    ovsrec_interface_set_error(iface->cfg, NULL);

                    iface_configure_cfm(iface);
                    iface_configure_qos(iface, port->cfg->qos);
                    iface_set_mac(br, port, iface);
                    ofproto_port_set_bfd(br->ofproto, iface->ofp_port,
                                     &iface->cfg->bfd);
                }
#endif
#ifdef OPS
            }
#endif
        }
#ifdef OPS
        bridge_configure_vlans(br);
#endif
#ifndef OPS_TEMP
        bridge_configure_mirrors(br);
        bridge_configure_forward_bpdu(br);
#endif
        bridge_configure_mac_table(br);
#ifndef OPS_TEMP
        bridge_configure_mcast_snooping(br);
        bridge_configure_remotes(br, managers, n_managers);
        bridge_configure_netflow(br);
        bridge_configure_sflow(br, &sflow_bridge_number);
        bridge_configure_ipfix(br);
        bridge_configure_stp(br);
        bridge_configure_rstp(br);
        bridge_configure_tables(br);
#endif
        bridge_configure_dp_desc(br);

#ifdef OPS
        /* Execute the reconfigure for block BLK_BR_FEATURE_RECONFIG */
        bridge_blk_params = clear_blk_params;
        bridge_blk_params.br = br;
        bridge_blk_params.ofproto = br->ofproto;
        execute_reconfigure_block(&bridge_blk_params, BLK_BR_FEATURE_RECONFIG);
#endif
    }

#ifdef OPS
    HMAP_FOR_EACH (vrf, node, &all_vrfs) {
        struct port *port;
        bool   is_port_configured = false;

        VLOG_DBG("config vrf - %s", vrf->up->name);
        HMAP_FOR_EACH (port, hmap_node, &vrf->up->ports) {
            struct iface *iface;

            /* For a bond port, reconfigure the port if any of the
               member interface rows change. */
            bool port_iface_changed = false;
            LIST_FOR_EACH (iface, port_elem, &port->ifaces) {
                if (OVSREC_IDL_IS_ROW_MODIFIED(iface->cfg, idl_seqno)) {
                    port_iface_changed = true;

                    /* Setting the hardware interface configuration for
                     * internal interfaces */
                    if (!iface->type
                        || (!strcmp(iface->type,
                                  OVSREC_INTERFACE_TYPE_INTERNAL))) {
                                  netdev_set_hw_intf_config (iface->netdev,
                                  &(iface->cfg->hw_intf_config));
                    }
                }
            }
            if (OVSREC_IDL_IS_ROW_MODIFIED(port->cfg, idl_seqno) ||
                (port_iface_changed == true)) {
                VLOG_DBG("config port - %s", port->name);
                port_configure(port);
                is_port_configured = true;

                /* Execute the reconfigure for block BLK_VRF_PORT_UPDATE */
                bridge_blk_params = clear_blk_params;
                bridge_blk_params.port = port;
                bridge_blk_params.vrf = vrf;
                bridge_blk_params.ofproto = vrf->up->ofproto;
                execute_reconfigure_block(&bridge_blk_params, BLK_VRF_PORT_UPDATE);
            }
        }

        /* Add any exisiting neighbors refering this vrf and ports after
        ** port_configure */
        if( is_port_configured ) {
            vrf_add_neighbors(vrf);

            /* Execute the reconfigure for block BLK_VRF_ADD_NEIGHBORS */
            bridge_blk_params = clear_blk_params;
            bridge_blk_params.vrf = vrf;
            bridge_blk_params.ofproto = vrf->up->ofproto;
            execute_reconfigure_block(&bridge_blk_params, BLK_VRF_ADD_NEIGHBORS);
        }
        /* Check for any other new addition/deletion/modifications to neighbor
        ** table. */
        vrf_reconfigure_neighbors(vrf);
        vrf_reconfigure_routes(vrf);
        vrf_reconfigure_nexthops(vrf);

        /* Execute the reconfigure for block BLK_RECONFIGURE_NEIGHBORS */
        bridge_blk_params = clear_blk_params;
			        bridge_blk_params.vrf = vrf;
        bridge_blk_params.ofproto = vrf->up->ofproto;
        execute_reconfigure_block(&bridge_blk_params, BLK_RECONFIGURE_NEIGHBORS);

    }
#endif


#ifndef OPS_TEMP
    free(managers);
#endif
    /* The ofproto-dpif provider does some final reconfiguration in its
     * ->type_run() function.  We have to call it before notifying the database
     * client that reconfiguration is complete, otherwise there is a very
     * narrow race window in which e.g. ofproto/trace will not recognize the
     * new configuration (sometimes this causes unit test failures). */
    bridge_run__();
}

/* Delete ofprotos which aren't configured or have the wrong type.  Create
 * ofprotos which don't exist but need to. */
static void
bridge_delete_ofprotos(void)
{
    struct bridge *br;
#ifdef OPS
    struct vrf *vrf;
#endif
    struct sset names;
    struct sset types;
    const char *type;

    /* Delete ofprotos with no bridge or with the wrong type. */
    sset_init(&names);
    sset_init(&types);
    ofproto_enumerate_types(&types);
    SSET_FOR_EACH (type, &types) {
        const char *name;

        ofproto_enumerate_names(type, &names);
        SSET_FOR_EACH (name, &names) {
            br = bridge_lookup(name);
#ifndef OPS
            if (!br || strcmp(type, br->type)) {
                ofproto_delete(name, type);
            }
#else
            vrf = vrf_lookup(name);
            if ((!br || strcmp(type, br->type)) &&
                (!vrf || strcmp(type, "vrf"))) {
                ofproto_delete(name, type);
            }
#endif
        }
    }
    sset_destroy(&names);
    sset_destroy(&types);
}

static ofp_port_t *
add_ofp_port(ofp_port_t port, ofp_port_t *ports, size_t *n, size_t *allocated)
{
    if (*n >= *allocated) {
        ports = x2nrealloc(ports, allocated, sizeof *ports);
    }
    ports[(*n)++] = port;
    return ports;
}

static void
bridge_delete_or_reconfigure_ports(struct bridge *br)
{
    struct ofproto_port ofproto_port;
    struct ofproto_port_dump dump;

    struct sset ofproto_ports;
    struct port *port, *port_next;

    /* List of "ofp_port"s to delete.  We make a list instead of deleting them
     * right away because ofproto implementations aren't necessarily able to
     * iterate through a changing list of ports in an entirely robust way. */
    ofp_port_t *del;
    size_t n, allocated;
    size_t i;

    del = NULL;
    n = allocated = 0;
    sset_init(&ofproto_ports);

    /* Main task: Iterate over the ports in 'br->ofproto' and remove the ports
     * that are not configured in the database.  (This commonly happens when
     * ports have been deleted, e.g. with "ovs-vsctl del-port".)
     *
     * Side tasks: Reconfigure the ports that are still in 'br'.  Delete ports
     * that have the wrong OpenFlow port number (and arrange to add them back
     * with the correct OpenFlow port number). */
    OFPROTO_PORT_FOR_EACH (&ofproto_port, &dump, br->ofproto) {
#ifndef OPS_TEMP
        ofp_port_t requested_ofp_port;
#endif
        struct iface *iface;

        sset_add(&ofproto_ports, ofproto_port.name);

        iface = iface_lookup(br, ofproto_port.name);
        if (!iface) {
            /* No such iface is configured, so we should delete this
             * ofproto_port.
             *
             * As a corner case exception, keep the port if it's a bond fake
             * interface. */
#ifndef OPS_TEMP
            if (bridge_has_bond_fake_iface(br, ofproto_port.name)
                && !strcmp(ofproto_port.type, "internal")) {
                continue;
            }
#endif
            goto delete;
        }

        if  (strcmp(ofproto_port.type, iface->type)
            || netdev_set_config(iface->netdev, &iface->cfg->options, NULL)
            ) {
            /* The interface is the wrong type or can't be configured.
             * Delete it. */
            goto delete;
        }

        /* If the requested OpenFlow port for 'iface' changed, and it's not
         * already the correct port, then we might want to temporarily delete
         * this interface, so we can add it back again with the new OpenFlow
         * port number. */
#ifndef OPS_TEMP
        requested_ofp_port = iface_get_requested_ofp_port(iface->cfg);
        if (iface->ofp_port != OFPP_LOCAL &&
            requested_ofp_port != OFPP_NONE &&
            requested_ofp_port != iface->ofp_port) {
            ofp_port_t victim_request;
            struct iface *victim;

            /* Check for an existing OpenFlow port currently occupying
             * 'iface''s requested port number.  If there isn't one, then
             * delete this port.  Otherwise we need to consider further. */
            victim = iface_from_ofp_port(br, requested_ofp_port);
            if (!victim) {
                goto delete;
            }

            /* 'victim' is a port currently using 'iface''s requested port
             * number.  Unless 'victim' specifically requested that port
             * number, too, then we can delete both 'iface' and 'victim'
             * temporarily.  (We'll add both of them back again later with new
             * OpenFlow port numbers.)
             *
             * If 'victim' did request port number 'requested_ofp_port', just
             * like 'iface', then that's a configuration inconsistency that we
             * can't resolve.  We might as well let it keep its current port
             * number. */
            victim_request = iface_get_requested_ofp_port(victim->cfg);
            if (victim_request != requested_ofp_port) {
                del = add_ofp_port(victim->ofp_port, del, &n, &allocated);
                iface_destroy(victim);
                goto delete;
            }
        }
#endif
        /* Keep it. */
        continue;

    delete:
        iface_destroy(iface);
        del = add_ofp_port(ofproto_port.ofp_port, del, &n, &allocated);
    }
    for (i = 0; i < n; i++) {
        ofproto_port_del(br->ofproto, del[i]);
    }
    free(del);

    /* Iterate over this module's idea of interfaces in 'br'.  Remove any ports
     * that we didn't see when we iterated through the datapath, i.e. ports
     * that disappeared underneath use.  This is an unusual situation, but it
     * can happen in some cases:
     *
     *     - An admin runs a command like "ovs-dpctl del-port" (which is a bad
     *       idea but could happen).
     *
     *     - The port represented a device that disappeared, e.g. a tuntap
     *       device destroyed via "tunctl -d", a physical Ethernet device
     *       whose module was just unloaded via "rmmod", or a virtual NIC for a
     *       VM whose VM was just terminated. */
    HMAP_FOR_EACH_SAFE (port, port_next, hmap_node, &br->ports) {
        struct iface *iface, *iface_next;

        VLOG_DBG("Iterating over port: %s", port->name);
        LIST_FOR_EACH_SAFE (iface, iface_next, port_elem, &port->ifaces) {
            VLOG_DBG("Iterating over interface: %s", iface->name);
            if (!sset_contains(&ofproto_ports, iface->name)) {
                iface_destroy__(iface);
            }
        }

        if (list_is_empty(&port->ifaces)) {
            port_destroy(port);
        }
    }
    sset_destroy(&ofproto_ports);
}

#ifdef OPS
static void
vrf_delete_or_reconfigure_subintf(struct smap *sub_intf_info,
                                  const struct ovsrec_interface *iface_cfg)
{
    const struct ovsrec_interface *parent_intf_cfg = NULL;
    int sub_intf_vlan = 0;

    if (iface_cfg->n_subintf_parent > 0) {
        parent_intf_cfg = iface_cfg->value_subintf_parent[0];
        sub_intf_vlan = iface_cfg->key_subintf_parent[0];
    }

    smap_add(sub_intf_info,
             "parent_intf_name",
             parent_intf_cfg ? parent_intf_cfg->name : "");

    smap_add_format(sub_intf_info, "vlan", "%d", sub_intf_vlan);

    VLOG_DBG("parent_intf_name %s\n", parent_intf_cfg->name);
    VLOG_DBG("vlan %d\n", sub_intf_vlan);
}
#endif

#ifdef OPS
static void
vrf_delete_or_reconfigure_ports(struct vrf *vrf)
{
    struct ofproto_port ofproto_port;
    struct ofproto_port_dump dump;

    struct sset ofproto_ports;
    struct port *port, *port_next;
#ifdef OPS
    struct iface *iface;
    struct smap sub_intf_info;
    int ret = 0;
#endif

    /* List of "ofp_port"s to delete.  We make a list instead of deleting them
     * right away because ofproto implementations aren't necessarily able to
     * iterate through a changing list of ports in an entirely robust way. */
    ofp_port_t *del;
    size_t n, allocated;
    size_t i;

    del = NULL;
    n = allocated = 0;
    sset_init(&ofproto_ports);

    /* Main task: Iterate over the ports in 'br->ofproto' and remove the ports
     * that are not configured in the database.  (This commonly happens when
     * ports have been deleted, e.g. with "ovs-vsctl del-port".)
     *
     * Side tasks: Reconfigure the ports that are still in 'br'.  Delete ports
     * that have the wrong OpenFlow port number (and arrange to add them back
     * with the correct OpenFlow port number). */
    OFPROTO_PORT_FOR_EACH (&ofproto_port, &dump, vrf->up->ofproto) {
#ifndef OPS_TEMP
        ofp_port_t requested_ofp_port;
#endif
        sset_add(&ofproto_ports, ofproto_port.name);

        iface = iface_lookup(vrf->up, ofproto_port.name);
        if (!iface) {
            /* No such iface is configured, so we should delete this
             * ofproto_port. */
            goto delete;
        }
#ifdef OPS
        if (!strcmp(iface->cfg->type, OVSREC_INTERFACE_TYPE_VLANSUBINT)) {
           smap_init(&sub_intf_info);
           vrf_delete_or_reconfigure_subintf(&sub_intf_info, iface->cfg);
           ret = netdev_set_config(iface->netdev, &sub_intf_info, NULL);
           smap_destroy(&sub_intf_info);
           if (ret)
              goto delete;
           continue;
        }
#endif

        if  (strcmp(ofproto_port.type, iface->type)
            || netdev_set_config(iface->netdev, &iface->cfg->options, NULL)
            ) {
            /* The interface is the wrong type or can't be configured.
             * Delete it. */
            goto delete;
        }

        /* Keep it. */
        continue;

    delete:
        iface_destroy(iface);
        del = add_ofp_port(ofproto_port.ofp_port, del, &n, &allocated);
    }
    for (i = 0; i < n; i++) {
        ofproto_port_del(vrf->up->ofproto, del[i]);
    }
    free(del);

    /* Iterate over this module's idea of interfaces in 'br'.  Remove any ports
     * that we didn't see when we iterated through the datapath, i.e. ports
     * that disappeared underneath use.  This is an unusual situation, but it
     * can happen in some cases:
     *
     *     - An admin runs a command like "ovs-dpctl del-port" (which is a bad
     *       idea but could happen).
     *
     *     - The port represented a device that disappeared, e.g. a tuntap
     *       device destroyed via "tunctl -d", a physical Ethernet device
     *       whose module was just unloaded via "rmmod", or a virtual NIC for a
     *       VM whose VM was just terminated. */
    HMAP_FOR_EACH_SAFE (port, port_next, hmap_node, &vrf->up->ports) {
        struct iface *iface, *iface_next;

        VLOG_DBG("Iterating over port: %s", port->name);
        LIST_FOR_EACH_SAFE (iface, iface_next, port_elem, &port->ifaces) {
            VLOG_DBG("Iterating over interface: %s", iface->name);
            if (!sset_contains(&ofproto_ports, iface->name)) {
                iface_destroy__(iface);
            }
        }

        if (list_is_empty(&port->ifaces)) {
            port_destroy(port);
        }
    }
    sset_destroy(&ofproto_ports);
}
#endif

static void
bridge_add_ports__(struct bridge *br, const struct shash *wanted_ports
#ifndef OPS_TEMP
                   , bool with_requested_port
#endif
    )
{
    struct shash_node *port_node;

    SHASH_FOR_EACH (port_node, wanted_ports) {
        const struct ovsrec_port *port_cfg = port_node->data;
        size_t i;

        VLOG_DBG("bridge_add_ports__ adding port %s", port_node->name);
        for (i = 0; i < port_cfg->n_interfaces; i++) {
            const struct ovsrec_interface *iface_cfg = port_cfg->interfaces[i];
#ifndef OPS_TEMP
            ofp_port_t requested_ofp_port;

            requested_ofp_port = iface_get_requested_ofp_port(iface_cfg);
            if ((requested_ofp_port != OFPP_NONE) == with_requested_port) {
#endif
                struct iface *iface = iface_lookup(br, iface_cfg->name);

                if (!iface) {
                    iface_create(br, iface_cfg, port_cfg);
                }
#ifndef OPS_TEMP
            }
#endif
        }
    }
}

static void
bridge_add_ports(struct bridge *br, const struct shash *wanted_ports)
{
#ifndef OPS_TEMP
    /* First add interfaces that request a particular port number. */
    bridge_add_ports__(br, wanted_ports, true);
#endif
    /* Then add interfaces that want automatic port number assignment.
     * We add these afterward to avoid accidentally taking a specifically
     * requested port number. */
#ifndef OPS_TEMP
    bridge_add_ports__(br, wanted_ports, false);
#else
    bridge_add_ports__(br, wanted_ports);
#endif
}

static void
port_configure(struct port *port)
{
    const struct ovsrec_port *cfg = port->cfg;
    struct bond_settings bond_settings;
#ifndef OPS
    struct lacp_settings lacp_settings;
#endif
    struct ofproto_bundle_settings s;
    struct iface *iface;
#ifdef OPS
    int prev_bond_handle = port->bond_hw_handle;
    int cfg_slave_count;
    bool lacp_enabled = false;
    bool lacp_active = false;   /* Not used. */
#endif
#ifndef OPS_TEMP
    if (cfg->vlan_mode && !strcmp(cfg->vlan_mode, "splinter")) {
        configure_splinter_port(port);
        return;
    }
#endif
    /* Get name. */
    s.name = port->name;

    /* Get slaves. */
    s.n_slaves = 0;
    s.slaves = xmalloc(list_size(&port->ifaces) * sizeof *s.slaves);
#ifdef OPS
    cfg_slave_count = list_size(&port->ifaces);
    s.slaves_entered = cfg_slave_count;
    s.n_slaves_tx_enable = 0;
    s.slaves_tx_enable = xmalloc(cfg_slave_count * sizeof *s.slaves);

    s.enable = smap_get_bool(&cfg->hw_config,
            PORT_HW_CONFIG_MAP_ENABLE,
            PORT_HW_CONFIG_MAP_ENABLE_DEFAULT);

    /* Determine if bond mode is dynamic (LACP). */
    lacp_enabled  = enable_lacp(port, &lacp_active);
#endif
    LIST_FOR_EACH (iface, port_elem, &port->ifaces) {
#ifndef OPS_TEMP
        s.slaves[s.n_slaves++] = iface->ofp_port;
#else
        /* This should be moved outside the for statement as the evaluated variables
           dont depend on the for. */
        if ((strncmp(port->name, "lag", 3) == 0) || (cfg_slave_count > 1) || lacp_enabled) {
            /* Static LAG with 2 or more interfaces, or LACP has been enabled
             * for this bond.  A bond should exist in h/w. */
            s.hw_bond_should_exist = true;

            /* Add only the interfaces with hw_bond_config:rx_enabled set. */
            if (smap_get_bool(&iface->cfg->hw_bond_config,
                              INTERFACE_HW_BOND_CONFIG_MAP_RX_ENABLED,
                              false)) {
                s.slaves[s.n_slaves++] = iface->ofp_port;
            }
            if (smap_get_bool(&iface->cfg->hw_bond_config,
                              INTERFACE_HW_BOND_CONFIG_MAP_TX_ENABLED,
                              false)) {
                s.slaves_tx_enable[s.n_slaves_tx_enable++] = iface->ofp_port;
            }
        } else {
            /* Port has only one interface and not running LACP.
             * Need to destroy LAG in h/w if it was created.
             * E.g. static LAG previously with 2 or more interfaces
             * now only has 1 interface need to have LAG destroyed. */
            s.hw_bond_should_exist = false;
            s.slaves[s.n_slaves++] = iface->ofp_port;
        }
#endif
    }
#ifdef OPS
    VLOG_DBG("port %s has %d configured interfaces, %d eligible "
             "interfaces, lacp_enabled=%d",
             s.name, cfg_slave_count, (int)s.n_slaves, lacp_enabled);
    s.bond_handle_alloc_only = false;
    if (s.hw_bond_should_exist && (s.n_slaves < 1)) {
        if (port->bond_hw_handle == -1) {
            s.bond_handle_alloc_only = true;
        }
    }
#endif
    /* Get VLAN tag. */
    s.vlan = -1;
#ifdef OPS
    if (cfg->tag && *cfg->tag >= 1 && *cfg->tag <= 4094) {
#else
    if (cfg->tag && *cfg->tag >= 0 && *cfg->tag <= 4095) {
#endif
        s.vlan = *cfg->tag;
    }
    VLOG_DBG("Configure port %s on vlan %d", s.name, s.vlan);

    /* Get VLAN trunks. */
    s.trunks = NULL;
    if (cfg->n_trunks) {
        s.trunks = vlan_bitmap_from_array(cfg->trunks, cfg->n_trunks);
    }

    /* Get VLAN mode. */
    if (cfg->vlan_mode) {
        if (!strcmp(cfg->vlan_mode, "access")) {
            s.vlan_mode = PORT_VLAN_ACCESS;
        } else if (!strcmp(cfg->vlan_mode, "trunk")) {
            s.vlan_mode = PORT_VLAN_TRUNK;
        } else if (!strcmp(cfg->vlan_mode, "native-tagged")) {
            s.vlan_mode = PORT_VLAN_NATIVE_TAGGED;
        } else if (!strcmp(cfg->vlan_mode, "native-untagged")) {
            s.vlan_mode = PORT_VLAN_NATIVE_UNTAGGED;
        } else {
            /* This "can't happen" because ovsdb-server should prevent it. */
            VLOG_WARN("port %s: unknown VLAN mode %s, falling "
                      "back to trunk mode", port->name, cfg->vlan_mode);
            s.vlan_mode = PORT_VLAN_TRUNK;
        }
    } else {
        if (s.vlan >= 0) {
            s.vlan_mode = PORT_VLAN_ACCESS;
            if (cfg->n_trunks) {
                VLOG_WARN("port %s: ignoring trunks in favor of implicit vlan",
                          port->name);
            }
        } else {
            s.vlan_mode = PORT_VLAN_TRUNK;
        }
    }
#ifdef OPS
    /* If port is in TRUNK mode, VLAN tag needs to be ignored. */
    if (s.vlan_mode == PORT_VLAN_TRUNK) {
        s.vlan = -1;
    }
#endif
    s.use_priority_tags = smap_get_bool(&cfg->other_config, "priority-tags",
                                        false);

/* For OPS, LACP support is handled by lacpd. */
#ifndef OPS
    /* Get LACP settings. */
    s.lacp = port_configure_lacp(port, &lacp_settings);
    if (s.lacp) {
        size_t i = 0;

        s.lacp_slaves = xmalloc(s.n_slaves * sizeof *s.lacp_slaves);
        LIST_FOR_EACH (iface, port_elem, &port->ifaces) {
            iface_configure_lacp(iface, &s.lacp_slaves[i++]);
        }
    } else {
        s.lacp_slaves = NULL;
    }
#endif

    /* Get bond settings. */
#ifdef OPS
    if (s.hw_bond_should_exist) {
#else
    if (s.n_slaves > 1) {
#endif
        s.bond = &bond_settings;
        port_configure_bond(port, &bond_settings);
    } else {
        s.bond = NULL;
        LIST_FOR_EACH (iface, port_elem, &port->ifaces) {
            netdev_set_miimon_interval(iface->netdev, 0);
        }
    }

#ifdef OPS_TEMP
    /* Setup port configuration option array and save
       its address in bundle setting */
    s.port_options[PORT_OPT_VLAN] = &cfg->vlan_options;
    s.port_options[PORT_OPT_BOND] = &cfg->bond_options;
    s.port_options[PORT_HW_CONFIG] = &cfg->hw_config;
#endif

#ifdef OPS
    /* Check for port L3 ip changes */
    vrf_port_reconfig_ipaddr(port, &s);
#endif

    /* Register. */
    ofproto_bundle_register(port->bridge->ofproto, port, &s);
#ifdef OPS
    ofproto_bundle_get(port->bridge->ofproto, port, &port->bond_hw_handle);
    if (prev_bond_handle != port->bond_hw_handle) {
        struct smap smap;

        /* Write the bond handle to port's status column if
           handle is valid.  Otherwise, remove it. */
        smap_clone(&smap, &port->cfg->status);
        if (port->bond_hw_handle != -1) {
            char buf[20];
            snprintf(buf, sizeof(buf), "%d", port->bond_hw_handle);
            smap_replace(&smap, PORT_STATUS_BOND_HW_HANDLE, buf);
        } else {
            smap_remove(&smap, PORT_STATUS_BOND_HW_HANDLE);
        }
        ovsrec_port_set_status(port->cfg, &smap);
        smap_destroy(&smap);
    }
#endif
    /* Clean up. */
    free(s.slaves);
#ifdef OPS
    free(s.slaves_tx_enable);
#endif
    free(s.trunks);
#ifndef OPS
    free(s.lacp_slaves);
#endif
}

/* Pick local port hardware address and datapath ID for 'br'. */
static void
bridge_configure_datapath_id(struct bridge *br)
{
    struct eth_addr ea;
    uint64_t dpid;
    struct iface *local_iface;
    struct iface *hw_addr_iface;
    char *dpid_string;

    bridge_pick_local_hw_addr(br, &ea, &hw_addr_iface);
    local_iface = iface_from_ofp_port(br, OFPP_LOCAL);
    if (local_iface) {
        int error = netdev_set_etheraddr(local_iface->netdev, ea);
        if (error) {
            static struct vlog_rate_limit rl = VLOG_RATE_LIMIT_INIT(1, 5);
            VLOG_ERR_RL(&rl, "bridge %s: failed to set bridge "
                        "Ethernet address: %s",
                        br->name, ovs_strerror(error));
        }
    }
    br->ea = ea;

    dpid = bridge_pick_datapath_id(br, ea, hw_addr_iface);
    if (dpid != ofproto_get_datapath_id(br->ofproto)) {
        VLOG_DBG("bridge %s: using datapath ID %016"PRIx64, br->name, dpid);
        ofproto_set_datapath_id(br->ofproto, dpid);
    }

    dpid_string = xasprintf("%016"PRIx64, dpid);
    ovsrec_bridge_set_datapath_id(br->cfg, dpid_string);
    free(dpid_string);
}

#ifndef OPS_TEMP
/* Returns a bitmap of "enum ofputil_protocol"s that are allowed for use with
 * 'br'. */
static uint32_t
bridge_get_allowed_versions(struct bridge *br)
{
    if (!br->cfg->n_protocols)
        return 0;

    return ofputil_versions_from_strings(br->cfg->protocols,
                                         br->cfg->n_protocols);
}

/* Set NetFlow configuration on 'br'. */
static void
bridge_configure_netflow(struct bridge *br)
{
    struct ovsrec_netflow *cfg = br->cfg->netflow;
    struct netflow_options opts;

    if (!cfg) {
        ofproto_set_netflow(br->ofproto, NULL);
        return;
    }

    memset(&opts, 0, sizeof opts);

    /* Get default NetFlow configuration from datapath.
     * Apply overrides from 'cfg'. */
    ofproto_get_netflow_ids(br->ofproto, &opts.engine_type, &opts.engine_id);
    if (cfg->engine_type) {
        opts.engine_type = *cfg->engine_type;
    }
    if (cfg->engine_id) {
        opts.engine_id = *cfg->engine_id;
    }

    /* Configure active timeout interval. */
    opts.active_timeout = cfg->active_timeout;
    if (!opts.active_timeout) {
        opts.active_timeout = -1;
    } else if (opts.active_timeout < 0) {
        VLOG_WARN("bridge %s: active timeout interval set to negative "
                  "value, using default instead (%d seconds)", br->name,
                  NF_ACTIVE_TIMEOUT_DEFAULT);
        opts.active_timeout = -1;
    }

    /* Add engine ID to interface number to disambiguate bridgs? */
    opts.add_id_to_iface = cfg->add_id_to_interface;
    if (opts.add_id_to_iface) {
        if (opts.engine_id > 0x7f) {
            VLOG_WARN("bridge %s: NetFlow port mangling may conflict with "
                      "another vswitch, choose an engine id less than 128",
                      br->name);
        }
        if (hmap_count(&br->ports) > 508) {
            VLOG_WARN("bridge %s: NetFlow port mangling will conflict with "
                      "another port when more than 508 ports are used",
                      br->name);
        }
    }

    /* Collectors. */
    sset_init(&opts.collectors);
    sset_add_array(&opts.collectors, cfg->targets, cfg->n_targets);

    /* Configure. */
    if (ofproto_set_netflow(br->ofproto, &opts)) {
        VLOG_ERR("bridge %s: problem setting netflow collectors", br->name);
    }
    sset_destroy(&opts.collectors);
}

/* Set sFlow configuration on 'br'. */
static void
bridge_configure_sflow(struct bridge *br, int *sflow_bridge_number)
{
    const struct ovsrec_sflow *cfg = br->cfg->sflow;
    struct ovsrec_controller **controllers;
    struct ofproto_sflow_options oso;
    size_t n_controllers;
    size_t i;

    if (!cfg) {
        ofproto_set_sflow(br->ofproto, NULL);
        return;
    }

    memset(&oso, 0, sizeof oso);

    sset_init(&oso.targets);
    sset_add_array(&oso.targets, cfg->targets, cfg->n_targets);

    oso.sampling_rate = SFL_DEFAULT_SAMPLING_RATE;
    if (cfg->sampling) {
        oso.sampling_rate = *cfg->sampling;
    }

    oso.polling_interval = SFL_DEFAULT_POLLING_INTERVAL;
    if (cfg->polling) {
        oso.polling_interval = *cfg->polling;
    }

    oso.header_len = SFL_DEFAULT_HEADER_SIZE;
    if (cfg->header) {
        oso.header_len = *cfg->header;
    }

    oso.sub_id = (*sflow_bridge_number)++;
    oso.agent_device = cfg->agent;

    oso.control_ip = NULL;
    n_controllers = bridge_get_controllers(br, &controllers);
    for (i = 0; i < n_controllers; i++) {
        if (controllers[i]->local_ip) {
            oso.control_ip = controllers[i]->local_ip;
            break;
        }
    }
    ofproto_set_sflow(br->ofproto, &oso);
    sset_destroy(&oso.targets);
}

/* Returns whether a IPFIX row is valid. */
static bool
ovsrec_ipfix_is_valid(const struct ovsrec_ipfix *ipfix)
{
    return ipfix && ipfix->n_targets > 0;
}

/* Returns whether a Flow_Sample_Collector_Set row is valid. */
static bool
ovsrec_fscs_is_valid(const struct ovsrec_flow_sample_collector_set *fscs,
                     const struct bridge *br)
{
    return ovsrec_ipfix_is_valid(fscs->ipfix) && fscs->bridge == br->cfg;
}

/* Set IPFIX configuration on 'br'. */
static void
bridge_configure_ipfix(struct bridge *br)
{
    const struct ovsrec_ipfix *be_cfg = br->cfg->ipfix;
    bool valid_be_cfg = ovsrec_ipfix_is_valid(be_cfg);
    const struct ovsrec_flow_sample_collector_set *fe_cfg;
    struct ofproto_ipfix_bridge_exporter_options be_opts;
    struct ofproto_ipfix_flow_exporter_options *fe_opts = NULL;
    size_t n_fe_opts = 0;

    OVSREC_FLOW_SAMPLE_COLLECTOR_SET_FOR_EACH(fe_cfg, idl) {
        if (ovsrec_fscs_is_valid(fe_cfg, br)) {
            n_fe_opts++;
        }
    }

    if (!valid_be_cfg && n_fe_opts == 0) {
        ofproto_set_ipfix(br->ofproto, NULL, NULL, 0);
        return;
    }

    if (valid_be_cfg) {
        memset(&be_opts, 0, sizeof be_opts);

        sset_init(&be_opts.targets);
        sset_add_array(&be_opts.targets, be_cfg->targets, be_cfg->n_targets);

        if (be_cfg->sampling) {
            be_opts.sampling_rate = *be_cfg->sampling;
        } else {
            be_opts.sampling_rate = SFL_DEFAULT_SAMPLING_RATE;
        }
        if (be_cfg->obs_domain_id) {
            be_opts.obs_domain_id = *be_cfg->obs_domain_id;
        }
        if (be_cfg->obs_point_id) {
            be_opts.obs_point_id = *be_cfg->obs_point_id;
        }
        if (be_cfg->cache_active_timeout) {
            be_opts.cache_active_timeout = *be_cfg->cache_active_timeout;
        }
        if (be_cfg->cache_max_flows) {
            be_opts.cache_max_flows = *be_cfg->cache_max_flows;
        }

        be_opts.enable_tunnel_sampling = smap_get_bool(&be_cfg->other_config,
                                             "enable-tunnel-sampling", true);

        be_opts.enable_input_sampling = !smap_get_bool(&be_cfg->other_config,
                                              "enable-input-sampling", false);

        be_opts.enable_output_sampling = !smap_get_bool(&be_cfg->other_config,
                                              "enable-output-sampling", false);
    }

    if (n_fe_opts > 0) {
        struct ofproto_ipfix_flow_exporter_options *opts;
        fe_opts = xcalloc(n_fe_opts, sizeof *fe_opts);
        opts = fe_opts;
        OVSREC_FLOW_SAMPLE_COLLECTOR_SET_FOR_EACH(fe_cfg, idl) {
            if (ovsrec_fscs_is_valid(fe_cfg, br)) {
                opts->collector_set_id = fe_cfg->id;
                sset_init(&opts->targets);
                sset_add_array(&opts->targets, fe_cfg->ipfix->targets,
                               fe_cfg->ipfix->n_targets);
                opts->cache_active_timeout = fe_cfg->ipfix->cache_active_timeout
                    ? *fe_cfg->ipfix->cache_active_timeout : 0;
                opts->cache_max_flows = fe_cfg->ipfix->cache_max_flows
                    ? *fe_cfg->ipfix->cache_max_flows : 0;
                opts++;
            }
        }
    }

    ofproto_set_ipfix(br->ofproto, valid_be_cfg ? &be_opts : NULL, fe_opts,
                      n_fe_opts);

    if (valid_be_cfg) {
        sset_destroy(&be_opts.targets);
    }

    if (n_fe_opts > 0) {
        struct ofproto_ipfix_flow_exporter_options *opts = fe_opts;
        size_t i;
        for (i = 0; i < n_fe_opts; i++) {
            sset_destroy(&opts->targets);
            opts++;
        }
        free(fe_opts);
    }
}

static void
port_configure_stp(const struct ofproto *ofproto, struct port *port,
                   struct ofproto_port_stp_settings *port_s,
                   int *port_num_counter, unsigned long *port_num_bitmap)
{
    const char *config_str;
    struct iface *iface;

    if (!smap_get_bool(&port->cfg->other_config, "stp-enable", true)) {
        port_s->enable = false;
        return;
    } else {
        port_s->enable = true;
    }

    /* STP over bonds is not supported. */
    if (!list_is_singleton(&port->ifaces)) {
        VLOG_ERR("port %s: cannot enable STP on bonds, disabling",
                 port->name);
        port_s->enable = false;
        return;
    }

    iface = CONTAINER_OF(list_front(&port->ifaces), struct iface, port_elem);

    /* Internal ports shouldn't participate in spanning tree, so
     * skip them. */
    if (!strcmp(iface->type, "internal")) {
        VLOG_DBG("port %s: disable STP on internal ports", port->name);
        port_s->enable = false;
        return;
    }

    /* STP on mirror output ports is not supported. */
    if (ofproto_is_mirror_output_bundle(ofproto, port)) {
        VLOG_DBG("port %s: disable STP on mirror ports", port->name);
        port_s->enable = false;
        return;
    }

    config_str = smap_get(&port->cfg->other_config, "stp-port-num");
    if (config_str) {
        unsigned long int port_num = strtoul(config_str, NULL, 0);
        int port_idx = port_num - 1;

        if (port_num < 1 || port_num > STP_MAX_PORTS) {
            VLOG_ERR("port %s: invalid stp-port-num", port->name);
            port_s->enable = false;
            return;
        }

        if (bitmap_is_set(port_num_bitmap, port_idx)) {
            VLOG_ERR("port %s: duplicate stp-port-num %lu, disabling",
                    port->name, port_num);
            port_s->enable = false;
            return;
        }
        bitmap_set1(port_num_bitmap, port_idx);
        port_s->port_num = port_idx;
    } else {
        if (*port_num_counter >= STP_MAX_PORTS) {
            VLOG_ERR("port %s: too many STP ports, disabling", port->name);
            port_s->enable = false;
            return;
        }

        port_s->port_num = (*port_num_counter)++;
    }

    config_str = smap_get(&port->cfg->other_config, "stp-path-cost");
    if (config_str) {
        port_s->path_cost = strtoul(config_str, NULL, 10);
    } else {
        enum netdev_features current;
        unsigned int mbps;

        netdev_get_features(iface->netdev, &current, NULL, NULL, NULL);
        mbps = netdev_features_to_bps(current, 100 * 1000 * 1000) / 1000000;
        port_s->path_cost = stp_convert_speed_to_cost(mbps);
    }

    config_str = smap_get(&port->cfg->other_config, "stp-port-priority");
    if (config_str) {
        port_s->priority = strtoul(config_str, NULL, 0);
    } else {
        port_s->priority = STP_DEFAULT_PORT_PRIORITY;
    }
}

static void
port_configure_rstp(const struct ofproto *ofproto, struct port *port,
        struct ofproto_port_rstp_settings *port_s, int *port_num_counter)
{
    const char *config_str;
    struct iface *iface;

    if (!smap_get_bool(&port->cfg->other_config, "rstp-enable", true)) {
        port_s->enable = false;
        return;
    } else {
        port_s->enable = true;
    }

    /* RSTP over bonds is not supported. */
    if (!list_is_singleton(&port->ifaces)) {
        VLOG_ERR("port %s: cannot enable RSTP on bonds, disabling",
                port->name);
        port_s->enable = false;
        return;
    }

    iface = CONTAINER_OF(list_front(&port->ifaces), struct iface, port_elem);

    /* Internal ports shouldn't participate in spanning tree, so
     * skip them. */
    if (!strcmp(iface->type, "internal")) {
        VLOG_DBG("port %s: disable RSTP on internal ports", port->name);
        port_s->enable = false;
        return;
    }

    /* RSTP on mirror output ports is not supported. */
    if (ofproto_is_mirror_output_bundle(ofproto, port)) {
        VLOG_DBG("port %s: disable RSTP on mirror ports", port->name);
        port_s->enable = false;
        return;
    }

    config_str = smap_get(&port->cfg->other_config, "rstp-port-num");
    if (config_str) {
        unsigned long int port_num = strtoul(config_str, NULL, 0);
        if (port_num < 1 || port_num > RSTP_MAX_PORTS) {
            VLOG_ERR("port %s: invalid rstp-port-num", port->name);
            port_s->enable = false;
            return;
        }
        port_s->port_num = port_num;
    } else {
        if (*port_num_counter >= RSTP_MAX_PORTS) {
            VLOG_ERR("port %s: too many RSTP ports, disabling", port->name);
            port_s->enable = false;
            return;
        }
        /* If rstp-port-num is not specified, use 0.
         * rstp_port_set_port_number() will look for the first free one. */
        port_s->port_num = 0;
    }

    config_str = smap_get(&port->cfg->other_config, "rstp-path-cost");
    if (config_str) {
        port_s->path_cost = strtoul(config_str, NULL, 10);
    } else {
        enum netdev_features current;
        unsigned int mbps;

        netdev_get_features(iface->netdev, &current, NULL, NULL, NULL);
        mbps = netdev_features_to_bps(current, 100 * 1000 * 1000) / 1000000;
        port_s->path_cost = rstp_convert_speed_to_cost(mbps);
    }

    config_str = smap_get(&port->cfg->other_config, "rstp-port-priority");
    if (config_str) {
        port_s->priority = strtoul(config_str, NULL, 0);
    } else {
        port_s->priority = RSTP_DEFAULT_PORT_PRIORITY;
    }

    config_str = smap_get(&port->cfg->other_config, "rstp-admin-p2p-mac");
    if (config_str) {
        port_s->admin_p2p_mac_state = strtoul(config_str, NULL, 0);
    } else {
        port_s->admin_p2p_mac_state = RSTP_ADMIN_P2P_MAC_FORCE_TRUE;
    }

    port_s->admin_port_state = smap_get_bool(&port->cfg->other_config,
                                             "rstp-admin-port-state", true);

    port_s->admin_edge_port = smap_get_bool(&port->cfg->other_config,
                                            "rstp-port-admin-edge", false);
    port_s->auto_edge = smap_get_bool(&port->cfg->other_config,
                                      "rstp-port-auto-edge", true);
    port_s->mcheck = smap_get_bool(&port->cfg->other_config,
                                   "rstp-port-mcheck", false);
}

/* Set spanning tree configuration on 'br'. */
static void
bridge_configure_stp(struct bridge *br)
{
    struct ofproto_rstp_status rstp_status;

    ofproto_get_rstp_status(br->ofproto, &rstp_status);
    if (!br->cfg->stp_enable) {
        ofproto_set_stp(br->ofproto, NULL);
    } else if (rstp_status.enabled) {
        /* Do not activate STP if RSTP is enabled. */
        VLOG_ERR("STP cannot be enabled if RSTP is running.");
        ofproto_set_stp(br->ofproto, NULL);
        ovsrec_bridge_set_stp_enable(br->cfg, false);
    } else {
        struct ofproto_stp_settings br_s;
        const char *config_str;
        struct port *port;
        int port_num_counter;
        unsigned long *port_num_bitmap;

        config_str = smap_get(&br->cfg->other_config, "stp-system-id");
        if (config_str) {
            uint8_t ea[ETH_ADDR_LEN];

            if (eth_addr_from_string(config_str, ea)) {
                br_s.system_id = eth_addr_to_uint64(ea);
            } else {
                br_s.system_id = eth_addr_to_uint64(br->ea);
                VLOG_ERR("bridge %s: invalid stp-system-id, defaulting "
                         "to "ETH_ADDR_FMT, br->name, ETH_ADDR_ARGS(br->ea));
            }
        } else {
            br_s.system_id = eth_addr_to_uint64(br->ea);
        }

        config_str = smap_get(&br->cfg->other_config, "stp-priority");
        if (config_str) {
            br_s.priority = strtoul(config_str, NULL, 0);
        } else {
            br_s.priority = STP_DEFAULT_BRIDGE_PRIORITY;
        }

        config_str = smap_get(&br->cfg->other_config, "stp-hello-time");
        if (config_str) {
            br_s.hello_time = strtoul(config_str, NULL, 10) * 1000;
        } else {
            br_s.hello_time = STP_DEFAULT_HELLO_TIME;
        }

        config_str = smap_get(&br->cfg->other_config, "stp-max-age");
        if (config_str) {
            br_s.max_age = strtoul(config_str, NULL, 10) * 1000;
        } else {
            br_s.max_age = STP_DEFAULT_MAX_AGE;
        }

        config_str = smap_get(&br->cfg->other_config, "stp-forward-delay");
        if (config_str) {
            br_s.fwd_delay = strtoul(config_str, NULL, 10) * 1000;
        } else {
            br_s.fwd_delay = STP_DEFAULT_FWD_DELAY;
        }

        /* Configure STP on the bridge. */
        if (ofproto_set_stp(br->ofproto, &br_s)) {
            VLOG_ERR("bridge %s: could not enable STP", br->name);
            return;
        }

        /* Users must either set the port number with the "stp-port-num"
         * configuration on all ports or none.  If manual configuration
         * is not done, then we allocate them sequentially. */
        port_num_counter = 0;
        port_num_bitmap = bitmap_allocate(STP_MAX_PORTS);
        HMAP_FOR_EACH (port, hmap_node, &br->ports) {
            struct ofproto_port_stp_settings port_s;
            struct iface *iface;

            port_configure_stp(br->ofproto, port, &port_s,
                               &port_num_counter, port_num_bitmap);

            /* As bonds are not supported, just apply configuration to
             * all interfaces. */
            LIST_FOR_EACH (iface, port_elem, &port->ifaces) {
                if (ofproto_port_set_stp(br->ofproto, iface->ofp_port,
                                         &port_s)) {
                    VLOG_ERR("port %s: could not enable STP", port->name);
                    continue;
                }
            }
        }

        if (bitmap_scan(port_num_bitmap, 1, 0, STP_MAX_PORTS) != STP_MAX_PORTS
                    && port_num_counter) {
            VLOG_ERR("bridge %s: must manually configure all STP port "
                     "IDs or none, disabling", br->name);
            ofproto_set_stp(br->ofproto, NULL);
        }
        bitmap_free(port_num_bitmap);
    }
}

static void
bridge_configure_rstp(struct bridge *br)
{
    struct ofproto_stp_status stp_status;

    ofproto_get_stp_status(br->ofproto, &stp_status);
    if (!br->cfg->rstp_enable) {
        ofproto_set_rstp(br->ofproto, NULL);
    } else if (stp_status.enabled) {
        /* Do not activate RSTP if STP is enabled. */
        VLOG_ERR("RSTP cannot be enabled if STP is running.");
        ofproto_set_rstp(br->ofproto, NULL);
        ovsrec_bridge_set_rstp_enable(br->cfg, false);
    } else {
        struct ofproto_rstp_settings br_s;
        const char *config_str;
        struct port *port;
        int port_num_counter;

        config_str = smap_get(&br->cfg->other_config, "rstp-address");
        if (config_str) {
            uint8_t ea[ETH_ADDR_LEN];

            if (eth_addr_from_string(config_str, ea)) {
                br_s.address = eth_addr_to_uint64(ea);
            }
            else {
                br_s.address = eth_addr_to_uint64(br->ea);
                VLOG_ERR("bridge %s: invalid rstp-address, defaulting "
                        "to "ETH_ADDR_FMT, br->name, ETH_ADDR_ARGS(br->ea));
            }
        }
        else {
            br_s.address = eth_addr_to_uint64(br->ea);
        }

        config_str = smap_get(&br->cfg->other_config, "rstp-priority");
        if (config_str) {
            br_s.priority = strtoul(config_str, NULL, 0);
        } else {
            br_s.priority = RSTP_DEFAULT_PRIORITY;
        }

        config_str = smap_get(&br->cfg->other_config, "rstp-ageing-time");
        if (config_str) {
            br_s.ageing_time = strtoul(config_str, NULL, 0);
        } else {
            br_s.ageing_time = RSTP_DEFAULT_AGEING_TIME;
        }

        config_str = smap_get(&br->cfg->other_config,
                              "rstp-force-protocol-version");
        if (config_str) {
            br_s.force_protocol_version = strtoul(config_str, NULL, 0);
        } else {
            br_s.force_protocol_version = FPV_DEFAULT;
        }

        config_str = smap_get(&br->cfg->other_config, "rstp-max-age");
        if (config_str) {
            br_s.bridge_max_age = strtoul(config_str, NULL, 10);
        } else {
            br_s.bridge_max_age = RSTP_DEFAULT_BRIDGE_MAX_AGE;
        }

        config_str = smap_get(&br->cfg->other_config, "rstp-forward-delay");
        if (config_str) {
            br_s.bridge_forward_delay = strtoul(config_str, NULL, 10);
        } else {
            br_s.bridge_forward_delay = RSTP_DEFAULT_BRIDGE_FORWARD_DELAY;
        }

        config_str = smap_get(&br->cfg->other_config,
                              "rstp-transmit-hold-count");
        if (config_str) {
            br_s.transmit_hold_count = strtoul(config_str, NULL, 10);
        } else {
            br_s.transmit_hold_count = RSTP_DEFAULT_TRANSMIT_HOLD_COUNT;
        }

        /* Configure RSTP on the bridge. */
        if (ofproto_set_rstp(br->ofproto, &br_s)) {
            VLOG_ERR("bridge %s: could not enable RSTP", br->name);
            return;
        }

        port_num_counter = 0;
        HMAP_FOR_EACH (port, hmap_node, &br->ports) {
            struct ofproto_port_rstp_settings port_s;
            struct iface *iface;

            port_configure_rstp(br->ofproto, port, &port_s,
                    &port_num_counter);

            /* As bonds are not supported, just apply configuration to
             * all interfaces. */
            LIST_FOR_EACH (iface, port_elem, &port->ifaces) {
                if (ofproto_port_set_rstp(br->ofproto, iface->ofp_port,
                            &port_s)) {
                    VLOG_ERR("port %s: could not enable RSTP", port->name);
                    continue;
                }
            }
        }
    }
}

static bool
bridge_has_bond_fake_iface(const struct bridge *br, const char *name)
{
    const struct port *port = port_lookup(br, name);
    return port && port_is_bond_fake_iface(port);
}

static bool
port_is_bond_fake_iface(const struct port *port)
{
    return port->cfg->bond_fake_iface && !list_is_short(&port->ifaces);
}
#endif
static void
add_del_bridges(const struct ovsrec_open_vswitch *cfg)
{
    struct bridge *br, *next;
    struct shash new_br;
    size_t i;

    /* Collect new bridges' names and types. */
    shash_init(&new_br);
    for (i = 0; i < cfg->n_bridges; i++) {
        static struct vlog_rate_limit rl = VLOG_RATE_LIMIT_INIT(1, 5);
        const struct ovsrec_bridge *br_cfg = cfg->bridges[i];

        if (strchr(br_cfg->name, '/')) {
            /* Prevent remote ovsdb-server users from accessing arbitrary
             * directories, e.g. consider a bridge named "../../../etc/". */
            VLOG_WARN_RL(&rl, "ignoring bridge with invalid name \"%s\"",
                         br_cfg->name);
        } else if (!shash_add_once(&new_br, br_cfg->name, br_cfg)) {
            VLOG_WARN_RL(&rl, "bridge %s specified twice", br_cfg->name);
        }
    }

    /* Get rid of deleted bridges or those whose types have changed.
     * Update 'cfg' of bridges that still exist. */
    HMAP_FOR_EACH_SAFE (br, next, node, &all_bridges) {
        br->cfg = shash_find_data(&new_br, br->name);
        if (!br->cfg || strcmp(br->type, ofproto_normalize_type(
                                   br->cfg->datapath_type))) {
            bridge_destroy(br);
        }
    }

    /* Add new bridges. */
    for (i = 0; i < cfg->n_bridges; i++) {
        const struct ovsrec_bridge *br_cfg = cfg->bridges[i];
        struct bridge *br = bridge_lookup(br_cfg->name);
        if (!br) {
            bridge_create(br_cfg);
        }
    }

    shash_destroy(&new_br);
}

#ifdef OPS
static void
add_del_vrfs(const struct ovsrec_open_vswitch *cfg)
{
    struct vrf *vrf, *next;
    struct shash new_vrf;
    size_t i;

    /* Collect new vrfs' names */
    shash_init(&new_vrf);
    for (i = 0; i < cfg->n_vrfs; i++) {
        static struct vlog_rate_limit rl = VLOG_RATE_LIMIT_INIT(1, 5);
        const struct ovsrec_vrf *vrf_cfg = cfg->vrfs[i];

        if (strchr(vrf_cfg->name, '/')) {
            /* Prevent remote ovsdb-server users from accessing arbitrary
             * directories, e.g. consider a vrf named "../../../etc/". */
            VLOG_WARN_RL(&rl, "ignoring vrf with invalid name \"%s\"",
                         vrf_cfg->name);
        } else if (!shash_add_once(&new_vrf, vrf_cfg->name, vrf_cfg)) {
            VLOG_WARN_RL(&rl, "vrf %s specified twice", vrf_cfg->name);
        }
    }

    /* Get rid of deleted vrfs
     * Update 'cfg' of vrfs that still exist. */
    HMAP_FOR_EACH_SAFE (vrf, next, node, &all_vrfs) {
        vrf->cfg = shash_find_data(&new_vrf, vrf->up->name);
        if (!vrf->cfg) {
            vrf_destroy(vrf);
        }
    }

    /* Add new vrfs. */
    for (i = 0; i < cfg->n_vrfs; i++) {
        const struct ovsrec_vrf *vrf_cfg = cfg->vrfs[i];
        struct vrf *vrf = vrf_lookup(vrf_cfg->name);
        if (!vrf) {
            vrf_create(vrf_cfg);
        }
    }

    shash_destroy(&new_vrf);
}
#endif

/* Configures 'netdev' based on the "options" column in 'iface_cfg'.
 * Returns 0 if successful, otherwise a positive errno value. */
static int
iface_set_netdev_config(const struct ovsrec_interface *iface_cfg,
                        struct netdev *netdev, char **errp)
{
    return netdev_set_config(netdev, &iface_cfg->options, errp);
}

/* Opens a network device for 'if_cfg' and configures it.  Adds the network
 * device to br->ofproto and stores the OpenFlow port number in '*ofp_portp'.
 *
 * If successful, returns 0 and stores the network device in '*netdevp'.  On
 * failure, returns a positive errno value and stores NULL in '*netdevp'. */
static int
iface_do_create(const struct bridge *br,
                const struct ovsrec_interface *iface_cfg,
#ifndef OPS_TEMP
                const struct ovsrec_port *port_cfg,
#endif
                ofp_port_t *ofp_portp,
                struct netdev **netdevp,
                char **errp)
{
    struct netdev *netdev = NULL;
#ifdef OPS
    struct smap sub_intf_info;
    int ret = 0;
#endif
    int error;

    if (netdev_is_reserved_name(iface_cfg->name)) {
        VLOG_WARN("could not create interface %s, name is reserved",
                  iface_cfg->name);
        error = EINVAL;
        goto error;
    }

    error = netdev_open(iface_cfg->name,
                        iface_get_type(iface_cfg, br->cfg), &netdev);
    if (error) {
        VLOG_WARN_BUF(errp, "could not open network device %s (%s)",
                      iface_cfg->name, ovs_strerror(error));
        goto error;
    }

#ifdef OPS
    /* Initialize mac to default system mac.
     * For internal interface system mac will be used.
     * For hw interfaces this will be changed to mac from hw_intf_info
     */
    error = netdev_set_etheraddr(netdev, br->default_ea);

    if (error) {
        goto error;
    }

    error = netdev_set_hw_intf_info(netdev, &(iface_cfg->hw_intf_info));

    if (error) {
        goto error;
    }

    if (!strcmp(iface_cfg->type, OVSREC_INTERFACE_TYPE_VLANSUBINT)) {
          smap_init(&sub_intf_info);
          vrf_delete_or_reconfigure_subintf(&sub_intf_info, iface_cfg);
          smap_destroy(&sub_intf_info);
          if (ret) {
              goto error;
          }
    } else {
        error = iface_set_netdev_config(iface_cfg, netdev, errp);
        if (error) {
            goto error;
        }
    }
#endif
    *ofp_portp = iface_pick_ofport(iface_cfg);
    error = ofproto_port_add(br->ofproto, netdev, ofp_portp);
    if (error) {
        goto error;
    }

    VLOG_DBG("bridge %s: added interface %s on port %d",
              br->name, iface_cfg->name, *ofp_portp);

#ifndef OPS_TEMP
    if (port_cfg->vlan_mode && !strcmp(port_cfg->vlan_mode, "splinter")) {
        netdev_turn_flags_on(netdev, NETDEV_UP, NULL);
    }
#endif
    *netdevp = netdev;
    return 0;

error:
    *netdevp = NULL;
    netdev_close(netdev);
    return error;
}

/* Creates a new iface on 'br' based on 'if_cfg'.  The new iface has OpenFlow
 * port number 'ofp_port'.  If ofp_port is OFPP_NONE, an OpenFlow port is
 * automatically allocated for the iface.  Takes ownership of and
 * deallocates 'if_cfg'.
 *
 * Return true if an iface is successfully created, false otherwise. */
static bool
iface_create(struct bridge *br, const struct ovsrec_interface *iface_cfg,
             const struct ovsrec_port *port_cfg)
{
    struct netdev *netdev;
    struct iface *iface;
    ofp_port_t ofp_port;
    struct port *port;
    char *errp = NULL;
    int error;

    /* Do the bits that can fail up front. */
    ovs_assert(!iface_lookup(br, iface_cfg->name));
#ifndef OPS_TEMP
    error = iface_do_create(br, iface_cfg, port_cfg, &ofp_port, &netdev, &errp);
#else
    error = iface_do_create(br, iface_cfg,           &ofp_port, &netdev, &errp);
#endif
    if (error) {
        iface_clear_db_record(iface_cfg, errp);
        free(errp);
        return false;
    }

    /* Get or create the port structure. */
    port = port_lookup(br, port_cfg->name);
    if (!port) {
        port = port_create(br, port_cfg);
    }

    /* Create the iface structure. */
    iface = xzalloc(sizeof *iface);
    list_push_back(&port->ifaces, &iface->port_elem);
    hmap_insert(&br->iface_by_name, &iface->name_node,
                hash_string(iface_cfg->name, 0));
    iface->port = port;
    iface->name = xstrdup(iface_cfg->name);
    iface->ofp_port = ofp_port;
    iface->netdev = netdev;
    iface->type = iface_get_type(iface_cfg, br->cfg);
    iface->cfg = iface_cfg;
    hmap_insert(&br->ifaces, &iface->ofp_port_node,
                hash_ofp_port(ofp_port));

    /* Populate initial status in database. */
    iface_refresh_stats(iface);
    iface_refresh_netdev_status(iface);

#ifndef OPS_TEMP
    /* Add bond fake iface if necessary. */
    if (port_is_bond_fake_iface(port)) {
        struct ofproto_port ofproto_port;

        if (ofproto_port_query_by_name(br->ofproto, port->name,
                                       &ofproto_port)) {
            struct netdev *netdev;
            int error;

            error = netdev_open(port->name, "internal", &netdev);
            if (!error) {
                ofp_port_t fake_ofp_port = OFPP_NONE;
                ofproto_port_add(br->ofproto, netdev, &fake_ofp_port);
                netdev_close(netdev);
            } else {
                VLOG_WARN("could not open network device %s (%s)",
                          port->name, ovs_strerror(error));
            }
        } else {
            /* Already exists, nothing to do. */
            ofproto_port_destroy(&ofproto_port);
        }
    }
#endif
    return true;
}

#ifndef OPS_TEMP
/* Set forward BPDU option. */
static void
bridge_configure_forward_bpdu(struct bridge *br)
{
    ofproto_set_forward_bpdu(br->ofproto,
                             smap_get_bool(&br->cfg->other_config,
                                           "forward-bpdu",
                                           false));
}
#endif
/* Set MAC learning table configuration for 'br'. */
static void
bridge_configure_mac_table(struct bridge *br)
{
    const char *idle_time_str;
    int idle_time;

    const char *mac_table_size_str;
    int mac_table_size;

    idle_time_str = smap_get(&br->cfg->other_config, "mac-aging-time");
    idle_time = (idle_time_str && atoi(idle_time_str)
                 ? atoi(idle_time_str)
                 : MAC_ENTRY_DEFAULT_IDLE_TIME);

    mac_table_size_str = smap_get(&br->cfg->other_config, "mac-table-size");
    mac_table_size = (mac_table_size_str && atoi(mac_table_size_str)
                      ? atoi(mac_table_size_str)
                      : MAC_DEFAULT_MAX);

    ofproto_set_mac_table_config(br->ofproto, idle_time, mac_table_size);
}

#ifndef OPS_TEMP
/* Set multicast snooping table configuration for 'br'. */
static void
bridge_configure_mcast_snooping(struct bridge *br)
{
    if (!br->cfg->mcast_snooping_enable) {
        ofproto_set_mcast_snooping(br->ofproto, NULL);
    } else {
        struct port *port;
        struct ofproto_mcast_snooping_settings br_s;
        const char *idle_time_str;
        const char *max_entries_str;

        idle_time_str = smap_get(&br->cfg->other_config,
                                 "mcast-snooping-aging-time");
        br_s.idle_time = (idle_time_str && atoi(idle_time_str)
                          ? atoi(idle_time_str)
                          : MCAST_ENTRY_DEFAULT_IDLE_TIME);

        max_entries_str = smap_get(&br->cfg->other_config,
                                   "mcast-snooping-table-size");
        br_s.max_entries = (max_entries_str && atoi(max_entries_str)
                            ? atoi(max_entries_str)
                            : MCAST_DEFAULT_MAX_ENTRIES);

        br_s.flood_unreg = !smap_get_bool(&br->cfg->other_config,
                                    "mcast-snooping-disable-flood-unregistered",
                                    false);

        /* Configure multicast snooping on the bridge */
        if (ofproto_set_mcast_snooping(br->ofproto, &br_s)) {
            VLOG_ERR("bridge %s: could not enable multicast snooping",
                     br->name);
            return;
        }

        HMAP_FOR_EACH (port, hmap_node, &br->ports) {
            bool flood = smap_get_bool(&port->cfg->other_config,
                                       "mcast-snooping-flood", false);
            if (ofproto_port_set_mcast_snooping(br->ofproto, port, flood)) {
                VLOG_ERR("port %s: could not configure mcast snooping",
                         port->name);
            }
        }
    }
}
#endif
static void
find_local_hw_addr(const struct bridge *br, struct eth_addr *ea,
                   const struct port *fake_br, struct iface **hw_addr_iface)
{
#ifndef OPS_TEMP
    struct hmapx mirror_output_ports;
#endif
    struct port *port;
    bool found_addr = false;
    int error;
#ifndef OPS_TEMP
    int i;

    /* Mirror output ports don't participate in picking the local hardware
     * address.  ofproto can't help us find out whether a given port is a
     * mirror output because we haven't configured mirrors yet, so we need to
     * accumulate them ourselves. */
    hmapx_init(&mirror_output_ports);
    for (i = 0; i < br->cfg->n_mirrors; i++) {
        struct ovsrec_mirror *m = br->cfg->mirrors[i];
        if (m->output_port) {
            hmapx_add(&mirror_output_ports, m->output_port);
        }
    }
#endif
    /* Otherwise choose the minimum non-local MAC address among all of the
     * interfaces. */
    HMAP_FOR_EACH (port, hmap_node, &br->ports) {
        struct eth_addr iface_ea;
        struct iface *candidate;
        struct iface *iface;

#ifndef OPS_TEMP
        /* Mirror output ports don't participate. */
        if (hmapx_contains(&mirror_output_ports, port->cfg)) {
            continue;
        }

#endif
        /* Choose the MAC address to represent the port. */
        iface = NULL;
        if (port->cfg->mac && eth_addr_from_string(port->cfg->mac, &iface_ea)) {
            /* Find the interface with this Ethernet address (if any) so that
             * we can provide the correct devname to the caller. */
            LIST_FOR_EACH (candidate, port_elem, &port->ifaces) {
                struct eth_addr candidate_ea;
                if (!netdev_get_etheraddr(candidate->netdev, &candidate_ea)
                    && eth_addr_equals(iface_ea, candidate_ea)) {
                    iface = candidate;
                }
            }
        } else {
            /* Choose the interface whose MAC address will represent the port.
             * The Linux kernel bonding code always chooses the MAC address of
             * the first slave added to a bond, and the Fedora networking
             * scripts always add slaves to a bond in alphabetical order, so
             * for compatibility we choose the interface with the name that is
             * first in alphabetical order. */
            LIST_FOR_EACH (candidate, port_elem, &port->ifaces) {
                if (!iface || strcmp(candidate->name, iface->name) < 0) {
                    iface = candidate;
                }
            }

            /* The local port doesn't count (since we're trying to choose its
             * MAC address anyway). */
            if (iface->ofp_port == OFPP_LOCAL) {
                continue;
            }

            /* For fake bridges we only choose from ports with the same tag */
            if (fake_br && fake_br->cfg && fake_br->cfg->tag) {
                if (!port->cfg->tag) {
                    continue;
                }
                if (*port->cfg->tag != *fake_br->cfg->tag) {
                    continue;
                }
            }

            /* Grab MAC. */
            error = netdev_get_etheraddr(iface->netdev, &iface_ea);
            if (error) {
                continue;
            }
        }

        /* Compare against our current choice. */
        if (!eth_addr_is_multicast(iface_ea) &&
            !eth_addr_is_local(iface_ea) &&
            !eth_addr_is_reserved(iface_ea) &&
            !eth_addr_is_zero(iface_ea) &&
            (!found_addr || eth_addr_compare_3way(iface_ea, *ea) < 0))
        {
            *ea = iface_ea;
            *hw_addr_iface = iface;
            found_addr = true;
        }
    }

    if (!found_addr) {
        *ea = br->default_ea;
        *hw_addr_iface = NULL;
    }

#ifndef OPS_TEMP
    hmapx_destroy(&mirror_output_ports);
#endif
}

static void
bridge_pick_local_hw_addr(struct bridge *br, struct eth_addr *ea,
                          struct iface **hw_addr_iface)
{
    const char *hwaddr;
    *hw_addr_iface = NULL;

    /* Did the user request a particular MAC? */
    hwaddr = smap_get(&br->cfg->other_config, "hwaddr");
    if (hwaddr && eth_addr_from_string(hwaddr, ea)) {
        if (eth_addr_is_multicast(*ea)) {
            VLOG_ERR("bridge %s: cannot set MAC address to multicast "
                     "address "ETH_ADDR_FMT, br->name, ETH_ADDR_ARGS(*ea));
        } else if (eth_addr_is_zero(*ea)) {
            VLOG_ERR("bridge %s: cannot set MAC address to zero", br->name);
        } else {
            return;
        }
    }

    /* Find a local hw address */
    find_local_hw_addr(br, ea, NULL, hw_addr_iface);
}

/* Choose and returns the datapath ID for bridge 'br' given that the bridge
 * Ethernet address is 'bridge_ea'.  If 'bridge_ea' is the Ethernet address of
 * an interface on 'br', then that interface must be passed in as
 * 'hw_addr_iface'; if 'bridge_ea' was derived some other way, then
 * 'hw_addr_iface' must be passed in as a null pointer. */
static uint64_t
bridge_pick_datapath_id(struct bridge *br,
                        const struct eth_addr bridge_ea,
                        struct iface *hw_addr_iface)
{
    /*
     * The procedure for choosing a bridge MAC address will, in the most
     * ordinary case, also choose a unique MAC that we can use as a datapath
     * ID.  In some special cases, though, multiple bridges will end up with
     * the same MAC address.  This is OK for the bridges, but it will confuse
     * the OpenFlow controller, because each datapath needs a unique datapath
     * ID.
     *
     * Datapath IDs must be unique.  It is also very desirable that they be
     * stable from one run to the next, so that policy set on a datapath
     * "sticks".
     */
    const char *datapath_id;
    uint64_t dpid;

    datapath_id = smap_get(&br->cfg->other_config, "datapath-id");
    if (datapath_id && dpid_from_string(datapath_id, &dpid)) {
        return dpid;
    }

#ifndef OPS
    if (!hw_addr_iface) {
        /*
         * A purely internal bridge, that is, one that has no non-virtual
         * network devices on it at all, is difficult because it has no
         * natural unique identifier at all.
         *
         * When the host is a XenServer, we handle this case by hashing the
         * host's UUID with the name of the bridge.  Names of bridges are
         * persistent across XenServer reboots, although they can be reused if
         * an internal network is destroyed and then a new one is later
         * created, so this is fairly effective.
         *
         * When the host is not a XenServer, we punt by using a random MAC
         * address on each run.
         */
        const char *host_uuid = xenserver_get_host_uuid();
        if (host_uuid) {
            char *combined = xasprintf("%s,%s", host_uuid, br->name);
            dpid = dpid_from_hash(combined, strlen(combined));
            free(combined);
            return dpid;
        }
    }
#endif

    return eth_addr_to_uint64(bridge_ea);
}

static uint64_t
dpid_from_hash(const void *data, size_t n)
{
    union {
        uint8_t bytes[SHA1_DIGEST_SIZE];
        struct eth_addr ea;
    } hash;

    sha1_bytes(data, n, hash.bytes);
    eth_addr_mark_random(&hash.ea);
    return eth_addr_to_uint64(hash.ea);
}

static void
iface_refresh_netdev_status(struct iface *iface)
{
    struct smap smap;

    enum netdev_features current;
    enum netdev_flags flags;
    const char *link_state;
    struct eth_addr mac;
    int64_t bps, mtu_64,
#ifndef OPS_TEMP
    ifindex64,
#endif
    link_resets;
    int mtu, error;
    if (iface_is_synthetic(iface)) {
        return;
    }

#ifdef OPS
    /* Interface status is updated from subsystem.c. */
    if (!iface->type
        || (!strcmp(iface->type, OVSREC_INTERFACE_TYPE_SYSTEM))
        || (!strcmp(iface->type, OVSREC_INTERFACE_TYPE_LOOPBACK))) {
        return;
    } else if (!iface->type
               || (!strcmp(iface->type, OVSREC_INTERFACE_TYPE_VLANSUBINT))) {
        error = netdev_get_flags(iface->netdev, &flags);
        if (!error) {
            const char *state = flags & NETDEV_UP
                                ? OVSREC_INTERFACE_LINK_STATE_UP
                                : OVSREC_INTERFACE_LINK_STATE_DOWN;
            ovsrec_interface_set_admin_state(iface->cfg, state);
        } else {
            ovsrec_interface_set_admin_state(iface->cfg, NULL);
        }
        return;
    }
#endif

    if (iface->change_seq == netdev_get_change_seq(iface->netdev)
        && !status_txn_try_again) {
        return;
    }

    iface->change_seq = netdev_get_change_seq(iface->netdev);

    smap_init(&smap);

    if (!netdev_get_status(iface->netdev, &smap)) {
        ovsrec_interface_set_status(iface->cfg, &smap);
    } else {
        ovsrec_interface_set_status(iface->cfg, NULL);
    }

    smap_destroy(&smap);

    error = netdev_get_flags(iface->netdev, &flags);
    if (!error) {
        const char *state = flags & NETDEV_UP ? "up" : "down";

        ovsrec_interface_set_admin_state(iface->cfg, state);
    } else {
        ovsrec_interface_set_admin_state(iface->cfg, NULL);
    }

    link_state = netdev_get_carrier(iface->netdev) ? "up" : "down";
    ovsrec_interface_set_link_state(iface->cfg, link_state);

    link_resets = netdev_get_carrier_resets(iface->netdev);
    ovsrec_interface_set_link_resets(iface->cfg, &link_resets, 1);

    error = netdev_get_features(iface->netdev, &current, NULL, NULL, NULL);
    bps = !error ? netdev_features_to_bps(current, 0) : 0;
    if (bps) {
        ovsrec_interface_set_duplex(iface->cfg,
                                    netdev_features_is_full_duplex(current)
                                    ? "full" : "half");
        ovsrec_interface_set_link_speed(iface->cfg, &bps, 1);
    } else {
        ovsrec_interface_set_duplex(iface->cfg, NULL);
        ovsrec_interface_set_link_speed(iface->cfg, NULL, 0);
    }

    error = netdev_get_mtu(iface->netdev, &mtu);
    if (!error) {
        mtu_64 = mtu;
        ovsrec_interface_set_mtu(iface->cfg, &mtu_64, 1);
    } else {
        ovsrec_interface_set_mtu(iface->cfg, NULL, 0);
    }

    error = netdev_get_etheraddr(iface->netdev, &mac);
    if (!error) {
        char mac_string[32];

        sprintf(mac_string, ETH_ADDR_FMT, ETH_ADDR_ARGS(mac));
        ovsrec_interface_set_mac_in_use(iface->cfg, mac_string);
    } else {
        ovsrec_interface_set_mac_in_use(iface->cfg, NULL);
    }

#ifndef OPS_TEMP
    /* The netdev may return a negative number (such as -EOPNOTSUPP)
     * if there is no valid ifindex number. */
    ifindex64 = netdev_get_ifindex(iface->netdev);
    if (ifindex64 < 0) {
        ifindex64 = 0;
    }
    ovsrec_interface_set_ifindex(iface->cfg, &ifindex64, 1);
#endif
}

static void
iface_refresh_ofproto_status(struct iface *iface)
{
#ifndef OPS_TEMP
    int current;
#endif

    if (iface_is_synthetic(iface)) {
        return;
    }

#ifndef OPS_TEMP
    current = ofproto_port_is_lacp_current(iface->port->bridge->ofproto,
                                           iface->ofp_port);
    if (current >= 0) {
        bool bl = current;
        ovsrec_interface_set_lacp_current(iface->cfg, &bl, 1);
    } else {
        ovsrec_interface_set_lacp_current(iface->cfg, NULL, 0);
    }

    if (ofproto_port_cfm_status_changed(iface->port->bridge->ofproto,
                                        iface->ofp_port)
        || status_txn_try_again) {
        iface_refresh_cfm_stats(iface);
    }

    if (ofproto_port_bfd_status_changed(iface->port->bridge->ofproto,
                                        iface->ofp_port)
        || status_txn_try_again) {
        struct smap smap;

        smap_init(&smap);
        ofproto_port_get_bfd_status(iface->port->bridge->ofproto,
                                    iface->ofp_port, &smap);
        ovsrec_interface_set_bfd_status(iface->cfg, &smap);
        smap_destroy(&smap);
    }
#endif
}

#ifndef OPS_TEMP
/* Writes 'iface''s CFM statistics to the database. 'iface' must not be
 * synthetic. */
static void
iface_refresh_cfm_stats(struct iface *iface)
{
    const struct ovsrec_interface *cfg = iface->cfg;
    struct cfm_status status;
    int error;

    error = ofproto_port_get_cfm_status(iface->port->bridge->ofproto,
                                        iface->ofp_port, &status);
    if (error > 0) {
        ovsrec_interface_set_cfm_fault(cfg, NULL, 0);
        ovsrec_interface_set_cfm_fault_status(cfg, NULL, 0);
        ovsrec_interface_set_cfm_remote_opstate(cfg, NULL);
        ovsrec_interface_set_cfm_flap_count(cfg, NULL, 0);
        ovsrec_interface_set_cfm_health(cfg, NULL, 0);
        ovsrec_interface_set_cfm_remote_mpids(cfg, NULL, 0);
    } else {
        const char *reasons[CFM_FAULT_N_REASONS];
        int64_t cfm_health = status.health;
        int64_t cfm_flap_count = status.flap_count;
        bool faulted = status.faults != 0;
        size_t i, j;

        ovsrec_interface_set_cfm_fault(cfg, &faulted, 1);

        j = 0;
        for (i = 0; i < CFM_FAULT_N_REASONS; i++) {
            int reason = 1 << i;
            if (status.faults & reason) {
                reasons[j++] = cfm_fault_reason_to_str(reason);
            }
        }
        ovsrec_interface_set_cfm_fault_status(cfg, (char **) reasons, j);

        ovsrec_interface_set_cfm_flap_count(cfg, &cfm_flap_count, 1);

        if (status.remote_opstate >= 0) {
            const char *remote_opstate = status.remote_opstate ? "up" : "down";
            ovsrec_interface_set_cfm_remote_opstate(cfg, remote_opstate);
        } else {
            ovsrec_interface_set_cfm_remote_opstate(cfg, NULL);
        }

        ovsrec_interface_set_cfm_remote_mpids(cfg,
                                              (const int64_t *)status.rmps,
                                              status.n_rmps);
        if (cfm_health >= 0) {
            ovsrec_interface_set_cfm_health(cfg, &cfm_health, 1);
        } else {
            ovsrec_interface_set_cfm_health(cfg, NULL, 0);
        }

        free(status.rmps);
    }
}
#endif

static void
iface_refresh_stats(struct iface *iface)
{

#ifdef OPS
    /* Interface stats are updated from subsystem.c. */
    if (!iface->type || !strcmp(iface->type, "system")) {
            return;
    }
#endif

#define IFACE_STATS                             \
    IFACE_STAT(rx_packets,      "rx_packets")   \
    IFACE_STAT(tx_packets,      "tx_packets")   \
    IFACE_STAT(rx_bytes,        "rx_bytes")     \
    IFACE_STAT(tx_bytes,        "tx_bytes")     \
    IFACE_STAT(rx_dropped,      "rx_dropped")   \
    IFACE_STAT(tx_dropped,      "tx_dropped")   \
    IFACE_STAT(rx_errors,       "rx_errors")    \
    IFACE_STAT(tx_errors,       "tx_errors")    \
    IFACE_STAT(rx_frame_errors, "rx_frame_err") \
    IFACE_STAT(rx_over_errors,  "rx_over_err")  \
    IFACE_STAT(rx_crc_errors,   "rx_crc_err")   \
    IFACE_STAT(collisions,      "collisions")   \
    IFACE_STAT(ipv4_uc_tx_packets,  "ipv4_uc_tx_packets")  \
    IFACE_STAT(ipv4_uc_rx_packets,  "ipv4_uc_rx_packets")  \
    IFACE_STAT(ipv4_uc_tx_bytes,    "ipv4_uc_tx_bytes")    \
    IFACE_STAT(ipv4_uc_rx_bytes,    "ipv4_uc_rx_bytes")    \
    IFACE_STAT(ipv4_mc_tx_packets,  "ipv4_mc_tx_packets")  \
    IFACE_STAT(ipv4_mc_rx_packets,  "ipv4_mc_rx_packets")  \
    IFACE_STAT(ipv4_mc_tx_bytes,    "ipv4_mc_tx_bytes")    \
    IFACE_STAT(ipv4_mc_rx_bytes,    "ipv4_mc_rx_bytes")    \
    IFACE_STAT(ipv6_uc_tx_packets,  "ipv6_uc_tx_packets")  \
    IFACE_STAT(ipv6_uc_rx_packets,  "ipv6_uc_rx_packets")  \
    IFACE_STAT(ipv6_uc_tx_bytes,    "ipv6_uc_tx_bytes")    \
    IFACE_STAT(ipv6_uc_rx_bytes,    "ipv6_uc_rx_bytes")    \
    IFACE_STAT(ipv6_mc_tx_packets,  "ipv6_mc_tx_packets")  \
    IFACE_STAT(ipv6_mc_rx_packets,  "ipv6_mc_rx_packets")  \
    IFACE_STAT(ipv6_mc_tx_bytes,    "ipv6_mc_tx_bytes")    \
    IFACE_STAT(ipv6_mc_rx_bytes,    "ipv6_mc_rx_bytes")    \
    IFACE_STAT(l3_uc_rx_packets,    "l3_uc_rx_packets")    \
    IFACE_STAT(l3_uc_rx_bytes,      "l3_uc_rx_bytes")      \
    IFACE_STAT(l3_uc_tx_packets,    "l3_uc_tx_packets")    \
    IFACE_STAT(l3_uc_tx_bytes,      "l3_uc_tx_bytes")      \
    IFACE_STAT(l3_mc_rx_packets,    "l3_mc_rx_packets")    \
    IFACE_STAT(l3_mc_rx_bytes,      "l3_mc_rx_bytes")      \
    IFACE_STAT(l3_mc_tx_packets,    "l3_mc_tx_packets")    \
    IFACE_STAT(l3_mc_tx_bytes,      "l3_mc_tx_bytes")

#define IFACE_STAT(MEMBER, NAME) + 1
    enum { N_IFACE_STATS = IFACE_STATS };
#undef IFACE_STAT
    int64_t values[N_IFACE_STATS];
    char *keys[N_IFACE_STATS];
    int n;

    struct netdev_stats stats;

    if (iface_is_synthetic(iface)) {
        return;
    }

    /* Intentionally ignore return value, since errors will set 'stats' to
     * all-1s, and we will deal with that correctly below. */
    memset(&stats, 0, sizeof(struct netdev_stats));
    netdev_get_stats(iface->netdev, &stats);

    /* Copy statistics into keys[] and values[]. */
    n = 0;
#define IFACE_STAT(MEMBER, NAME)                \
    if (stats.MEMBER != UINT64_MAX) {           \
        keys[n] = NAME;                         \
        values[n] = stats.MEMBER;               \
        n++;                                    \
    }
    IFACE_STATS;
#undef IFACE_STAT
    ovs_assert(n <= N_IFACE_STATS);

    ovsrec_interface_set_statistics(iface->cfg, keys, values, n);
#undef IFACE_STATS
}

static void
br_refresh_datapath_info(struct bridge *br)
{
    const char *version;

    version = (br->ofproto && br->ofproto->ofproto_class->get_datapath_version
               ? br->ofproto->ofproto_class->get_datapath_version(br->ofproto)
               : NULL);

    ovsrec_bridge_set_datapath_version(br->cfg,
                                       version ? version : "<unknown>");
}

#ifndef OPS_TEMP
static void
br_refresh_stp_status(struct bridge *br)
{
    struct smap smap = SMAP_INITIALIZER(&smap);
    struct ofproto *ofproto = br->ofproto;
    struct ofproto_stp_status status;

    if (ofproto_get_stp_status(ofproto, &status)) {
        return;
    }

    if (!status.enabled) {
        ovsrec_bridge_set_status(br->cfg, NULL);
        return;
    }

    smap_add_format(&smap, "stp_bridge_id", STP_ID_FMT,
                    STP_ID_ARGS(status.bridge_id));
    smap_add_format(&smap, "stp_designated_root", STP_ID_FMT,
                    STP_ID_ARGS(status.designated_root));
    smap_add_format(&smap, "stp_root_path_cost", "%d", status.root_path_cost);

    ovsrec_bridge_set_status(br->cfg, &smap);
    smap_destroy(&smap);
}

static void
port_refresh_stp_status(struct port *port)
{
    struct ofproto *ofproto = port->bridge->ofproto;
    struct iface *iface;
    struct ofproto_port_stp_status status;
    struct smap smap;

    if (port_is_synthetic(port)) {
        return;
    }

    /* STP doesn't currently support bonds. */
    if (!list_is_singleton(&port->ifaces)) {
        ovsrec_port_set_status(port->cfg, NULL);
        return;
    }

    iface = CONTAINER_OF(list_front(&port->ifaces), struct iface, port_elem);
    if (ofproto_port_get_stp_status(ofproto, iface->ofp_port, &status)) {
        return;
    }

    if (!status.enabled) {
        ovsrec_port_set_status(port->cfg, NULL);
        return;
    }

    /* Set Status column. */
    smap_init(&smap);
    smap_add_format(&smap, "stp_port_id", STP_PORT_ID_FMT, status.port_id);
    smap_add(&smap, "stp_state", stp_state_name(status.state));
    smap_add_format(&smap, "stp_sec_in_state", "%u", status.sec_in_state);
    smap_add(&smap, "stp_role", stp_role_name(status.role));
    ovsrec_port_set_status(port->cfg, &smap);
    smap_destroy(&smap);
}

static void
port_refresh_stp_stats(struct port *port)
{
    struct ofproto *ofproto = port->bridge->ofproto;
    struct iface *iface;
    struct ofproto_port_stp_stats stats;
    char *keys[3];
    int64_t int_values[3];

    if (port_is_synthetic(port)) {
        return;
    }

    /* STP doesn't currently support bonds. */
    if (!list_is_singleton(&port->ifaces)) {
        return;
    }

    iface = CONTAINER_OF(list_front(&port->ifaces), struct iface, port_elem);
    if (ofproto_port_get_stp_stats(ofproto, iface->ofp_port, &stats)) {
        return;
    }

    if (!stats.enabled) {
        ovsrec_port_set_statistics(port->cfg, NULL, NULL, 0);
        return;
    }

    /* Set Statistics column. */
    keys[0] = "stp_tx_count";
    int_values[0] = stats.tx_count;
    keys[1] = "stp_rx_count";
    int_values[1] = stats.rx_count;
    keys[2] = "stp_error_count";
    int_values[2] = stats.error_count;

    ovsrec_port_set_statistics(port->cfg, keys, int_values,
                               ARRAY_SIZE(int_values));
}

static void
br_refresh_rstp_status(struct bridge *br)
{
    struct smap smap = SMAP_INITIALIZER(&smap);
    struct ofproto *ofproto = br->ofproto;
    struct ofproto_rstp_status status;

    if (ofproto_get_rstp_status(ofproto, &status)) {
        return;
    }
    if (!status.enabled) {
        ovsrec_bridge_set_rstp_status(br->cfg, NULL);
        return;
    }
    smap_add_format(&smap, "rstp_bridge_id", RSTP_ID_FMT,
                    RSTP_ID_ARGS(status.bridge_id));
    smap_add_format(&smap, "rstp_root_path_cost", "%"PRIu32,
                    status.root_path_cost);
    smap_add_format(&smap, "rstp_root_id", RSTP_ID_FMT,
                    RSTP_ID_ARGS(status.root_id));
    smap_add_format(&smap, "rstp_designated_id", RSTP_ID_FMT,
                    RSTP_ID_ARGS(status.designated_id));
    smap_add_format(&smap, "rstp_designated_port_id", RSTP_PORT_ID_FMT,
                    status.designated_port_id);
    smap_add_format(&smap, "rstp_bridge_port_id", RSTP_PORT_ID_FMT,
                    status.bridge_port_id);
    ovsrec_bridge_set_rstp_status(br->cfg, &smap);
    smap_destroy(&smap);
}

static void
port_refresh_rstp_status(struct port *port)
{
    struct ofproto *ofproto = port->bridge->ofproto;
    struct iface *iface;
    struct ofproto_port_rstp_status status;
    char *keys[3];
    int64_t int_values[3];
    struct smap smap;

    if (port_is_synthetic(port)) {
        return;
    }

    /* RSTP doesn't currently support bonds. */
    if (!list_is_singleton(&port->ifaces)) {
        ovsrec_port_set_rstp_status(port->cfg, NULL);
        return;
    }

    iface = CONTAINER_OF(list_front(&port->ifaces), struct iface, port_elem);
    if (ofproto_port_get_rstp_status(ofproto, iface->ofp_port, &status)) {
        return;
    }

    if (!status.enabled) {
        ovsrec_port_set_rstp_status(port->cfg, NULL);
        ovsrec_port_set_rstp_statistics(port->cfg, NULL, NULL, 0);
        return;
    }
    /* Set Status column. */
    smap_init(&smap);

    smap_add_format(&smap, "rstp_port_id", RSTP_PORT_ID_FMT,
                    status.port_id);
    smap_add_format(&smap, "rstp_port_role", "%s",
                    rstp_port_role_name(status.role));
    smap_add_format(&smap, "rstp_port_state", "%s",
                    rstp_state_name(status.state));
    smap_add_format(&smap, "rstp_designated_bridge_id", RSTP_ID_FMT,
                    RSTP_ID_ARGS(status.designated_bridge_id));
    smap_add_format(&smap, "rstp_designated_port_id", RSTP_PORT_ID_FMT,
                    status.designated_port_id);
    smap_add_format(&smap, "rstp_designated_path_cost", "%"PRIu32,
                    status.designated_path_cost);

    ovsrec_port_set_rstp_status(port->cfg, &smap);
    smap_destroy(&smap);

    /* Set Statistics column. */
    keys[0] = "rstp_tx_count";
    int_values[0] = status.tx_count;
    keys[1] = "rstp_rx_count";
    int_values[1] = status.rx_count;
    keys[2] = "rstp_uptime";
    int_values[2] = status.uptime;
    ovsrec_port_set_rstp_statistics(port->cfg, keys, int_values,
            ARRAY_SIZE(int_values));
}

static void
port_refresh_bond_status(struct port *port, bool force_update)
{
    struct eth_addr mac;

    /* Return if port is not a bond */
    if (list_is_singleton(&port->ifaces)) {
        return;
    }

    if (bond_get_changed_active_slave(port->name, &mac, force_update)) {
        struct ds mac_s;

        ds_init(&mac_s);
        ds_put_format(&mac_s, ETH_ADDR_FMT, ETH_ADDR_ARGS(mac));
        ovsrec_port_set_bond_active_slave(port->cfg, ds_cstr(&mac_s));
        ds_destroy(&mac_s);
    }
}
#endif

static bool
enable_system_stats(const struct ovsrec_open_vswitch *cfg)
{
    return smap_get_bool(&cfg->other_config, "enable-statistics", false);
}

static void
reconfigure_system_stats(const struct ovsrec_open_vswitch *cfg)
{
    bool enable = enable_system_stats(cfg);

    system_stats_enable(enable);
    if (!enable) {
        ovsrec_open_vswitch_set_statistics(cfg, NULL);
    }
}

static void
run_system_stats(void)
{
    const struct ovsrec_open_vswitch *cfg = ovsrec_open_vswitch_first(idl);
    struct smap *stats;

    stats = system_stats_run();
    if (stats && cfg) {
        struct ovsdb_idl_txn *txn;
        struct ovsdb_datum datum;

        txn = ovsdb_idl_txn_create(idl);
        ovsdb_datum_from_smap(&datum, stats);
        ovsdb_idl_txn_write(&cfg->header_, &ovsrec_open_vswitch_col_statistics,
                            &datum);
        ovsdb_idl_txn_commit(txn);
        ovsdb_idl_txn_destroy(txn);

        free(stats);
    }
}

#ifndef OPS_TEMP
static const char *
ofp12_controller_role_to_str(enum ofp12_controller_role role)
{
    switch (role) {
    case OFPCR12_ROLE_EQUAL:
        return "other";
    case OFPCR12_ROLE_MASTER:
        return "master";
    case OFPCR12_ROLE_SLAVE:
        return "slave";
    case OFPCR12_ROLE_NOCHANGE:
    default:
        return "*** INVALID ROLE ***";
    }
}

static void
refresh_controller_status(void)
{
    struct bridge *br;
    struct shash info;
    const struct ovsrec_controller *cfg;

    shash_init(&info);

    /* Accumulate status for controllers on all bridges. */
    HMAP_FOR_EACH (br, node, &all_bridges) {
        ofproto_get_ofproto_controller_info(br->ofproto, &info);
    }

    /* Update each controller in the database with current status. */
    OVSREC_CONTROLLER_FOR_EACH(cfg, idl) {
        struct ofproto_controller_info *cinfo =
            shash_find_data(&info, cfg->target);

        if (cinfo) {
            ovsrec_controller_set_is_connected(cfg, cinfo->is_connected);
            ovsrec_controller_set_role(cfg, ofp12_controller_role_to_str(
                                           cinfo->role));
            ovsrec_controller_set_status(cfg, &cinfo->pairs);
        } else {
            ovsrec_controller_set_is_connected(cfg, false);
            ovsrec_controller_set_role(cfg, NULL);
            ovsrec_controller_set_status(cfg, NULL);
        }
    }

    ofproto_free_ofproto_controller_info(&info);
}
#endif

/* Update interface and mirror statistics if necessary. */
static void
run_stats_update(void)
{
    static struct ovsdb_idl_txn *stats_txn;
    const struct ovsrec_open_vswitch *cfg = ovsrec_open_vswitch_first(idl);
    int stats_interval;

    if (!cfg) {
        return;
    }

    /* Statistics update interval should always be greater than or equal to
     * 5000 ms. */
    stats_interval = MAX(smap_get_int(&cfg->other_config,
                                      "stats-update-interval",
                                      5000), 5000);
    if (stats_timer_interval != stats_interval) {
        stats_timer_interval = stats_interval;
        stats_timer = LLONG_MIN;
    }

    if (time_msec() >= stats_timer) {
        enum ovsdb_idl_txn_status status;

        /* Rate limit the update.  Do not start a new update if the
         * previous one is not done. */
        if (!stats_txn) {
            struct bridge *br;

#ifdef OPS_TEMP
            struct vrf *vrf;
#endif
            stats_txn = ovsdb_idl_txn_create(idl);
            HMAP_FOR_EACH (br, node, &all_bridges) {
                struct port *port;
#ifndef OPS_TEMP
                struct mirror *m;
#endif
                HMAP_FOR_EACH (port, hmap_node, &br->ports) {
                    struct iface *iface;

                    LIST_FOR_EACH (iface, port_elem, &port->ifaces) {
                        iface_refresh_stats(iface);
                    }
#ifndef OPS_TEMP
                    port_refresh_stp_stats(port);
#endif
                }
#ifndef OPS_TEMP
                HMAP_FOR_EACH (m, hmap_node, &br->mirrors) {
                    mirror_refresh_stats(m);
                }
#endif
            }

#ifdef OPS
            HMAP_FOR_EACH (vrf, node, &all_vrfs) {
                struct port *port;
                HMAP_FOR_EACH (port, hmap_node, &vrf->up->ports) {
                    struct iface *iface;

                    LIST_FOR_EACH (iface, port_elem, &port->ifaces) {
                        iface_refresh_stats(iface);
                    }
                }
            }
#endif

#ifndef OPS_TEMP
            refresh_controller_status();
#endif
        }

        status = ovsdb_idl_txn_commit(stats_txn);
        if (status != TXN_INCOMPLETE) {
            stats_timer = time_msec() + stats_timer_interval;
            ovsdb_idl_txn_destroy(stats_txn);
            stats_txn = NULL;
        }
    }
}

/* Update bridge/port/interface status if necessary. */
static void
run_status_update(void)
{
    if (!status_txn) {
        uint64_t seq;

        /* Rate limit the update.  Do not start a new update if the
         * previous one is not done. */
        seq = seq_read(connectivity_seq_get());
        if (seq != connectivity_seqno || status_txn_try_again) {
            struct bridge *br;
#ifdef OPS
            struct vrf *vrf;
#endif
            connectivity_seqno = seq;
            status_txn = ovsdb_idl_txn_create(idl);
            HMAP_FOR_EACH (br, node, &all_bridges) {
                struct port *port;

#ifndef OPS_TEMP
                br_refresh_stp_status(br);
                br_refresh_rstp_status(br);
#endif
                br_refresh_datapath_info(br);
                HMAP_FOR_EACH (port, hmap_node, &br->ports) {
                    struct iface *iface;

#ifndef OPS_TEMP
                    port_refresh_stp_status(port);
                    port_refresh_rstp_status(port);
                    port_refresh_bond_status(port, status_txn_try_again);
#endif
                    LIST_FOR_EACH (iface, port_elem, &port->ifaces) {
                        iface_refresh_netdev_status(iface);
                        iface_refresh_ofproto_status(iface);
                    }
                }
            }

#ifdef OPS
            HMAP_FOR_EACH (vrf, node, &all_vrfs) {
                struct port *port;

                HMAP_FOR_EACH (port, hmap_node, &vrf->up->ports) {
                    struct iface *iface;

                    LIST_FOR_EACH (iface, port_elem, &port->ifaces) {
                        iface_refresh_netdev_status(iface);
                        iface_refresh_ofproto_status(iface);
                    }
                }
            }
 #endif
        }
    }

    /* Commit the transaction and get the status. If the transaction finishes,
     * then destroy the transaction. Otherwise, keep it so that we can check
     * progress the next time that this function is called. */
    if (status_txn) {
        enum ovsdb_idl_txn_status status;

        status = ovsdb_idl_txn_commit(status_txn);
        if (status != TXN_INCOMPLETE) {
            ovsdb_idl_txn_destroy(status_txn);
            status_txn = NULL;

            /* Sets the 'status_txn_try_again' if the transaction fails. */
            if (status == TXN_SUCCESS || status == TXN_UNCHANGED) {
                status_txn_try_again = false;
            } else {
                status_txn_try_again = true;
            }
        }
    }
}

static void
status_update_wait(void)
{
    /* This prevents the process from constantly waking up on
     * connectivity seq, when there is no connection to ovsdb. */
    if (!ovsdb_idl_has_lock(idl)) {
        return;
    }

    /* If the 'status_txn' is non-null (transaction incomplete), waits for the
     * transaction to complete.  If the status update to database needs to be
     * run again (transaction fails), registers a timeout in
     * 'STATUS_CHECK_AGAIN_MSEC'.  Otherwise, waits on the global connectivity
     * sequence number. */
    if (status_txn) {
        ovsdb_idl_txn_wait(status_txn);
    } else if (status_txn_try_again) {
        poll_timer_wait_until(time_msec() + STATUS_CHECK_AGAIN_MSEC);
    } else {
        seq_wait(connectivity_seq_get(), connectivity_seqno);
    }
}

static void
bridge_run__(void)
{
    struct bridge *br;
#ifdef OPS
    struct vrf *vrf;
#endif
    struct sset types;
    const char *type;

    /* Let each datapath type do the work that it needs to do. */
    sset_init(&types);
    ofproto_enumerate_types(&types);
    SSET_FOR_EACH (type, &types) {
        ofproto_type_run(type);
    }
    sset_destroy(&types);

    /* Let each bridge do the work that it needs to do. */
    HMAP_FOR_EACH (br, node, &all_bridges) {
        ofproto_run(br->ofproto);
    }

#ifdef OPS
    HMAP_FOR_EACH (vrf, node, &all_vrfs) {
        ofproto_run(vrf->up->ofproto);
    }
#endif
}

void
bridge_run(void)
{
    static struct ovsrec_open_vswitch null_cfg;
    const struct ovsrec_open_vswitch *cfg;

#ifndef OPS_TEMP
    bool vlan_splinters_changed;
#endif
    ovsrec_open_vswitch_init(&null_cfg);

    ovsdb_idl_run(idl);

    if (ovsdb_idl_is_lock_contended(idl)) {
        static struct vlog_rate_limit rl = VLOG_RATE_LIMIT_INIT(1, 1);
        struct bridge *br, *next_br;
#ifdef OPS
        struct vrf *vrf, *next_vrf;
#endif
        VLOG_ERR_RL(&rl, "another ovs-vswitchd process is running, "
                    "disabling this process (pid %ld) until it goes away",
                    (long int) getpid());

        HMAP_FOR_EACH_SAFE (br, next_br, node, &all_bridges) {
            bridge_destroy(br);
        }

#ifdef OPS
        HMAP_FOR_EACH_SAFE (vrf, next_vrf, node, &all_vrfs) {
            vrf_destroy(vrf);
        }
#endif
        /* Since we will not be running system_stats_run() in this process
         * with the current situation of multiple ovs-vswitchd daemons,
         * disable system stats collection. */
        system_stats_enable(false);
        return;
    } else if (!ovsdb_idl_has_lock(idl)) {
        return;
    }
    cfg = ovsrec_open_vswitch_first(idl);

    /* Initialize the ofproto library.  This only needs to run once, but
     * it must be done after the configuration is set.  If the
     * initialization has already occurred, bridge_init_ofproto()
     * returns immediately. */
    bridge_init_ofproto(cfg);

    /* Once the value of flow-restore-wait is false, we no longer should
     * check its value from the database. */
    if (cfg && ofproto_get_flow_restore_wait()) {
        ofproto_set_flow_restore_wait(smap_get_bool(&cfg->other_config,
                                        "flow-restore-wait", false));
    }

    bridge_run__();

    /* Re-configure SSL.  We do this on every trip through the main loop,
     * instead of just when the database changes, because the contents of the
     * key and certificate files can change without the database changing.
     *
     * We do this before bridge_reconfigure() because that function might
     * initiate SSL connections and thus requires SSL to be configured. */
    if (cfg && cfg->ssl) {
        const struct ovsrec_ssl *ssl = cfg->ssl;

        stream_ssl_set_key_and_cert(ssl->private_key, ssl->certificate);
        stream_ssl_set_ca_cert_file(ssl->ca_cert, ssl->bootstrap_ca_cert);
    }

#ifndef OPS_TEMP
    /* If VLAN splinters are in use, then we need to reconfigure if VLAN
     * usage has changed. */
    vlan_splinters_changed = false;
    if (vlan_splinters_enabled_anywhere) {
        struct bridge *br;

        HMAP_FOR_EACH (br, node, &all_bridges) {
            if (ofproto_has_vlan_usage_changed(br->ofproto)) {
                vlan_splinters_changed = true;
                break;
            }
        }
    }
#endif
    if  (ovsdb_idl_get_seqno(idl) != idl_seqno
#ifndef OPS_TEMP
        || vlan_splinters_changed
#endif
        ) {
        struct ovsdb_idl_txn *txn;

#ifndef OPS
        idl_seqno = ovsdb_idl_get_seqno(idl);
#endif
#ifdef OPS
        /* check if we've reconnected to ovsdb since the last time
           we called bridge_reconfigure */
        unsigned int state_seqno = ovsdb_idl_get_state_seqno(idl);
        if (idl_state_seqno != state_seqno) {
            idl_state_seqno = state_seqno;

            /* set flag used to track special reconfigure event */
            ovsdb_reconnected = true;
        }

        /* assert that if switchd_restarted then ovsdb_reconnected */
        ovs_assert(!switchd_restarted || ovsdb_reconnected);
#endif

        txn = ovsdb_idl_txn_create(idl);

        bridge_reconfigure(cfg ? cfg : &null_cfg);

#ifdef OPS
        /* Update seqno after bridge_reconfigure, to access earlier
         * seqno for comparision inside bridge_reconfigure */
        idl_seqno = ovsdb_idl_get_seqno(idl);

        /* clear flags used to track special reconfigure events */
        switchd_restarted = false;
        ovsdb_reconnected = false;
#endif

        if (cfg) {
            ovsrec_open_vswitch_set_cur_cfg(cfg, cfg->next_cfg);
        }

        /* If we are completing our initial configuration for this run
         * of ovs-vswitchd, then keep the transaction around to monitor
         * it for completion. */
        if (initial_config_done) {
            /* Always sets the 'status_txn_try_again' to check again,
             * in case that this transaction fails. */
            status_txn_try_again = true;
            ovsdb_idl_txn_commit(txn);
            ovsdb_idl_txn_destroy(txn);
        } else {
            initial_config_done = true;
            daemonize_txn = txn;
        }
    }

    if (daemonize_txn) {
        enum ovsdb_idl_txn_status status = ovsdb_idl_txn_commit(daemonize_txn);
        if (status != TXN_INCOMPLETE) {
            ovsdb_idl_txn_destroy(daemonize_txn);
            daemonize_txn = NULL;

            /* ovs-vswitchd has completed initialization, so allow the
             * process that forked us to exit successfully. */
            daemonize_complete();

            vlog_enable_async();

            VLOG_INFO_ONCE("%s (Open vSwitch) %s", program_name, VERSION);
        }
    }

    run_stats_update();
    run_status_update();
    run_system_stats();
#ifdef OPS
    run_neighbor_update();
#endif
}

void
bridge_wait(void)
{
    struct sset types;
    const char *type;

    ovsdb_idl_wait(idl);
    if (daemonize_txn) {
        ovsdb_idl_txn_wait(daemonize_txn);
    }

    sset_init(&types);
    ofproto_enumerate_types(&types);
    SSET_FOR_EACH (type, &types) {
        ofproto_type_wait(type);
    }
    sset_destroy(&types);

    if (!hmap_is_empty(&all_bridges)) {
        struct bridge *br;

        HMAP_FOR_EACH (br, node, &all_bridges) {
            ofproto_wait(br->ofproto);
        }

        poll_timer_wait_until(stats_timer);
    }

    status_update_wait();
    system_stats_wait();
}

/* Adds some memory usage statistics for bridges into 'usage', for use with
 * memory_report(). */
void
bridge_get_memory_usage(struct simap *usage)
{
    struct bridge *br;
    struct sset types;
    const char *type;

    sset_init(&types);
    ofproto_enumerate_types(&types);
    SSET_FOR_EACH (type, &types) {
        ofproto_type_get_memory_usage(type, usage);
    }
    sset_destroy(&types);

    HMAP_FOR_EACH (br, node, &all_bridges) {
        ofproto_get_memory_usage(br->ofproto, usage);
    }
}
#ifndef OPS_TEMP

/* QoS unixctl user interface functions. */

struct qos_unixctl_show_cbdata {
    struct ds *ds;
    struct iface *iface;
};

static void
qos_unixctl_show_queue(unsigned int queue_id,
                       const struct smap *details,
                       struct iface *iface,
                       struct ds *ds)
{
    struct netdev_queue_stats stats;
    struct smap_node *node;
    int error;

    ds_put_cstr(ds, "\n");
    if (queue_id) {
        ds_put_format(ds, "Queue %u:\n", queue_id);
    } else {
        ds_put_cstr(ds, "Default:\n");
    }

    SMAP_FOR_EACH (node, details) {
        ds_put_format(ds, "\t%s: %s\n", node->key, node->value);
    }

    error = netdev_get_queue_stats(iface->netdev, queue_id, &stats);
    if (!error) {
        if (stats.tx_packets != UINT64_MAX) {
            ds_put_format(ds, "\ttx_packets: %"PRIu64"\n", stats.tx_packets);
        }

        if (stats.tx_bytes != UINT64_MAX) {
            ds_put_format(ds, "\ttx_bytes: %"PRIu64"\n", stats.tx_bytes);
        }

        if (stats.tx_errors != UINT64_MAX) {
            ds_put_format(ds, "\ttx_errors: %"PRIu64"\n", stats.tx_errors);
        }
    } else {
        ds_put_format(ds, "\tFailed to get statistics for queue %u: %s",
                      queue_id, ovs_strerror(error));
    }
}

static void
qos_unixctl_show(struct unixctl_conn *conn, int argc OVS_UNUSED,
                 const char *argv[], void *aux OVS_UNUSED)
{
    struct ds ds = DS_EMPTY_INITIALIZER;
    struct smap smap = SMAP_INITIALIZER(&smap);
    struct iface *iface;
    const char *type;
    struct smap_node *node;

    iface = iface_find(argv[1]);
    if (!iface) {
        unixctl_command_reply_error(conn, "no such interface");
        return;
    }

    netdev_get_qos(iface->netdev, &type, &smap);

    if (*type != '\0') {
        struct netdev_queue_dump dump;
        struct smap details;
        unsigned int queue_id;

        ds_put_format(&ds, "QoS: %s %s\n", iface->name, type);

        SMAP_FOR_EACH (node, &smap) {
            ds_put_format(&ds, "%s: %s\n", node->key, node->value);
        }

        smap_init(&details);
        NETDEV_QUEUE_FOR_EACH (&queue_id, &details, &dump, iface->netdev) {
            qos_unixctl_show_queue(queue_id, &details, iface, &ds);
        }
        smap_destroy(&details);

        unixctl_command_reply(conn, ds_cstr(&ds));
    } else {
        ds_put_format(&ds, "QoS not configured on %s\n", iface->name);
        unixctl_command_reply_error(conn, ds_cstr(&ds));
    }

    smap_destroy(&smap);
    ds_destroy(&ds);
}
#endif

/* Bridge reconfiguration functions. */
static void
bridge_create(const struct ovsrec_bridge *br_cfg)
{
    struct bridge *br;
#ifdef OPS
    const struct ovsrec_open_vswitch* ovs = ovsrec_open_vswitch_first(idl);
#endif
    ovs_assert(!bridge_lookup(br_cfg->name));
    br = xzalloc(sizeof *br);

    br->name = xstrdup(br_cfg->name);
    br->type = xstrdup(ofproto_normalize_type(br_cfg->datapath_type));
    br->cfg = br_cfg;

#ifdef OPS
    /* Use system mac as default mac */
    memcpy(&br->default_ea, ether_aton(ovs->system_mac), ETH_ADDR_LEN);
#else
    /* Derive the default Ethernet address from the bridge's UUID.  This should
     * be unique and it will be stable between ovs-vswitchd runs.  */
    memcpy(&br->default_ea, &br_cfg->header_.uuid, ETH_ADDR_LEN);
    eth_addr_mark_random(br->default_ea);
#endif

    hmap_init(&br->ports);
    hmap_init(&br->ifaces);
    hmap_init(&br->iface_by_name);
#ifdef OPS
    hmap_init(&br->vlans);
#endif
#ifndef OPS_TEMP
    hmap_init(&br->mirrors);
#endif
    hmap_insert(&all_bridges, &br->node, hash_string(br->name, 0));
}

#ifdef OPS
static void
vrf_create(const struct ovsrec_vrf *vrf_cfg)
{
    struct vrf *vrf;
    const struct ovsrec_open_vswitch *ovs = ovsrec_open_vswitch_first(idl);

    ovs_assert(!vrf_lookup(vrf_cfg->name));
    vrf = xzalloc(sizeof *vrf);

    vrf->up = xzalloc(sizeof(*vrf->up));
    vrf->up->name = xstrdup(vrf_cfg->name);
    vrf->up->type = xstrdup("vrf");
    vrf->cfg = vrf_cfg;

    /* Use system mac as default mac */
    memcpy(&vrf->up->default_ea, ether_aton(ovs->system_mac), ETH_ADDR_LEN);

    hmap_init(&vrf->up->ports);
    hmap_init(&vrf->up->ifaces);
    hmap_init(&vrf->up->iface_by_name);
    hmap_init(&vrf->all_neighbors);
    hmap_init(&vrf->all_routes);
    hmap_init(&vrf->all_nexthops);
    hmap_insert(&all_vrfs, &vrf->node, hash_string(vrf->up->name, 0));
}
#endif


static void
bridge_destroy(struct bridge *br)
{
    if (br) {
#ifndef OPS_TEMP
        struct mirror *mirror, *next_mirror;
#endif
        struct port *port, *next_port;

        HMAP_FOR_EACH_SAFE (port, next_port, hmap_node, &br->ports) {
            port_destroy(port);
        }
#ifndef OPS_TEMP
        HMAP_FOR_EACH_SAFE (mirror, next_mirror, hmap_node, &br->mirrors) {
            mirror_destroy(mirror);
        }
#endif
        hmap_remove(&all_bridges, &br->node);
        ofproto_destroy(br->ofproto);
        hmap_destroy(&br->ifaces);
        hmap_destroy(&br->ports);
        hmap_destroy(&br->iface_by_name);
#ifdef OPS
        hmap_destroy(&br->vlans);
#endif
#ifndef OPS_TEMP
        hmap_destroy(&br->mirrors);
#endif
        free(br->name);
        free(br->type);
        free(br);
    }
}


#ifdef OPS
static void
vrf_destroy(struct vrf *vrf)
{
    if (vrf) {
        struct port *port, *next_port;

        /* Delete any neighbors, etc of this vrf */
        vrf_delete_all_neighbors(vrf);

        HMAP_FOR_EACH_SAFE (port, next_port, hmap_node, &vrf->up->ports) {
            port_destroy(port);
        }

        hmap_remove(&all_vrfs, &vrf->node);
        ofproto_destroy(vrf->up->ofproto);
        hmap_destroy(&vrf->up->ifaces);
        hmap_destroy(&vrf->up->ports);
        hmap_destroy(&vrf->up->iface_by_name);
        hmap_destroy(&vrf->all_neighbors);
        hmap_destroy(&vrf->all_routes);
        hmap_destroy(&vrf->all_nexthops);
        free(vrf->up->name);
        free(vrf->up);
        free(vrf);
    }
}

#endif

static struct bridge *
bridge_lookup(const char *name)
{
    struct bridge *br;

    HMAP_FOR_EACH_WITH_HASH (br, node, hash_string(name, 0), &all_bridges) {
        if (!strcmp(br->name, name)) {
            return br;
        }
    }
    return NULL;
}

#ifdef OPS
static struct vrf *
vrf_lookup(const char *name)
{
    struct vrf *vrf;

    HMAP_FOR_EACH_WITH_HASH (vrf, node, hash_string(name, 0), &all_vrfs) {
        if (!strcmp(vrf->up->name, name)) {
            return vrf;
        }
    }
    return NULL;
}
#endif

/* Handle requests for a listing of all flows known by the OpenFlow
 * stack, including those normally hidden. */
static void
bridge_unixctl_dump_flows(struct unixctl_conn *conn, int argc OVS_UNUSED,
                          const char *argv[], void *aux OVS_UNUSED)
{
    struct bridge *br;
    struct ds results;

    br = bridge_lookup(argv[1]);
    if (!br) {
        unixctl_command_reply_error(conn, "Unknown bridge");
        return;
    }

    ds_init(&results);
    ofproto_get_all_flows(br->ofproto, &results);

    unixctl_command_reply(conn, ds_cstr(&results));
    ds_destroy(&results);
}

/* "bridge/reconnect [BRIDGE]": makes BRIDGE drop all of its controller
 * connections and reconnect.  If BRIDGE is not specified, then all bridges
 * drop their controller connections and reconnect. */
static void
bridge_unixctl_reconnect(struct unixctl_conn *conn, int argc,
                         const char *argv[], void *aux OVS_UNUSED)
{
    struct bridge *br;
    if (argc > 1) {
        br = bridge_lookup(argv[1]);
        if (!br) {
            unixctl_command_reply_error(conn,  "Unknown bridge");
            return;
        }
#ifndef OPS_TEMP
        ofproto_reconnect_controllers(br->ofproto);
#endif
    }
#ifndef OPS_TEMP
    else {
        HMAP_FOR_EACH (br, node, &all_bridges) {
            ofproto_reconnect_controllers(br->ofproto);
        }
    }
#endif
    unixctl_command_reply(conn, NULL);
}

#ifndef OPS_TEMP
static size_t
bridge_get_controllers(const struct bridge *br,
                       struct ovsrec_controller ***controllersp)
{
    struct ovsrec_controller **controllers;
    size_t n_controllers;

    controllers = br->cfg->controller;
    n_controllers = br->cfg->n_controller;

    if (n_controllers == 1 && !strcmp(controllers[0]->target, "none")) {
        controllers = NULL;
        n_controllers = 0;
    }

    if (controllersp) {
        *controllersp = controllers;
    }
    return n_controllers;
}
#endif

static void
bridge_collect_wanted_ports(struct bridge *br,
#ifndef OPS_TEMP
                            const unsigned long int *splinter_vlans,
#else
                            const unsigned long int *splinter_vlans OVS_UNUSED,
#endif
                            struct shash *wanted_ports)
{
    size_t i;

    shash_init(wanted_ports);

    for (i = 0; i < br->cfg->n_ports; i++) {
        const char *name = br->cfg->ports[i]->name;
        if (!shash_add_once(wanted_ports, name, br->cfg->ports[i])) {
            VLOG_WARN("bridge %s: %s specified twice as bridge port",
                      br->name, name);
        }
    }

#ifndef OPS_TEMP
    if (bridge_get_controllers(br, NULL)
        && !shash_find(wanted_ports, br->name)) {
        VLOG_WARN("bridge %s: no port named %s, synthesizing one",
                  br->name, br->name);

        ovsrec_interface_init(&br->synth_local_iface);
        ovsrec_port_init(&br->synth_local_port);

        br->synth_local_port.interfaces = &br->synth_local_ifacep;
        br->synth_local_port.n_interfaces = 1;
        br->synth_local_port.name = br->name;

        br->synth_local_iface.name = br->name;
        br->synth_local_iface.type = "internal";

        br->synth_local_ifacep = &br->synth_local_iface;

        shash_add(wanted_ports, br->name, &br->synth_local_port);
    }

    if (splinter_vlans) {
        add_vlan_splinter_ports(br, splinter_vlans, wanted_ports);
    }
#endif
}

#ifdef OPS
static void
vrf_collect_wanted_ports(struct vrf *vrf,
                         struct shash *wanted_ports)
{
    size_t i;

    shash_init(wanted_ports);

    for (i = 0; i < vrf->cfg->n_ports; i++) {
        const char *name = vrf->cfg->ports[i]->name;
        if (!shash_add_once(wanted_ports, name, vrf->cfg->ports[i])) {
            VLOG_WARN("bridge %s: %s specified twice as bridge port",
                      vrf->up->name, name);
        }
    }
}
#endif

/* Deletes "struct port"s and "struct iface"s under 'br' which aren't
 * consistent with 'br->cfg'.  Updates 'br->if_cfg_queue' with interfaces which
 * 'br' needs to complete its configuration. */
static void
bridge_del_ports(struct bridge *br, const struct shash *wanted_ports)
{
    struct shash_node *port_node;
    struct port *port, *next;

    /* Get rid of deleted ports.
     * Get rid of deleted interfaces on ports that still exist. */
    HMAP_FOR_EACH_SAFE (port, next, hmap_node, &br->ports) {
        port->cfg = shash_find_data(wanted_ports, port->name);
        if (!port->cfg) {
            port_destroy(port);
        } else {
            port_del_ifaces(port);
        }
    }

    /* Update iface->cfg and iface->type in interfaces that still exist. */
    SHASH_FOR_EACH (port_node, wanted_ports) {
        const struct ovsrec_port *port = port_node->data;
        size_t i;

        for (i = 0; i < port->n_interfaces; i++) {
            const struct ovsrec_interface *cfg = port->interfaces[i];
            struct iface *iface = iface_lookup(br, cfg->name);
            const char *type = iface_get_type(cfg, br->cfg);

            if (iface) {
                iface->cfg = cfg;
                iface->type = type;
            } else if (!strcmp(type, "null")) {
                VLOG_WARN_ONCE("%s: The null interface type is deprecated and"
                               " may be removed in February 2013. Please email"
                               " dev@openvswitch.org with concerns.",
                               cfg->name);
            } else {
                /* We will add new interfaces later. */
            }
        }
    }
}

#ifdef OPS
static void
vrf_del_ports(struct vrf *vrf, const struct shash *wanted_ports)
{
    struct shash_node *port_node;
    struct port *port, *next;

    /* Get rid of deleted ports.
     * Get rid of deleted interfaces on ports that still exist. */
    HMAP_FOR_EACH_SAFE (port, next, hmap_node, &vrf->up->ports) {
        port->cfg = shash_find_data(wanted_ports, port->name);
        if (!port->cfg) {
            /* Delete the neighbors referring the deleted vrf ports */
            vrf_delete_port_neighbors(vrf, port);
            port_destroy(port);
        } else {
            port_del_ifaces(port);
        }
    }

    /* Update iface->cfg and iface->type in interfaces that still exist. */
    SHASH_FOR_EACH (port_node, wanted_ports) {
        const struct ovsrec_port *port = port_node->data;
        size_t i;

        for (i = 0; i < port->n_interfaces; i++) {
            const struct ovsrec_interface *cfg = port->interfaces[i];
            struct iface *iface = iface_lookup(vrf->up, cfg->name);
            const char *type = iface_get_type(cfg, NULL);

            if (iface) {
                iface->cfg = cfg;
                iface->type = type;
            } else if (!strcmp(type, "null")) {
                VLOG_WARN_ONCE("%s: The null interface type is deprecated and"
                               " may be removed in February 2013. Please email"
                               " dev@openvswitch.org with concerns.",
                               cfg->name);
            } else {
                /* We will add new interfaces later. */
            }
        }
    }
}
#endif

#ifndef OPS_TEMP
/* Initializes 'oc' appropriately as a management service controller for
 * 'br'.
 *
 * The caller must free oc->target when it is no longer needed. */
static void
bridge_ofproto_controller_for_mgmt(const struct bridge *br,
                                   struct ofproto_controller *oc)
{
    oc->target = xasprintf("punix:%s/%s.mgmt", ovs_rundir(), br->name);
    oc->max_backoff = 0;
    oc->probe_interval = 60;
    oc->band = OFPROTO_OUT_OF_BAND;
    oc->rate_limit = 0;
    oc->burst_limit = 0;
    oc->enable_async_msgs = true;
    oc->dscp = 0;
}

/* Converts ovsrec_controller 'c' into an ofproto_controller in 'oc'.  */
static void
bridge_ofproto_controller_from_ovsrec(const struct ovsrec_controller *c,
                                      struct ofproto_controller *oc)
{
    int dscp;

    oc->target = c->target;
    oc->max_backoff = c->max_backoff ? *c->max_backoff / 1000 : 8;
    oc->probe_interval = c->inactivity_probe ? *c->inactivity_probe / 1000 : 5;
    oc->band = (!c->connection_mode || !strcmp(c->connection_mode, "in-band")
                ? OFPROTO_IN_BAND : OFPROTO_OUT_OF_BAND);
    oc->rate_limit = c->controller_rate_limit ? *c->controller_rate_limit : 0;
    oc->burst_limit = (c->controller_burst_limit
                       ? *c->controller_burst_limit : 0);
    oc->enable_async_msgs = (!c->enable_async_messages
                             || *c->enable_async_messages);
    dscp = smap_get_int(&c->other_config, "dscp", DSCP_DEFAULT);
    if (dscp < 0 || dscp > 63) {
        dscp = DSCP_DEFAULT;
    }
    oc->dscp = dscp;
}

/* Configures the IP stack for 'br''s local interface properly according to the
 * configuration in 'c'.  */
static void
bridge_configure_local_iface_netdev(struct bridge *br, struct ovsrec_controller *c)
{
    struct netdev *netdev;
    struct in_addr mask, gateway;

    struct iface *local_iface;
    struct in_addr ip;

    /* If there's no local interface or no IP address, give up. */
    local_iface = iface_from_ofp_port(br, OFPP_LOCAL);
    if (!local_iface || !c->local_ip
        || !inet_pton(AF_INET, c->local_ip, &ip)) {
        return;
    }

    /* Bring up the local interface. */
    netdev = local_iface->netdev;
    netdev_turn_flags_on(netdev, NETDEV_UP, NULL);

    /* Configure the IP address and netmask. */
    if (!c->local_netmask
        || !inet_pton(AF_INET, c->local_netmask, &mask)
        || !mask.s_addr) {
        mask.s_addr = guess_netmask(ip.s_addr);
    }
    if (!netdev_set_in4(netdev, ip, mask)) {
        VLOG_INFO("bridge %s: configured IP address "IP_FMT", netmask "IP_FMT,
                  br->name, IP_ARGS(ip.s_addr), IP_ARGS(mask.s_addr));
    }

    /* Configure the default gateway. */
    if (c->local_gateway
        && inet_pton(AF_INET, c->local_gateway, &gateway)
        && gateway.s_addr) {
        if (!netdev_add_router(netdev, gateway)) {
            VLOG_INFO("bridge %s: configured gateway "IP_FMT,
                      br->name, IP_ARGS(gateway.s_addr));
        }
    }
}

/* Returns true if 'a' and 'b' are the same except that any number of slashes
 * in either string are treated as equal to any number of slashes in the other,
 * e.g. "x///y" is equal to "x/y".
 *
 * Also, if 'b_stoplen' bytes from 'b' are found to be equal to corresponding
 * bytes from 'a', the function considers this success.  Specify 'b_stoplen' as
 * SIZE_MAX to compare all of 'a' to all of 'b' rather than just a prefix of
 * 'b' against a prefix of 'a'.
 */
static bool
equal_pathnames(const char *a, const char *b, size_t b_stoplen)
{
    const char *b_start = b;
    for (;;) {
        if (b - b_start >= b_stoplen) {
            return true;
        } else if (*a != *b) {
            return false;
        } else if (*a == '/') {
            a += strspn(a, "/");
            b += strspn(b, "/");
        } else if (*a == '\0') {
            return true;
        } else {
            a++;
            b++;
        }
    }
}

static void
bridge_configure_remotes(struct bridge *br,
                         const struct sockaddr_in *managers, size_t n_managers)
{
    bool disable_in_band;

    struct ovsrec_controller **controllers;
    size_t n_controllers;

    enum ofproto_fail_mode fail_mode;

    struct ofproto_controller *ocs;
    size_t n_ocs;
    size_t i;

    /* Check if we should disable in-band control on this bridge. */
    disable_in_band = smap_get_bool(&br->cfg->other_config, "disable-in-band",
                                    false);

    /* Set OpenFlow queue ID for in-band control. */
    ofproto_set_in_band_queue(br->ofproto,
                              smap_get_int(&br->cfg->other_config,
                                           "in-band-queue", -1));

    if (disable_in_band) {
        ofproto_set_extra_in_band_remotes(br->ofproto, NULL, 0);
    } else {
        ofproto_set_extra_in_band_remotes(br->ofproto, managers, n_managers);
    }

    n_controllers = bridge_get_controllers(br, &controllers);

    ocs = xmalloc((n_controllers + 1) * sizeof *ocs);
    n_ocs = 0;

    bridge_ofproto_controller_for_mgmt(br, &ocs[n_ocs++]);
    for (i = 0; i < n_controllers; i++) {
        struct ovsrec_controller *c = controllers[i];

        if (!strncmp(c->target, "punix:", 6)
            || !strncmp(c->target, "unix:", 5)) {
            static struct vlog_rate_limit rl = VLOG_RATE_LIMIT_INIT(1, 5);
            char *whitelist;

            if (!strncmp(c->target, "unix:", 5)) {
                /* Connect to a listening socket */
                whitelist = xasprintf("unix:%s/", ovs_rundir());
                if (strchr(c->target, '/') &&
                   !equal_pathnames(c->target, whitelist,
                     strlen(whitelist))) {
                    /* Absolute path specified, but not in ovs_rundir */
                    VLOG_ERR_RL(&rl, "bridge %s: Not connecting to socket "
                                  "controller \"%s\" due to possibility for "
                                  "remote exploit.  Instead, specify socket "
                                  "in whitelisted \"%s\" or connect to "
                                  "\"unix:%s/%s.mgmt\" (which is always "
                                  "available without special configuration).",
                                  br->name, c->target, whitelist,
                                  ovs_rundir(), br->name);
                    free(whitelist);
                    continue;
                }
            } else {
               whitelist = xasprintf("punix:%s/%s.controller",
                                     ovs_rundir(), br->name);
               if (!equal_pathnames(c->target, whitelist, SIZE_MAX)) {
                   /* Prevent remote ovsdb-server users from accessing
                    * arbitrary Unix domain sockets and overwriting arbitrary
                    * local files. */
                   VLOG_ERR_RL(&rl, "bridge %s: Not adding Unix domain socket "
                                  "controller \"%s\" due to possibility of "
                                  "overwriting local files. Instead, specify "
                                  "whitelisted \"%s\" or connect to "
                                  "\"unix:%s/%s.mgmt\" (which is always "
                                  "available without special configuration).",
                                  br->name, c->target, whitelist,
                                  ovs_rundir(), br->name);
                   free(whitelist);
                   continue;
               }
            }

            free(whitelist);
        }
        bridge_configure_local_iface_netdev(br, c);
        bridge_ofproto_controller_from_ovsrec(c, &ocs[n_ocs]);
        if (disable_in_band) {
            ocs[n_ocs].band = OFPROTO_OUT_OF_BAND;
        }
        n_ocs++;
    }

    ofproto_set_controllers(br->ofproto, ocs, n_ocs,
                            bridge_get_allowed_versions(br));
    free(ocs[0].target); /* From bridge_ofproto_controller_for_mgmt(). */
    free(ocs);

    /* Set the fail-mode. */
    fail_mode = !br->cfg->fail_mode
                || !strcmp(br->cfg->fail_mode, "standalone")
                    ? OFPROTO_FAIL_STANDALONE
                    : OFPROTO_FAIL_SECURE;
    ofproto_set_fail_mode(br->ofproto, fail_mode);

    /* Configure OpenFlow controller connection snooping. */
    if (!ofproto_has_snoops(br->ofproto)) {
        struct sset snoops;

        sset_init(&snoops);
        sset_add_and_free(&snoops, xasprintf("punix:%s/%s.snoop",
                                             ovs_rundir(), br->name));
        ofproto_set_snoops(br->ofproto, &snoops);
        sset_destroy(&snoops);
    }
}

static void
bridge_configure_tables(struct bridge *br)
{
    static struct vlog_rate_limit rl = VLOG_RATE_LIMIT_INIT(1, 5);
    int n_tables;
    int i, j, k;

    n_tables = ofproto_get_n_tables(br->ofproto);
    j = 0;
    for (i = 0; i < n_tables; i++) {
        struct ofproto_table_settings s;
        bool use_default_prefixes = true;

        s.name = NULL;
        s.max_flows = UINT_MAX;
        s.groups = NULL;
        s.n_groups = 0;
        s.n_prefix_fields = 0;
        memset(s.prefix_fields, ~0, sizeof(s.prefix_fields));

        if (j < br->cfg->n_flow_tables && i == br->cfg->key_flow_tables[j]) {
            struct ovsrec_flow_table *cfg = br->cfg->value_flow_tables[j++];

            s.name = cfg->name;
            if (cfg->n_flow_limit && *cfg->flow_limit < UINT_MAX) {
                s.max_flows = *cfg->flow_limit;
            }
            if (cfg->overflow_policy
                && !strcmp(cfg->overflow_policy, "evict")) {

                s.groups = xmalloc(cfg->n_groups * sizeof *s.groups);
                for (k = 0; k < cfg->n_groups; k++) {
                    const char *string = cfg->groups[k];
                    char *msg;

                    msg = mf_parse_subfield__(&s.groups[k], &string);
                    if (msg) {
                        VLOG_WARN_RL(&rl, "bridge %s table %d: error parsing "
                                     "'groups' (%s)", br->name, i, msg);
                        free(msg);
                    } else if (*string) {
                        VLOG_WARN_RL(&rl, "bridge %s table %d: 'groups' "
                                     "element '%s' contains trailing garbage",
                                     br->name, i, cfg->groups[k]);
                    } else {
                        s.n_groups++;
                    }
                }
            }
            /* Prefix lookup fields. */
            s.n_prefix_fields = 0;
            for (k = 0; k < cfg->n_prefixes; k++) {
                const char *name = cfg->prefixes[k];
                const struct mf_field *mf;

                if (strcmp(name, "none") == 0) {
                    use_default_prefixes = false;
                    s.n_prefix_fields = 0;
                    break;
                }
                mf = mf_from_name(name);
                if (!mf) {
                    VLOG_WARN("bridge %s: 'prefixes' with unknown field: %s",
                              br->name, name);
                    continue;
                }
                if (mf->flow_be32ofs < 0 || mf->n_bits % 32) {
                    VLOG_WARN("bridge %s: 'prefixes' with incompatible field: "
                              "%s", br->name, name);
                    continue;
                }
                if (s.n_prefix_fields >= ARRAY_SIZE(s.prefix_fields)) {
                    VLOG_WARN("bridge %s: 'prefixes' with too many fields, "
                              "field not used: %s", br->name, name);
                    continue;
                }
                use_default_prefixes = false;
                s.prefix_fields[s.n_prefix_fields++] = mf->id;
            }
        }
        if (use_default_prefixes) {
            /* Use default values. */
            s.n_prefix_fields = ARRAY_SIZE(default_prefix_fields);
            memcpy(s.prefix_fields, default_prefix_fields,
                   sizeof default_prefix_fields);
        } else {
            int k;
            struct ds ds = DS_EMPTY_INITIALIZER;
            for (k = 0; k < s.n_prefix_fields; k++) {
                if (k) {
                    ds_put_char(&ds, ',');
                }
                ds_put_cstr(&ds, mf_from_id(s.prefix_fields[k])->name);
            }
            if (s.n_prefix_fields == 0) {
                ds_put_cstr(&ds, "none");
            }
            VLOG_DBG("bridge %s table %d: Prefix lookup with: %s.",
                      br->name, i, ds_cstr(&ds));
            ds_destroy(&ds);
        }

        ofproto_configure_table(br->ofproto, i, &s);

        free(s.groups);
    }
    for (; j < br->cfg->n_flow_tables; j++) {
        VLOG_WARN_RL(&rl, "bridge %s: ignoring configuration for flow table "
                     "%"PRId64" not supported by this datapath", br->name,
                     br->cfg->key_flow_tables[j]);
    }
}
#endif
static void
bridge_configure_dp_desc(struct bridge *br)
{
    ofproto_set_dp_desc(br->ofproto,
                        smap_get(&br->cfg->other_config, "dp-desc"));
}

#ifdef OPS

/* VLAN functions. */
static struct vlan *
vlan_lookup_by_name(const struct bridge *br, const char *name)
{
    struct vlan *vlan;

    HMAP_FOR_EACH_WITH_HASH (vlan, hmap_node, hash_string(name, 0),
                             &br->vlans) {
        if (!strcmp(vlan->name, name)) {
            return vlan;
        }
    }
    return NULL;
}

static struct vlan *
vlan_lookup_by_vid(const struct bridge *br, int vid)
{
    struct vlan *vlan;

    HMAP_FOR_EACH (vlan, hmap_node, &br->vlans) {
        if (vlan->vid == vid) {
            return vlan;
        }
    }
    return NULL;
}

static void
dump_vlan_data(struct ds *ds, struct vlan *vlan)
{
    ds_put_format(ds, "VLAN %d:\n", vlan->vid);
    ds_put_format(ds, "  name               :%s\n", vlan->name);
    ds_put_format(ds, "  cfg                :%p\n", vlan->cfg);
    ds_put_format(ds, "  hw_vlan_cfg:enable :%d\n", vlan->enable);
}

static void
vlan_unixctl_show(struct unixctl_conn *conn, int argc,
                  const char *argv[], void *aux OVS_UNUSED)
{
    struct ds ds = DS_EMPTY_INITIALIZER;
    struct vlan *vlan = NULL;
    struct bridge *br;

    HMAP_FOR_EACH (br, node, &all_bridges) {
        ds_put_format(&ds, "========== Bridge %s ==========\n", br->name);

        /* Check for optional VID parameter.  We'll accept
         * either an integer VID or name of VLAN. */
        if (argc > 1) {
            int vid = strtol(argv[1], NULL, 10);
            if (vid > 0) {
                vlan = vlan_lookup_by_vid(br, vid);
            } else {
                vlan = vlan_lookup_by_name(br, argv[1]);
            }
            if (vlan == NULL) {
                ds_put_format(&ds, "VLAN %s is not in this bridge.\n",
                              argv[1]);
                continue;
            }
        }

        if (vlan != NULL) {
            dump_vlan_data(&ds, vlan);
        } else {
            HMAP_FOR_EACH (vlan, hmap_node, &br->vlans) {
                dump_vlan_data(&ds, vlan);
            }
        }
    }

    unixctl_command_reply(conn, ds_cstr(&ds));
    ds_destroy(&ds);
}

static void
vlan_create(struct bridge *br, const struct ovsrec_vlan *vlan_cfg)
{
    struct vlan *new_vlan = NULL;
#ifndef OPS
    const char *hw_cfg_enable;
#endif

    /* Allocate structure to save state information for this VLAN. */
    new_vlan = xzalloc(sizeof(struct vlan));

    hmap_insert(&br->vlans, &new_vlan->hmap_node,
                hash_string(vlan_cfg->name, 0));

    new_vlan->bridge = br;
    new_vlan->cfg = vlan_cfg;
    new_vlan->vid = (int)vlan_cfg->id;
    new_vlan->name = xstrdup(vlan_cfg->name);

    /* Initialize state to disabled.  Will handle this later. */
    new_vlan->enable = false;
}

static void
vlan_destroy(struct vlan *vlan)
{
    if (vlan) {
        struct bridge *br = vlan->bridge;
        hmap_remove(&br->vlans, &vlan->hmap_node);
        free(vlan->name);
        free(vlan);
    }
}

static void
bridge_configure_vlans(struct bridge *br)
{
    size_t i;
    struct vlan *vlan, *next;
    struct shash sh_idl_vlans;
    struct shash_node *sh_node;

    /* Collect all the VLANs present in the DB. */
    shash_init(&sh_idl_vlans);
    for (i = 0; i < br->cfg->n_vlans; i++) {
        const char *name = br->cfg->vlans[i]->name;
        if (!shash_add_once(&sh_idl_vlans, name, br->cfg->vlans[i])) {
            VLOG_WARN("bridge %s: %s specified twice as bridge VLAN",
                      br->name, name);
        }
    }

    /* Delete old VLANs. */
    HMAP_FOR_EACH_SAFE (vlan, next, hmap_node, &br->vlans) {
        const struct ovsrec_vlan *vlan_cfg;

        vlan_cfg = shash_find_data(&sh_idl_vlans, vlan->name);
        if (!vlan_cfg) {
            VLOG_DBG("Found a deleted VLAN %s", vlan->name);
            /* Need to update ofproto now since this VLAN
             * won't be around for the "check for changes"
             * loop below. */
            ofproto_set_vlan(br->ofproto, vlan->vid, 0);
            vlan_destroy(vlan);
        }
    }

    /* Add new VLANs. */
    SHASH_FOR_EACH (sh_node, &sh_idl_vlans) {
        vlan = vlan_lookup_by_name(br, sh_node->name);
        if (!vlan) {
            VLOG_DBG("Found an added VLAN %s", sh_node->name);
            vlan_create(br, sh_node->data);
        }
    }

    /* Check for changes in the VLAN row entries. */
    HMAP_FOR_EACH (vlan, hmap_node, &br->vlans) {
        const struct ovsrec_vlan *row = vlan->cfg;

        /* Check for changes to row. */
        if (OVSREC_IDL_IS_ROW_INSERTED(row, idl_seqno) ||
            OVSREC_IDL_IS_ROW_MODIFIED(row, idl_seqno)) {
            bool new_enable = false;
            const char *hw_cfg_enable;

            // Check for hw_vlan_config:enable string changes.
            hw_cfg_enable = smap_get(&row->hw_vlan_config, VLAN_HW_CONFIG_MAP_ENABLE);
            if (hw_cfg_enable) {
                if (!strcmp(hw_cfg_enable, VLAN_HW_CONFIG_MAP_ENABLE_TRUE)) {
                    new_enable = true;
                }
            }

            if (new_enable != vlan->enable) {
                VLOG_DBG("  VLAN %d changed, enable=%d, new_enable=%d.  "
                         "idl_seq=%d, insert=%d, mod=%d",
                         vlan->vid, vlan->enable, new_enable, idl_seqno,
                         row->header_.insert_seqno,
                         row->header_.modify_seqno);

                vlan->enable = new_enable;
                ofproto_set_vlan(br->ofproto, vlan->vid, vlan->enable);
            }
        }
    }

    /* Destroy the shash of the IDL vlans */
    shash_destroy(&sh_idl_vlans);
}
#endif


/* Port functions. */

static struct port *
port_create(struct bridge *br, const struct ovsrec_port *cfg)
{
    struct port *port;

    port = xzalloc(sizeof *port);
    port->bridge = br;
    port->name = xstrdup(cfg->name);
    port->cfg = cfg;
#ifdef OPS
    port->bond_hw_handle = -1;
#endif
    list_init(&port->ifaces);

    hmap_insert(&br->ports, &port->hmap_node, hash_string(port->name, 0));
    return port;
}

/* Deletes interfaces from 'port' that are no longer configured for it. */
static void
port_del_ifaces(struct port *port)
{
    struct iface *iface, *next;
    struct sset new_ifaces;
    size_t i;

    /* Collect list of new interfaces. */
    sset_init(&new_ifaces);
    for (i = 0; i < port->cfg->n_interfaces; i++) {
        const char *name = port->cfg->interfaces[i]->name;
        const char *type = port->cfg->interfaces[i]->type;
        if (strcmp(type, "null")) {
            sset_add(&new_ifaces, name);
        }
    }

    /* Get rid of deleted interfaces. */
    LIST_FOR_EACH_SAFE (iface, next, port_elem, &port->ifaces) {
        if (!sset_contains(&new_ifaces, iface->name)) {
            iface_destroy(iface);
        }
    }

    sset_destroy(&new_ifaces);
}

static void
port_destroy(struct port *port)
{
    if (port) {
        struct bridge *br = port->bridge;
        struct iface *iface, *next;

        if (br->ofproto) {
            ofproto_bundle_unregister(br->ofproto, port);
        }

        LIST_FOR_EACH_SAFE (iface, next, port_elem, &port->ifaces) {
            iface_destroy__(iface);
        }

        hmap_remove(&br->ports, &port->hmap_node);
        free(port->name);
        free(port);
    }
}

static struct port *
port_lookup(const struct bridge *br, const char *name)
{
    struct port *port;

    HMAP_FOR_EACH_WITH_HASH (port, hmap_node, hash_string(name, 0),
                             &br->ports) {
        if (!strcmp(port->name, name)) {
            return port;
        }
    }
    return NULL;
}

static bool
enable_lacp(struct port *port, bool *activep)
{
    if (!port->cfg->lacp) {
        /* XXX when LACP implementation has been sufficiently tested, enable by
         * default and make active on bonded ports. */
        return false;
    } else if (!strcmp(port->cfg->lacp, "off")) {
        return false;
    } else if (!strcmp(port->cfg->lacp, "active")) {
        *activep = true;
        return true;
    } else if (!strcmp(port->cfg->lacp, "passive")) {
        *activep = false;
        return true;
    } else {
        VLOG_WARN("port %s: unknown LACP mode %s",
                  port->name, port->cfg->lacp);
        return false;
    }
}

#ifndef OPS
static struct lacp_settings *
port_configure_lacp(struct port *port, struct lacp_settings *s)
{
    const char *lacp_time, *system_id;
    int priority;

    if (!enable_lacp(port, &s->active)) {
        return NULL;
    }

    s->name = port->name;

    system_id = smap_get(&port->cfg->other_config, "lacp-system-id");
    if (system_id) {
        if (!ovs_scan(system_id, ETH_ADDR_SCAN_FMT,
                      ETH_ADDR_SCAN_ARGS(s->id))) {
            VLOG_WARN("port %s: LACP system ID (%s) must be an Ethernet"
                      " address.", port->name, system_id);
            return NULL;
        }
    } else {
        memcpy(s->id, port->bridge->ea, ETH_ADDR_LEN);
    }

    if (eth_addr_is_zero(s->id)) {
        VLOG_WARN("port %s: Invalid zero LACP system ID.", port->name);
        return NULL;
    }

    /* Prefer bondable links if unspecified. */
    priority = smap_get_int(&port->cfg->other_config, "lacp-system-priority",
                            0);
    s->priority = (priority > 0 && priority <= UINT16_MAX
                   ? priority
                   : UINT16_MAX - !list_is_short(&port->ifaces));

    lacp_time = smap_get(&port->cfg->other_config, "lacp-time");
    s->fast = lacp_time && !strcasecmp(lacp_time, "fast");

    s->fallback_ab_cfg = smap_get_bool(&port->cfg->other_config,
                                       "lacp-fallback-ab", false);

    return s;
}

static void
iface_configure_lacp(struct iface *iface, struct lacp_slave_settings *s)
{
    int priority, portid, key;

    portid = smap_get_int(&iface->cfg->other_config, "lacp-port-id", 0);
    priority = smap_get_int(&iface->cfg->other_config, "lacp-port-priority",
                            0);
    key = smap_get_int(&iface->cfg->other_config, "lacp-aggregation-key", 0);

    if (portid <= 0 || portid > UINT16_MAX) {
        portid = ofp_to_u16(iface->ofp_port);
    }

    if (priority <= 0 || priority > UINT16_MAX) {
        priority = UINT16_MAX;
    }

    if (key < 0 || key > UINT16_MAX) {
        key = 0;
    }

    s->name = iface->name;
    s->id = portid;
    s->priority = priority;
    s->key = key;
}
#endif

static void
port_configure_bond(struct port *port, struct bond_settings *s)
{
    const char *detect_s;
    struct iface *iface;
    const char *mac_s;
    int miimon_interval;
#ifdef OPS
    const char *bond_mode_str;
#endif

    s->name = port->name;
#ifdef OPS
    s->balance = BM_L3_SRC_DST_HASH;
    bond_mode_str = smap_get(&port->cfg->other_config,
                             PORT_OTHER_CONFIG_MAP_BOND_MODE);
#else
    s->balance = BM_AB;
#endif

#ifdef OPS
    if (bond_mode_str) {
        if (!bond_mode_from_string(&s->balance, bond_mode_str)) {
            VLOG_WARN("port %s: unknown bond_mode %s, defaulting to %s",
                      port->name, bond_mode_str,
                      bond_mode_to_string(s->balance));
        }
#else
    if (port->cfg->bond_mode) {
        if (!bond_mode_from_string(&s->balance, port->cfg->bond_mode)) {
            VLOG_WARN("port %s: unknown bond_mode %s, defaulting to %s",
                      port->name, port->cfg->bond_mode,
                      bond_mode_to_string(s->balance));
        }
#endif
    } else {
        static struct vlog_rate_limit rl = VLOG_RATE_LIMIT_INIT(1, 1);

        /* XXX: Post version 1.5.*, the default bond_mode changed from SLB to
         * active-backup. At some point we should remove this warning. */
        VLOG_WARN_RL(&rl, "port %s: Using the default bond_mode %s. Note that"
                     " in previous versions, the default bond_mode was"
                     " balance-slb", port->name,
                     bond_mode_to_string(s->balance));
    }

#ifdef OPS
    VLOG_DBG("port %s: bond_mode is set to %s",
                      port->name, bond_mode_to_string(s->balance));
#endif

#ifndef OPS_TEMP
    if (s->balance == BM_SLB && port->bridge->cfg->n_flood_vlans) {
        VLOG_WARN("port %s: SLB bonds are incompatible with flood_vlans, "
                  "please use another bond type or disable flood_vlans",
                  port->name);
    }
#endif

    miimon_interval = smap_get_int(&port->cfg->other_config,
                                   "bond-miimon-interval", 0);
    if (miimon_interval <= 0) {
        miimon_interval = 200;
    }

    detect_s = smap_get(&port->cfg->other_config, "bond-detect-mode");
    if (!detect_s || !strcmp(detect_s, "carrier")) {
        miimon_interval = 0;
    } else if (strcmp(detect_s, "miimon")) {
        VLOG_WARN("port %s: unsupported bond-detect-mode %s, "
                  "defaulting to carrier", port->name, detect_s);
        miimon_interval = 0;
    }

#ifndef OPS_TEMP
    s->up_delay = MAX(0, port->cfg->bond_updelay);
    s->down_delay = MAX(0, port->cfg->bond_downdelay);
#endif
    s->basis = smap_get_int(&port->cfg->other_config, "bond-hash-basis", 0);
    s->rebalance_interval = smap_get_int(&port->cfg->other_config,
                                           "bond-rebalance-interval", 10000);
    if (s->rebalance_interval && s->rebalance_interval < 1000) {
        s->rebalance_interval = 1000;
    }

    s->lacp_fallback_ab_cfg = smap_get_bool(&port->cfg->other_config,
                                       "lacp-fallback-ab", false);

    LIST_FOR_EACH (iface, port_elem, &port->ifaces) {
        netdev_set_miimon_interval(iface->netdev, miimon_interval);
    }

    mac_s = port->cfg->bond_active_slave;
    if (!mac_s || !ovs_scan(mac_s, ETH_ADDR_SCAN_FMT,
                            ETH_ADDR_SCAN_ARGS(s->active_slave_mac))) {
        /* OVSDB did not store the last active interface */
        s->active_slave_mac = eth_addr_zero;
    }
}

#ifndef OPS_TEMP
/* Returns true if 'port' is synthetic, that is, if we constructed it locally
 * instead of obtaining it from the database. */
static bool
port_is_synthetic(const struct port *port)
{
    return ovsdb_idl_row_is_synthetic(&port->cfg->header_);
}
#endif

/* Interface functions. */

static bool
iface_is_internal(const struct ovsrec_interface *iface,
                  const struct ovsrec_bridge *br)
{
    /* The local port and "internal" ports are always "internal". */
    return !strcmp(iface->type, "internal") ||
           (br && !strcmp(iface->name, br->name));
}

/* Returns the correct network device type for interface 'iface' in bridge
 * 'br'. */
static const char *
iface_get_type(const struct ovsrec_interface *iface,
               const struct ovsrec_bridge *br)
{
    const char *type;

    /* The local port always has type "internal".  Other ports take
     * their type from the database and default to "system" if none is
     * specified. */
    if (iface_is_internal(iface, br)) {
        type = "internal";
    } else {
        type = iface->type[0] ? iface->type : "system";
    }
    return ofproto_port_open_type(br ? br->datapath_type : "vrf", type);
}

static void
iface_destroy__(struct iface *iface)
{
    if (iface) {
        struct port *port = iface->port;
        struct bridge *br = port->bridge;

        if (br->ofproto && iface->ofp_port != OFPP_NONE) {
            ofproto_port_unregister(br->ofproto, iface->ofp_port);
        }

        if (iface->ofp_port != OFPP_NONE) {
            hmap_remove(&br->ifaces, &iface->ofp_port_node);
        }

        list_remove(&iface->port_elem);
        hmap_remove(&br->iface_by_name, &iface->name_node);

        /* The user is changing configuration here, so netdev_remove needs to be
         * used as opposed to netdev_close */
        netdev_remove(iface->netdev);

        free(iface->name);
        free(iface);
    }
}

static void
iface_destroy(struct iface *iface)
{
    if (iface) {
        struct port *port = iface->port;

        iface_destroy__(iface);
        if (list_is_empty(&port->ifaces)) {
            port_destroy(port);
        }
    }
}

static struct iface *
iface_lookup(const struct bridge *br, const char *name)
{
    struct iface *iface;

    HMAP_FOR_EACH_WITH_HASH (iface, name_node, hash_string(name, 0),
                             &br->iface_by_name) {
        if (!strcmp(iface->name, name)) {
            return iface;
        }
    }

    return NULL;
}

#ifndef OPS_TEMP
static struct iface *
iface_find(const char *name)
{
    const struct bridge *br;

    HMAP_FOR_EACH (br, node, &all_bridges) {
        struct iface *iface = iface_lookup(br, name);

        if (iface) {
            return iface;
        }
    }
    return NULL;
}
#endif

static struct iface *
iface_from_ofp_port(const struct bridge *br, ofp_port_t ofp_port)
{
    struct iface *iface;

    HMAP_FOR_EACH_IN_BUCKET (iface, ofp_port_node, hash_ofp_port(ofp_port),
                             &br->ifaces) {
        if (iface->ofp_port == ofp_port) {
            return iface;
        }
    }
    return NULL;
}

#ifndef OPS_TEMP
/* Set Ethernet address of 'iface', if one is specified in the configuration
 * file. */
static void
iface_set_mac(const struct bridge *br, const struct port *port, struct iface *iface)
{
    uint8_t ea[ETH_ADDR_LEN], *mac = NULL;
    struct iface *hw_addr_iface;

    if (strcmp(iface->type, "internal")) {
        return;
    }

    if (iface->cfg->mac && eth_addr_from_string(iface->cfg->mac, ea)) {
        mac = ea;
    } else if (port->cfg->fake_bridge) {
        /* Fake bridge and no MAC set in the configuration. Pick a local one. */
        find_local_hw_addr(br, ea, port, &hw_addr_iface);
        mac = ea;
    }

    if (mac) {
        if (iface->ofp_port == OFPP_LOCAL) {
            VLOG_ERR("interface %s: ignoring mac in Interface record "
                     "(use Bridge record to set local port's mac)",
                     iface->name);
        } else if (eth_addr_is_multicast(mac)) {
            VLOG_ERR("interface %s: cannot set MAC to multicast address",
                     iface->name);
        } else {
            int error = netdev_set_etheraddr(iface->netdev, mac);
            if (error) {
                VLOG_ERR("interface %s: setting MAC failed (%s)",
                         iface->name, ovs_strerror(error));
            }
        }
    }
}

/* Sets the ofport column of 'if_cfg' to 'ofport'. */
static void
iface_set_ofport(const struct ovsrec_interface *if_cfg, ofp_port_t ofport)
{
    if (if_cfg && !ovsdb_idl_row_is_synthetic(&if_cfg->header_)) {
        int64_t port = ofport == OFPP_NONE ? -1 : ofp_to_u16(ofport);
        ovsrec_interface_set_ofport(if_cfg, &port, 1);
    }
}
#endif
/* Clears all of the fields in 'if_cfg' that indicate interface status, and
 * sets the "ofport" field to -1.
 *
 * This is appropriate when 'if_cfg''s interface cannot be created or is
 * otherwise invalid. */
static void
#ifndef OPS_TEMP
iface_clear_db_record(const struct ovsrec_interface *if_cfg, char *errp)
#else
iface_clear_db_record(const struct ovsrec_interface *if_cfg, char *errp OVS_UNUSED)
#endif
{
    if (!ovsdb_idl_row_is_synthetic(&if_cfg->header_)) {
#ifndef OPS_TEMP
        iface_set_ofport(if_cfg, OFPP_NONE);
        ovsrec_interface_set_error(if_cfg, errp);
#endif
        ovsrec_interface_set_status(if_cfg, NULL);
        ovsrec_interface_set_admin_state(if_cfg, NULL);
        ovsrec_interface_set_duplex(if_cfg, NULL);
        ovsrec_interface_set_link_speed(if_cfg, NULL, 0);
        ovsrec_interface_set_link_state(if_cfg, NULL);
        ovsrec_interface_set_mac_in_use(if_cfg, NULL);
        ovsrec_interface_set_mtu(if_cfg, NULL, 0);
#ifndef OPS_TEMP
        ovsrec_interface_set_cfm_fault(if_cfg, NULL, 0);
        ovsrec_interface_set_cfm_fault_status(if_cfg, NULL, 0);
        ovsrec_interface_set_cfm_remote_mpids(if_cfg, NULL, 0);
        ovsrec_interface_set_lacp_current(if_cfg, NULL, 0);
#endif
        ovsrec_interface_set_statistics(if_cfg, NULL, NULL, 0);
#ifndef OPS_TEMP
        ovsrec_interface_set_ifindex(if_cfg, NULL, 0);
#endif
    }
}

#ifndef OPS_TEMP
static bool
queue_ids_include(const struct ovsdb_datum *queues, int64_t target)
{
    union ovsdb_atom atom;

    atom.integer = target;
    return ovsdb_datum_find_key(queues, &atom, OVSDB_TYPE_INTEGER) != UINT_MAX;
}

static void
iface_configure_qos(struct iface *iface, const struct ovsrec_qos *qos)
{
    struct ofpbuf queues_buf;

    ofpbuf_init(&queues_buf, 0);

    if (!qos || qos->type[0] == '\0' || qos->n_queues < 1) {
        netdev_set_qos(iface->netdev, NULL, NULL);
    } else {
        const struct ovsdb_datum *queues;
        struct netdev_queue_dump dump;
        unsigned int queue_id;
        struct smap details;
        bool queue_zero;
        size_t i;

        /* Configure top-level Qos for 'iface'. */
        netdev_set_qos(iface->netdev, qos->type, &qos->other_config);

        /* Deconfigure queues that were deleted. */
        queues = ovsrec_qos_get_queues(qos, OVSDB_TYPE_INTEGER,
                                       OVSDB_TYPE_UUID);
        smap_init(&details);
        NETDEV_QUEUE_FOR_EACH (&queue_id, &details, &dump, iface->netdev) {
            if (!queue_ids_include(queues, queue_id)) {
                netdev_delete_queue(iface->netdev, queue_id);
            }
        }
        smap_destroy(&details);

        /* Configure queues for 'iface'. */
        queue_zero = false;
        for (i = 0; i < qos->n_queues; i++) {
            const struct ovsrec_queue *queue = qos->value_queues[i];
            unsigned int queue_id = qos->key_queues[i];

            if (queue_id == 0) {
                queue_zero = true;
            }

            if (queue->n_dscp == 1) {
                struct ofproto_port_queue *port_queue;

                port_queue = ofpbuf_put_uninit(&queues_buf,
                                               sizeof *port_queue);
                port_queue->queue = queue_id;
                port_queue->dscp = queue->dscp[0];
            }

            netdev_set_queue(iface->netdev, queue_id, &queue->other_config);
        }
        if (!queue_zero) {
            struct smap details;

            smap_init(&details);
            netdev_set_queue(iface->netdev, 0, &details);
            smap_destroy(&details);
        }
    }

    if (iface->ofp_port != OFPP_NONE) {
        const struct ofproto_port_queue *port_queues = ofpbuf_data(&queues_buf);
        size_t n_queues = ofpbuf_size(&queues_buf) / sizeof *port_queues;

        ofproto_port_set_queues(iface->port->bridge->ofproto, iface->ofp_port,
                                port_queues, n_queues);
    }

    netdev_set_policing(iface->netdev,
                        iface->cfg->ingress_policing_rate,
                        iface->cfg->ingress_policing_burst);

    ofpbuf_uninit(&queues_buf);
}

static void
iface_configure_cfm(struct iface *iface)
{
    const struct ovsrec_interface *cfg = iface->cfg;
    const char *opstate_str;
    const char *cfm_ccm_vlan;
    struct cfm_settings s;
    struct smap netdev_args;

    if (!cfg->n_cfm_mpid) {
        ofproto_port_clear_cfm(iface->port->bridge->ofproto, iface->ofp_port);
        return;
    }

    s.check_tnl_key = false;
    smap_init(&netdev_args);
    if (!netdev_get_config(iface->netdev, &netdev_args)) {
        const char *key = smap_get(&netdev_args, "key");
        const char *in_key = smap_get(&netdev_args, "in_key");

        s.check_tnl_key = (key && !strcmp(key, "flow"))
                           || (in_key && !strcmp(in_key, "flow"));
    }
    smap_destroy(&netdev_args);

    s.mpid = *cfg->cfm_mpid;
    s.interval = smap_get_int(&iface->cfg->other_config, "cfm_interval", 0);
    cfm_ccm_vlan = smap_get(&iface->cfg->other_config, "cfm_ccm_vlan");
    s.ccm_pcp = smap_get_int(&iface->cfg->other_config, "cfm_ccm_pcp", 0);

    if (s.interval <= 0) {
        s.interval = 1000;
    }

    if (!cfm_ccm_vlan) {
        s.ccm_vlan = 0;
    } else if (!strcasecmp("random", cfm_ccm_vlan)) {
        s.ccm_vlan = CFM_RANDOM_VLAN;
    } else {
        s.ccm_vlan = atoi(cfm_ccm_vlan);
        if (s.ccm_vlan == CFM_RANDOM_VLAN) {
            s.ccm_vlan = 0;
        }
    }

    s.extended = smap_get_bool(&iface->cfg->other_config, "cfm_extended",
                               false);
    s.demand = smap_get_bool(&iface->cfg->other_config, "cfm_demand", false);

    opstate_str = smap_get(&iface->cfg->other_config, "cfm_opstate");
    s.opup = !opstate_str || !strcasecmp("up", opstate_str);

    ofproto_port_set_cfm(iface->port->bridge->ofproto, iface->ofp_port, &s);
}
#endif

/* Returns true if 'iface' is synthetic, that is, if we constructed it locally
 * instead of obtaining it from the database. */
static bool
iface_is_synthetic(const struct iface *iface)
{
    return ovsdb_idl_row_is_synthetic(&iface->cfg->header_);
}

static ofp_port_t
iface_validate_ofport__(size_t n, int64_t *ofport)
{
    return (n && *ofport >= 1 && *ofport < ofp_to_u16(OFPP_MAX)
            ? u16_to_ofp(*ofport)
            : OFPP_NONE);
}

#ifndef OPS_TEMP
static ofp_port_t
iface_get_requested_ofp_port(const struct ovsrec_interface *cfg)
{
    return iface_validate_ofport__(cfg->n_ofport_request, cfg->ofport_request);
}
#endif

static ofp_port_t
#ifndef OPS_TEMP
iface_pick_ofport(const struct ovsrec_interface *cfg)
#else
iface_pick_ofport(const struct ovsrec_interface *cfg OVS_UNUSED)
#endif
{
#ifndef OPS_TEMP
    ofp_port_t requested_ofport = iface_get_requested_ofp_port(cfg);
    return (requested_ofport != OFPP_NONE
            ? requested_ofport
            : iface_validate_ofport__(cfg->n_ofport, cfg->ofport));
#else
    return iface_validate_ofport__(0, NULL);
#endif
}
#ifndef OPS_TEMP

/* Port mirroring. */

static struct mirror *
mirror_find_by_uuid(struct bridge *br, const struct uuid *uuid)
{
    struct mirror *m;

    HMAP_FOR_EACH_IN_BUCKET (m, hmap_node, uuid_hash(uuid), &br->mirrors) {
        if (uuid_equals(uuid, &m->uuid)) {
            return m;
        }
    }
    return NULL;
}

static void
bridge_configure_mirrors(struct bridge *br)
{
    const struct ovsdb_datum *mc;
#ifndef OPS_TEMP
    unsigned long *flood_vlans;
#endif
    struct mirror *m, *next;
    size_t i;

    /* Get rid of deleted mirrors. */
    mc = ovsrec_bridge_get_mirrors(br->cfg, OVSDB_TYPE_UUID);
    HMAP_FOR_EACH_SAFE (m, next, hmap_node, &br->mirrors) {
        union ovsdb_atom atom;

        atom.uuid = m->uuid;
        if (ovsdb_datum_find_key(mc, &atom, OVSDB_TYPE_UUID) == UINT_MAX) {
            mirror_destroy(m);
        }
    }

    /* Add new mirrors and reconfigure existing ones. */
    for (i = 0; i < br->cfg->n_mirrors; i++) {
        const struct ovsrec_mirror *cfg = br->cfg->mirrors[i];
        struct mirror *m = mirror_find_by_uuid(br, &cfg->header_.uuid);
        if (!m) {
            m = mirror_create(br, cfg);
        }
        m->cfg = cfg;
        if (!mirror_configure(m)) {
            mirror_destroy(m);
        }
    }

#ifndef OPS_TEMP
    /* Update flooded vlans (for RSPAN). */
    flood_vlans = vlan_bitmap_from_array(br->cfg->flood_vlans,
                                         br->cfg->n_flood_vlans);
    ofproto_set_flood_vlans(br->ofproto, flood_vlans);
    bitmap_free(flood_vlans);
#endif
}

static struct mirror *
mirror_create(struct bridge *br, const struct ovsrec_mirror *cfg)
{
    struct mirror *m;

    m = xzalloc(sizeof *m);
    m->uuid = cfg->header_.uuid;
    hmap_insert(&br->mirrors, &m->hmap_node, uuid_hash(&m->uuid));
    m->bridge = br;
    m->name = xstrdup(cfg->name);

    return m;
}

static void
mirror_destroy(struct mirror *m)
{
    if (m) {
        struct bridge *br = m->bridge;

        if (br->ofproto) {
            ofproto_mirror_unregister(br->ofproto, m);
        }

        hmap_remove(&br->mirrors, &m->hmap_node);
        free(m->name);
        free(m);
    }
}

static void
mirror_collect_ports(struct mirror *m,
                     struct ovsrec_port **in_ports, int n_in_ports,
                     void ***out_portsp, size_t *n_out_portsp)
{
    void **out_ports = xmalloc(n_in_ports * sizeof *out_ports);
    size_t n_out_ports = 0;
    size_t i;

    for (i = 0; i < n_in_ports; i++) {
        const char *name = in_ports[i]->name;
        struct port *port = port_lookup(m->bridge, name);
        if (port) {
            out_ports[n_out_ports++] = port;
        } else {
            VLOG_WARN("bridge %s: mirror %s cannot match on nonexistent "
                      "port %s", m->bridge->name, m->name, name);
        }
    }
    *out_portsp = out_ports;
    *n_out_portsp = n_out_ports;
}

static bool
mirror_configure(struct mirror *m)
{
    const struct ovsrec_mirror *cfg = m->cfg;
    struct ofproto_mirror_settings s;

    /* Set name. */
    if (strcmp(cfg->name, m->name)) {
        free(m->name);
        m->name = xstrdup(cfg->name);
    }
    s.name = m->name;

    /* Get output port or VLAN. */
    if (cfg->output_port) {
        s.out_bundle = port_lookup(m->bridge, cfg->output_port->name);
        if (!s.out_bundle) {
            VLOG_ERR("bridge %s: mirror %s outputs to port not on bridge",
                     m->bridge->name, m->name);
            return false;
        }
        s.out_vlan = UINT16_MAX;

        if (cfg->output_vlan) {
            VLOG_ERR("bridge %s: mirror %s specifies both output port and "
                     "output vlan; ignoring output vlan",
                     m->bridge->name, m->name);
        }
    } else if (cfg->output_vlan) {
        /* The database should prevent invalid VLAN values. */
        s.out_bundle = NULL;
        s.out_vlan = *cfg->output_vlan;
    } else {
        VLOG_ERR("bridge %s: mirror %s does not specify output; ignoring",
                 m->bridge->name, m->name);
        return false;
    }

    /* Get port selection. */
    if (cfg->select_all) {
        size_t n_ports = hmap_count(&m->bridge->ports);
        void **ports = xmalloc(n_ports * sizeof *ports);
        struct port *port;
        size_t i;

        i = 0;
        HMAP_FOR_EACH (port, hmap_node, &m->bridge->ports) {
            ports[i++] = port;
        }

        s.srcs = ports;
        s.n_srcs = n_ports;

        s.dsts = ports;
        s.n_dsts = n_ports;
    } else {
        /* Get ports, dropping ports that don't exist.
         * The IDL ensures that there are no duplicates. */
        mirror_collect_ports(m, cfg->select_src_port, cfg->n_select_src_port,
                             &s.srcs, &s.n_srcs);
        mirror_collect_ports(m, cfg->select_dst_port, cfg->n_select_dst_port,
                             &s.dsts, &s.n_dsts);
    }

    /* Get VLAN selection. */
    s.src_vlans = vlan_bitmap_from_array(cfg->select_vlan, cfg->n_select_vlan);

    /* Configure. */
    ofproto_mirror_register(m->bridge->ofproto, m, &s);

    /* Clean up. */
    if (s.srcs != s.dsts) {
        free(s.dsts);
    }
    free(s.srcs);
    free(s.src_vlans);

    return true;
}

/* Linux VLAN device support (e.g. "eth0.10" for VLAN 10.)
 *
 * This is deprecated.  It is only for compatibility with broken device drivers
 * in old versions of Linux that do not properly support VLANs when VLAN
 * devices are not used.  When broken device drivers are no longer in
 * widespread use, we will delete these interfaces. */

static struct ovsrec_port **recs;
static size_t n_recs, allocated_recs;

/* Adds 'rec' to a list of recs that have to be destroyed when the VLAN
 * splinters are reconfigured. */
static void
register_rec(struct ovsrec_port *rec)
{
    if (n_recs >= allocated_recs) {
        recs = x2nrealloc(recs, &allocated_recs, sizeof *recs);
    }
    recs[n_recs++] = rec;
}

/* Frees all of the ports registered with register_reg(). */
static void
free_registered_recs(void)
{
    size_t i;

    for (i = 0; i < n_recs; i++) {
        struct ovsrec_port *port = recs[i];
        size_t j;

        for (j = 0; j < port->n_interfaces; j++) {
            struct ovsrec_interface *iface = port->interfaces[j];
            free(iface->name);
            free(iface);
        }

        smap_destroy(&port->other_config);
        free(port->interfaces);
        free(port->name);
        free(port->tag);
        free(port);
    }
    n_recs = 0;
}

/* Returns true if VLAN splinters are enabled on 'iface_cfg', false
 * otherwise. */
static bool
vlan_splinters_is_enabled(const struct ovsrec_interface *iface_cfg)
{
    return smap_get_bool(&iface_cfg->other_config, "enable-vlan-splinters",
                         false);
}

/* Figures out the set of VLANs that are in use for the purpose of VLAN
 * splinters.
 *
 * If VLAN splinters are enabled on at least one interface and any VLANs are in
 * use, returns a 4096-bit bitmap with a 1-bit for each in-use VLAN (bits 0 and
 * 4095 will not be set).  The caller is responsible for freeing the bitmap,
 * with free().
 *
 * If VLANs splinters are not enabled on any interface or if no VLANs are in
 * use, returns NULL.
 *
 * Updates 'vlan_splinters_enabled_anywhere'. */
static unsigned long int *
collect_splinter_vlans(const struct ovsrec_open_vswitch *ovs_cfg)
{
    unsigned long int *splinter_vlans;
    struct sset splinter_ifaces;
    const char *real_dev_name;
    struct shash *real_devs;
    struct shash_node *node;
    struct bridge *br;
    size_t i;

    /* Free space allocated for synthesized ports and interfaces, since we're
     * in the process of reconstructing all of them. */
    free_registered_recs();

    splinter_vlans = bitmap_allocate(4096);
    sset_init(&splinter_ifaces);
    vlan_splinters_enabled_anywhere = false;
    for (i = 0; i < ovs_cfg->n_bridges; i++) {
        struct ovsrec_bridge *br_cfg = ovs_cfg->bridges[i];
        size_t j;

        for (j = 0; j < br_cfg->n_ports; j++) {
            struct ovsrec_port *port_cfg = br_cfg->ports[j];
            int k;

            for (k = 0; k < port_cfg->n_interfaces; k++) {
                struct ovsrec_interface *iface_cfg = port_cfg->interfaces[k];

                if (vlan_splinters_is_enabled(iface_cfg)) {
                    vlan_splinters_enabled_anywhere = true;
                    sset_add(&splinter_ifaces, iface_cfg->name);
                    vlan_bitmap_from_array__(port_cfg->trunks,
                                             port_cfg->n_trunks,
                                             splinter_vlans);
                }
            }

            if (port_cfg->tag && *port_cfg->tag > 0 && *port_cfg->tag < 4095) {
                bitmap_set1(splinter_vlans, *port_cfg->tag);
            }
        }
    }

    if (!vlan_splinters_enabled_anywhere) {
        free(splinter_vlans);
        sset_destroy(&splinter_ifaces);
        return NULL;
    }

    HMAP_FOR_EACH (br, node, &all_bridges) {
        if (br->ofproto) {
            ofproto_get_vlan_usage(br->ofproto, splinter_vlans);
        }
    }

    /* Don't allow VLANs 0 or 4095 to be splintered.  VLAN 0 should appear on
     * the real device.  VLAN 4095 is reserved and Linux doesn't allow a VLAN
     * device to be created for it. */
    bitmap_set0(splinter_vlans, 0);
    bitmap_set0(splinter_vlans, 4095);

    /* Delete all VLAN devices that we don't need. */
    vlandev_refresh();
    real_devs = vlandev_get_real_devs();
    SHASH_FOR_EACH (node, real_devs) {
        const struct vlan_real_dev *real_dev = node->data;
        const struct vlan_dev *vlan_dev;
        bool real_dev_has_splinters;

        real_dev_has_splinters = sset_contains(&splinter_ifaces,
                                               real_dev->name);
        HMAP_FOR_EACH (vlan_dev, hmap_node, &real_dev->vlan_devs) {
            if (!real_dev_has_splinters
                || !bitmap_is_set(splinter_vlans, vlan_dev->vid)) {
                struct netdev *netdev;

                if (!netdev_open(vlan_dev->name, "system", &netdev)) {
                    if (!netdev_get_in4(netdev, NULL, NULL) ||
                        !netdev_get_in6(netdev, NULL)) {
                        /* It has an IP address configured, so we don't own
                         * it.  Don't delete it. */
                    } else {
                        vlandev_del(vlan_dev->name);
                    }
                    netdev_close(netdev);
                }
            }

        }
    }

    /* Add all VLAN devices that we need. */
    SSET_FOR_EACH (real_dev_name, &splinter_ifaces) {
        int vid;

        BITMAP_FOR_EACH_1 (vid, 4096, splinter_vlans) {
            if (!vlandev_get_name(real_dev_name, vid)) {
                vlandev_add(real_dev_name, vid);
            }
        }
    }

    vlandev_refresh();

    sset_destroy(&splinter_ifaces);

    if (bitmap_scan(splinter_vlans, 1, 0, 4096) >= 4096) {
        free(splinter_vlans);
        return NULL;
    }
    return splinter_vlans;
}

/* Pushes the configure of VLAN splinter port 'port' (e.g. eth0.9) down to
 * ofproto.  */
static void
configure_splinter_port(struct port *port)
{
    struct ofproto *ofproto = port->bridge->ofproto;
    ofp_port_t realdev_ofp_port;
    const char *realdev_name;
    struct iface *vlandev, *realdev;

    ofproto_bundle_unregister(port->bridge->ofproto, port);

    vlandev = CONTAINER_OF(list_front(&port->ifaces), struct iface,
                           port_elem);

    realdev_name = smap_get(&port->cfg->other_config, "realdev");
    realdev = iface_lookup(port->bridge, realdev_name);
    realdev_ofp_port = realdev ? realdev->ofp_port : 0;

    ofproto_port_set_realdev(ofproto, vlandev->ofp_port, realdev_ofp_port,
                             *port->cfg->tag);
}

static struct ovsrec_port *
synthesize_splinter_port(const char *real_dev_name,
                         const char *vlan_dev_name, int vid)
{
    struct ovsrec_interface *iface;
    struct ovsrec_port *port;

    iface = xmalloc(sizeof *iface);
    ovsrec_interface_init(iface);
    iface->name = xstrdup(vlan_dev_name);
    iface->type = "system";

    port = xmalloc(sizeof *port);
    ovsrec_port_init(port);
    port->interfaces = xmemdup(&iface, sizeof iface);
    port->n_interfaces = 1;
    port->name = xstrdup(vlan_dev_name);
    port->vlan_mode = "splinter";
    port->tag = xmalloc(sizeof *port->tag);
    *port->tag = vid;

    smap_add(&port->other_config, "realdev", real_dev_name);

    register_rec(port);
    return port;
}

/* For each interface with 'br' that has VLAN splinters enabled, adds a
 * corresponding ovsrec_port to 'ports' for each splinter VLAN marked with a
 * 1-bit in the 'splinter_vlans' bitmap. */
static void
add_vlan_splinter_ports(struct bridge *br,
                        const unsigned long int *splinter_vlans,
                        struct shash *ports)
{
    size_t i;

    /* We iterate through 'br->cfg->ports' instead of 'ports' here because
     * we're modifying 'ports'. */
    for (i = 0; i < br->cfg->n_ports; i++) {
        const char *name = br->cfg->ports[i]->name;
        struct ovsrec_port *port_cfg = shash_find_data(ports, name);
        size_t j;

        for (j = 0; j < port_cfg->n_interfaces; j++) {
            struct ovsrec_interface *iface_cfg = port_cfg->interfaces[j];

            if (vlan_splinters_is_enabled(iface_cfg)) {
                const char *real_dev_name;
                uint16_t vid;

                real_dev_name = iface_cfg->name;
                BITMAP_FOR_EACH_1 (vid, 4096, splinter_vlans) {
                    const char *vlan_dev_name;

                    vlan_dev_name = vlandev_get_name(real_dev_name, vid);
                    if (vlan_dev_name
                        && !shash_find(ports, vlan_dev_name)) {
                        shash_add(ports, vlan_dev_name,
                                  synthesize_splinter_port(
                                      real_dev_name, vlan_dev_name, vid));
                    }
                }
            }
        }
    }
}

static void
mirror_refresh_stats(struct mirror *m)
{
    struct ofproto *ofproto = m->bridge->ofproto;
    uint64_t tx_packets, tx_bytes;
    char *keys[2];
    int64_t values[2];
    size_t stat_cnt = 0;

    if (ofproto_mirror_get_stats(ofproto, m, &tx_packets, &tx_bytes)) {
        ovsrec_mirror_set_statistics(m->cfg, NULL, NULL, 0);
        return;
    }

    if (tx_packets != UINT64_MAX) {
        keys[stat_cnt] = "tx_packets";
        values[stat_cnt] = tx_packets;
        stat_cnt++;
    }
    if (tx_bytes != UINT64_MAX) {
        keys[stat_cnt] = "tx_bytes";
        values[stat_cnt] = tx_bytes;
        stat_cnt++;
    }

    ovsrec_mirror_set_statistics(m->cfg, keys, values, stat_cnt);
}
#endif

#ifdef OPS
/* Neighbor Functions */
/* Function to cleanup neighbor from hash, in case of any failures */
static void
neighbor_hash_delete(struct vrf *vrf, struct neighbor *neighbor)
{
    VLOG_DBG("In neighbor_hash_delete for neighbor %s", neighbor->ip_address);
    if (neighbor) {
        hmap_remove(&vrf->all_neighbors, &neighbor->node);
        free(neighbor->ip_address);
        free(neighbor->port_name);
        free(neighbor->mac);
        free(neighbor);
    }
}

/* Add neighbor host entry into ofprotoc/asic */
static int
neighbor_set_l3_host_entry(struct vrf *vrf, struct neighbor *neighbor)
{
    const struct ovsrec_neighbor *idl_neighbor = neighbor->cfg;
    struct port *port;

    VLOG_DBG("neighbor_set_l3_host_entry called for ip %s and mac %s",
              idl_neighbor->ip_address, idl_neighbor->mac);

    /* Get port info */
    port = port_lookup(vrf->up, neighbor->port_name);
    if (port == NULL) {
        VLOG_ERR("Failed to get port cfg for %s", neighbor->port_name);
        return 1;
    }

    /* Call Provider */
    if (!ofproto_add_l3_host_entry(vrf->up->ofproto, port,
                                   neighbor->is_ipv6_addr,
                                   idl_neighbor->ip_address,
                                   idl_neighbor->mac,
                                   &neighbor->l3_egress_id)) {
        VLOG_DBG("VRF %s: Added host entry for %s",
                  vrf->up->name, neighbor->ip_address);

        return 0;
    }
    else {
        VLOG_ERR("ofproto_add_l3_host_entry failed");

        /* if l3_intf not configured yet or any failure,
        ** delete from hash */
        neighbor_hash_delete(vrf, neighbor);

        return 1;
    }
} /* neighbor_set_l3_host_entry */

/* Delete port ipv4/ipv6 host entry */
static int
neighbor_delete_l3_host_entry(struct vrf *vrf, struct neighbor *neighbor)
{
    struct port *port;

    VLOG_DBG("neighbor_delete_l3_host_entry called for ip %s",
              neighbor->ip_address);

    /* Get port info */
    port = port_lookup(vrf->up, neighbor->port_name);
    if (port == NULL) {
        VLOG_ERR("Failed to get port cfg for %s", neighbor->port_name);
        return 1;
    }

    /* Call Provider */
    /* Note: Cannot access idl neighbor_cfg as it is already deleted */
    if (!ofproto_delete_l3_host_entry(vrf->up->ofproto, port,
                                      neighbor->is_ipv6_addr,
                                      neighbor->ip_address,
                                      &neighbor->l3_egress_id)) {
        VLOG_DBG("VRF %s: Deleted host entry for ip %s",
                  vrf->up->name, neighbor->ip_address);

        return 0;
    }
    else {
        VLOG_ERR("ofproto_delete_l3_host_entry failed");
        return 1;
    }
} /* neighbor_delete_l3_host_entry */

/* Function to find neighbor in vrf local hash */
struct neighbor*
neighbor_hash_lookup(const struct vrf *vrf, const char *ip_address)
{
    struct neighbor *neighbor;

    HMAP_FOR_EACH_WITH_HASH (neighbor, node, hash_string(ip_address, 0),
                             &vrf->all_neighbors) {
        if (!strcmp(neighbor->ip_address, ip_address)) {
            return neighbor;
        }
    }
    return NULL;
}

/* Function to create new neighbor hash entry and configure asic */
static void
neighbor_create(struct vrf *vrf,
                const struct ovsrec_neighbor *idl_neighbor)
{
    struct neighbor *neighbor;

    VLOG_DBG("In neighbor_create for neighbor %s",
              idl_neighbor->ip_address);
    ovs_assert(!neighbor_hash_lookup(vrf, idl_neighbor->ip_address));

    neighbor = xzalloc(sizeof *neighbor);
    neighbor->ip_address = xstrdup(idl_neighbor->ip_address);
    neighbor->mac = xstrdup(idl_neighbor->mac);

    if (strcmp(idl_neighbor->address_family,
                             OVSREC_NEIGHBOR_ADDRESS_FAMILY_IPV6) == 0) {
        neighbor->is_ipv6_addr = true;
    }
    neighbor->port_name = xstrdup(idl_neighbor->port->name);
    neighbor->cfg = idl_neighbor;
    neighbor->vrf = vrf;
    neighbor->l3_egress_id = -1;

    hmap_insert(&vrf->all_neighbors, &neighbor->node,
                hash_string(neighbor->ip_address, 0));

    /* Add ofproto/asic neighbors */
    neighbor_set_l3_host_entry(vrf, neighbor);
    vrf_ofproto_update_route_with_neighbor(vrf, neighbor, true);
}

/* Function to delete neighbor in hash and also from ofproto/asic */
static void
neighbor_delete(struct vrf *vrf, struct neighbor *neighbor)
{
    VLOG_DBG("In neighbor_delete for neighbor %s", neighbor->ip_address);
    if (neighbor) {

        /* Update routes before deleting the l3 host entry */
        vrf_ofproto_update_route_with_neighbor(vrf, neighbor, false);
        /* Delete from ofproto/asic */
        neighbor_delete_l3_host_entry(vrf, neighbor);

        /* Delete from hash */
        neighbor_hash_delete(vrf, neighbor);
    }
}

/* Function to handle modifications to neighbor entry and configure asic */
static void
neighbor_modify(struct neighbor *neighbor,
                const struct ovsrec_neighbor *idl_neighbor)
{
    VLOG_DBG("In neighbor_modify for neighbor %s",
              idl_neighbor->ip_address);

    /* TODO: Get status, if failed or incomplete delete the entry */
    /* OPENSWITCH_TODO : instead of delete/add, reprogram the entry in ofproto */

    if ( (strcmp(neighbor->port_name, idl_neighbor->port->name) != 0) ||
        (strcmp(neighbor->mac, idl_neighbor->mac) != 0 ) ) {
        struct ether_addr *ether_mac = NULL;

        /* Delete earlier egress/host entry */
        neighbor_delete_l3_host_entry(neighbor->vrf, neighbor);

        /* Update and add new one */
        free(neighbor->port_name);
        free(neighbor->mac);
        neighbor->mac = xstrdup(idl_neighbor->mac);
        neighbor->port_name = xstrdup(idl_neighbor->port->name);

        /* Configure provider/asic only if valid mac */
        ether_mac = ether_aton(idl_neighbor->mac);
        if (ether_mac != NULL) {
            neighbor_set_l3_host_entry(neighbor->vrf, neighbor);
        }
        /* entry stays in hash, and on modification add to asic */
    }
} /* neighbor_modify */

/* Function to delete all neighbors of an vrf, when that vrf is deleted */
static void
vrf_delete_all_neighbors(struct vrf *vrf)
{
    struct neighbor *neighbor, *next;

    /* Delete all neighbors of this vrf */
    HMAP_FOR_EACH_SAFE (neighbor, next, node, &vrf->all_neighbors) {
        if (neighbor) {
            neighbor_delete(vrf, neighbor);
        }
    }

} /* vrf_delete_all_neighbors */

/* Function to to delete the neighbors which are referencing the deleted vrf port */
static void
vrf_delete_port_neighbors(struct vrf *vrf, struct port *port)
{
    struct neighbor *neighbor, *next;

    /* Delete the neighbors which are referencing the deleted vrf port */
    HMAP_FOR_EACH_SAFE (neighbor, next, node, &vrf->all_neighbors) {
        if ( (neighbor) &&
             (strcmp(neighbor->port_name, port->name) == 0) ) {
            neighbor_delete(vrf, neighbor);
        }
    }

} /* vrf_delete_port_neighbors */

/*
** Function to add neighbors of given vrf and program in ofproto/asic
*/
static void
vrf_add_neighbors(struct vrf *vrf)
{
    struct neighbor *neighbor;
    const struct ovsrec_neighbor *idl_neighbor;

    idl_neighbor = ovsrec_neighbor_first(idl);
    if (idl_neighbor == NULL)
    {
        VLOG_DBG("No rows in Neighbor table");
        return;
    }

    /* Add neighbors of this vrf */
    OVSREC_NEIGHBOR_FOR_EACH(idl_neighbor, idl) {
       if (strcmp(vrf->cfg->name, idl_neighbor->vrf->name) == 0 ) {
           neighbor = neighbor_hash_lookup(vrf, idl_neighbor->ip_address);
           if (!neighbor && idl_neighbor->port) {
               neighbor_create(vrf, idl_neighbor);
           }
       }
    }

} /* vrf_add_neighbors */

/*
** Function to handle independent addition/deletion/modifications to
** neighbor table.  */
static void
vrf_reconfigure_neighbors(struct vrf *vrf)
{
    struct neighbor *neighbor, *next;
    struct shash current_idl_neigbors;
    const struct ovsrec_neighbor *idl_neighbor;

    idl_neighbor = ovsrec_neighbor_first(idl);
    if (idl_neighbor == NULL)
    {
        VLOG_DBG("No rows in Neighbor table, delete if any in our hash");

        /* May be all neighbors got delete, cleanup if any in this vrf hash */
        HMAP_FOR_EACH_SAFE (neighbor, next, node, &vrf->all_neighbors) {
            if (neighbor) {
                neighbor_delete(vrf, neighbor);
            }
        }

        return;
    }

    if ( (!OVSREC_IDL_ANY_TABLE_ROWS_MODIFIED(idl_neighbor, idl_seqno)) &&
       (!OVSREC_IDL_ANY_TABLE_ROWS_DELETED(idl_neighbor, idl_seqno))  &&
       (!OVSREC_IDL_ANY_TABLE_ROWS_INSERTED(idl_neighbor, idl_seqno)) )
    {
        VLOG_DBG("No modification in Neighbor table");
        return;
    }

    /* Collect all neighbors of this vrf */
    shash_init(&current_idl_neigbors);
    OVSREC_NEIGHBOR_FOR_EACH(idl_neighbor, idl) {
        static struct vlog_rate_limit rl = VLOG_RATE_LIMIT_INIT(1, 5);

        /* add only neighbors of this vrf */
        if (strcmp(vrf->cfg->name, idl_neighbor->vrf->name) == 0 ) {
            if (!shash_add_once(&current_idl_neigbors, idl_neighbor->ip_address,
                                idl_neighbor)) {
                VLOG_DBG("neighbor %s specified twice",
                          idl_neighbor->ip_address);
                VLOG_WARN_RL(&rl, "neighbor %s specified twice",
                             idl_neighbor->ip_address);
            }
        }
    }

    /* Delete the neighbors' that are deleted from the db */
    VLOG_DBG("Deleting which are no more in idl");
    HMAP_FOR_EACH_SAFE(neighbor, next, node, &vrf->all_neighbors) {
        neighbor->cfg = shash_find_data(&current_idl_neigbors,
                                        neighbor->ip_address);
        if (!neighbor->cfg) {
            neighbor_delete(vrf, neighbor);
        }
    }

    /* Add new neighbors. */
    VLOG_DBG("Adding newly added idl neighbors");
    OVSREC_NEIGHBOR_FOR_EACH(idl_neighbor, idl) {
        neighbor = neighbor_hash_lookup(vrf, idl_neighbor->ip_address);
        if (!neighbor && idl_neighbor->port) {
            neighbor_create(vrf, idl_neighbor);
        }
    }

    /* Look for any modification of mac/port of this vrf neighbors */
    VLOG_DBG("Looking for any modified neighbors, mac, etc");
    idl_neighbor = ovsrec_neighbor_first(idl);
    if (OVSREC_IDL_ANY_TABLE_ROWS_MODIFIED(idl_neighbor, idl_seqno)) {
        OVSREC_NEIGHBOR_FOR_EACH(idl_neighbor, idl) {
           if ( (OVSREC_IDL_IS_ROW_MODIFIED(idl_neighbor, idl_seqno)) &&
               !(OVSREC_IDL_IS_ROW_INSERTED(idl_neighbor, idl_seqno)) ) {

                VLOG_DBG("Some modifications in Neigbor %s",
                                      idl_neighbor->ip_address);

                neighbor = neighbor_hash_lookup(vrf, idl_neighbor->ip_address);
                if (neighbor) {
                    if(idl_neighbor->port)
                        neighbor_modify(neighbor, idl_neighbor);
                    else
                        neighbor_delete(vrf, neighbor);
                }
            }
        }
    }

    shash_destroy(&current_idl_neigbors);

} /* add_reconfigure_neighbors */

/* Read/Reset neighbors data-path hit-bit and update into db */
static void
run_neighbor_update(void)
{
    const struct ovsrec_neighbor *idl_neighbor =
                                  ovsrec_neighbor_first(idl);
    struct neighbor *neighbor;
    int neighbor_interval;
    const struct vrf *vrf;
    struct port *port;
    struct ovsdb_idl_txn *txn;

    /* Skip if nothing to update */
    if (idl_neighbor ==  NULL) {
        return;
    }

    /* TODO: Add the timer-internval in some table/column */
    /* And decide on the interval */
    /* const struct ovsrec_open_vswitch *idl_ovs =
    **                            ovsrec_open_vswitch_first(idl);
    ** neighbor_interval = MAX(smap_get_int(&idl_ovs->other_config,
                                         "neighbor-update-interval",
                                         NEIGHBOR_HIT_BIT_UPDATE_INTERVAL),
                                         NEIGHBOR_HIT_BIT_UPDATE_INTERVAL); */
    neighbor_interval = NEIGHBOR_HIT_BIT_UPDATE_INTERVAL;
    if (neighbor_timer_interval != neighbor_interval) {
        neighbor_timer_interval = neighbor_interval;
        neighbor_timer = LLONG_MIN;
    }

    if (time_msec() >= neighbor_timer) {
        //enum ovsdb_idl_txn_status status;

        txn = ovsdb_idl_txn_create(idl);

        /* Rate limit the update.  Do not start a new update if the
        ** previous one is not done. */
        OVSREC_NEIGHBOR_FOR_EACH(idl_neighbor, idl) {
            VLOG_DBG(" Checking hit-bit for %s", idl_neighbor->ip_address);

            vrf = vrf_lookup(idl_neighbor->vrf->name);
            neighbor = neighbor_hash_lookup(vrf, idl_neighbor->ip_address);
            if (neighbor == NULL) {
                VLOG_ERR("Neighbor not found in local hash");
                continue;
            }

            /* Get port/ofproto info */
            port = port_lookup(neighbor->vrf->up, neighbor->port_name);
            if (port == NULL) {
                VLOG_ERR("Failed to get port cfg for %s", neighbor->port_name);
                continue;
            }

            /* Call Provider */
            if (!ofproto_get_l3_host_hit(neighbor->vrf->up->ofproto, port,
                                        neighbor->is_ipv6_addr,
                                        idl_neighbor->ip_address,
                                        &neighbor->hit_bit)) {
                VLOG_DBG("Got host %s hit bit=0x%x",
                          idl_neighbor->ip_address, neighbor->hit_bit);

                struct smap smap;

                /* Write the hit bit status to status column */
                smap_clone(&smap, &idl_neighbor->status);
                if (neighbor->hit_bit) {
                    smap_replace(&smap, OVSDB_NEIGHBOR_STATUS_DP_HIT, "true");
                } else {
                    smap_replace(&smap, OVSDB_NEIGHBOR_STATUS_DP_HIT, "false");
                }
                ovsrec_neighbor_set_status(idl_neighbor, &smap);
                smap_destroy(&smap);
            }
            else {
                VLOG_ERR("!ofproto_get_l3_host_hit failed");
                continue;
            }
        } /* For each */

        /* No need to retry since we will update with latest state every 10sec */
        ovsdb_idl_txn_commit(txn);
        ovsdb_idl_txn_destroy(txn);

        neighbor_timer = time_msec() + neighbor_timer_interval;
    }
} /* run_neighbor_update */

/* OPENSWITCH_TODO - remove after integration ... */
int
vrf_l3_route_action(struct vrf *vrf, enum ofproto_route_action action,
                    struct ofproto_route *route)
{
    return ofproto_l3_route_action(vrf->up->ofproto, action, route);
}

bool
vrf_has_l3_route_action(struct vrf *vrf)
{
    return vrf->up->ofproto->ofproto_class->l3_route_action ? true : false;
}

int
vrf_l3_ecmp_set(struct vrf *vrf, bool enable)
{
    return ofproto_l3_ecmp_set(vrf->up->ofproto, enable);
}

int
vrf_l3_ecmp_hash_set(struct vrf *vrf, unsigned int hash, bool enable)
{
    return ofproto_l3_ecmp_hash_set(vrf->up->ofproto, hash, enable);
}
#endif<|MERGE_RESOLUTION|>--- conflicted
+++ resolved
@@ -803,10 +803,8 @@
 #ifdef OPS
     struct vrf *vrf, *vrf_next;
     struct blk_params bridge_blk_params;
-<<<<<<< HEAD
     struct hmap want_del_ports;
     struct port *del_port, *next_del_port;
-=======
     const struct blk_params clear_blk_params = {
         .idl_seqno = idl_seqno,
         .idl =     idl,
@@ -817,7 +815,6 @@
         .all_bridges = &all_bridges,
         .all_vrfs = &all_vrfs,
     };
->>>>>>> ab8c6fd4
 #else
     int sflow_bridge_number;
     size_t n_managers;
@@ -825,7 +822,6 @@
 
     COVERAGE_INC(bridge_reconfigure);
 
-<<<<<<< HEAD
 #ifdef OPS
     bridge_blk_params.idl = idl;
     bridge_blk_params.idl_seqno = idl_seqno;
@@ -834,8 +830,6 @@
     bridge_blk_params.ports = NULL;
 #endif
 
-=======
->>>>>>> ab8c6fd4
 #ifndef OPS_TEMP
     ofproto_set_flow_limit(smap_get_int(&ovs_cfg->other_config, "flow-limit",
                                         OFPROTO_FLOW_LIMIT_DEFAULT));
@@ -877,7 +871,6 @@
 
 #ifdef OPS
         /* Execute the reconfigure for block BLK_BR_DELETE_PORTS */
-<<<<<<< HEAD
         hmap_init(&want_del_ports);
         HMAP_FOR_EACH_SAFE(del_port, next_del_port, hmap_node, &br->ports) {
            if (!shash_find_data(&br->wanted_ports, del_port->name)) {
@@ -885,10 +878,8 @@
                             hash_string(del_port->name, 0));
            }
         }
-=======
         bridge_blk_params = clear_blk_params;
         bridge_blk_params.br = br;
->>>>>>> ab8c6fd4
         bridge_blk_params.ofproto = br->ofproto;
         bridge_blk_params.ports = &want_del_ports;
         execute_reconfigure_block(&bridge_blk_params, BLK_BR_DELETE_PORTS);
