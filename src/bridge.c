--- conflicted
+++ resolved
@@ -1,19 +1,17 @@
-/*
- * (c) Copyright 2015-2016 Hewlett Packard Enterprise Development LP
- * Copyright (c) 2008, 2009, 2010, 2011, 2012, 2013, 2014 Nicira, Inc.
- * All Rights Reserved.
+/* Copyright (c) 2008, 2009, 2010, 2011, 2012, 2013, 2014 Nicira, Inc.
+ * Copyright (C) 2015, 2016 Hewlett-Packard Development Company, L.P.
  *
- * Licensed under the Apache License, Version 2.0 (the "License"); you may
- * not use this file except in compliance with the License. You may obtain
- * a copy of the License at
+ * Licensed under the Apache License, Version 2.0 (the "License");
+ * you may not use this file except in compliance with the License.
+ * You may obtain a copy of the License at:
  *
- * http://www.apache.org/licenses/LICENSE-2.0
+ *     http://www.apache.org/licenses/LICENSE-2.0
  *
  * Unless required by applicable law or agreed to in writing, software
- * distributed under the License is distributed on an "AS IS" BASIS, WITHOUT
- * WARRANTIES OR CONDITIONS OF ANY KIND, either express or implied. See the
- * License for the specific language governing permissions and limitations
- * under the License.
+ * distributed under the License is distributed on an "AS IS" BASIS,
+ * WITHOUT WARRANTIES OR CONDITIONS OF ANY KIND, either express or implied.
+ * See the License for the specific language governing permissions and
+ * limitations under the License.
  */
 
 #include <config.h>
@@ -1216,7 +1214,7 @@
 
         /* Execute the reconfigure for block BLK_RECONFIGURE_NEIGHBORS */
         bridge_blk_params = clear_blk_params;
-			        bridge_blk_params.vrf = vrf;
+		bridge_blk_params.vrf = vrf;
         bridge_blk_params.ofproto = vrf->up->ofproto;
         execute_reconfigure_block(&bridge_blk_params, BLK_RECONFIGURE_NEIGHBORS);
 
@@ -1687,8 +1685,6 @@
     return;
 }
 #endif
-
-
 
 
 static void
@@ -5440,7 +5436,6 @@
     shash_destroy(&sh_idl_vlans);
 }
 
-<<<<<<< HEAD
 /* Logical Switch functions. */
 static void
 dump_logical_switch_data(struct ds *ds, struct logical_switch *logical_switch)
@@ -5516,8 +5511,7 @@
 }
 #endif /* OPS */
 
-=======
->>>>>>> 842e2ad1
+
 /* Port functions. */
 
 static struct port *
