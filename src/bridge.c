/* Copyright (c) 2008, 2009, 2010, 2011, 2012, 2013, 2014 Nicira, Inc.
 * Copyright (C) 2015, 2016 Hewlett-Packard Development Company, L.P.
 *
 * Licensed under the Apache License, Version 2.0 (the "License");
 * you may not use this file except in compliance with the License.
 * You may obtain a copy of the License at:
 *
 *     http://www.apache.org/licenses/LICENSE-2.0
 *
 * Unless required by applicable law or agreed to in writing, software
 * distributed under the License is distributed on an "AS IS" BASIS,
 * WITHOUT WARRANTIES OR CONDITIONS OF ANY KIND, either express or implied.
 * See the License for the specific language governing permissions and
 * limitations under the License.
 */

#include <config.h>
#include "bridge.h"
#include <errno.h>
#include <inttypes.h>
#include <stdlib.h>
#include "async-append.h"
#include "bfd.h"
#include "bitmap.h"
#ifndef OPS_TEMP
#include "cfm.h"
#endif
#include "connectivity.h"
#include "coverage.h"
#include "daemon.h"
#include "dirs.h"
#include "dynamic-string.h"
#include "hash.h"
#include "hmap.h"
#include "hmapx.h"
#include "jsonrpc.h"
#include "lacp.h"
#include "list.h"
#include "mac-learning.h"
#include "mcast-snooping.h"
#include "meta-flow.h"
#include "netdev.h"
#include "nx-match.h"
#include "ofp-print.h"
#include "ofp-util.h"
#include "ofpbuf.h"
#include "ofproto/bond.h"
#include "ofproto/ofproto.h"
#include "ovs-numa.h"
#include "poll-loop.h"
#include "seq.h"
#include "sha1.h"
#include "shash.h"
#include "smap.h"
#include "socket-util.h"
#include "stream.h"
#include "stream-ssl.h"
#include "sset.h"
#include "system-stats.h"
#include "timeval.h"
#include "util.h"
#include "unixctl.h"
#include "vlandev.h"
#include "vswitch-idl.h"
#include "openvswitch/vlog.h"
#include "sflow_api.h"
#include "vlan-bitmap.h"
#include "packets.h"

#ifdef OPS
#include <string.h>
#include <netinet/ether.h>
#include "vrf.h"
#include "openswitch-idl.h"
#include "openswitch-dflt.h"
#include "reconfigure-blocks.h"
#include "run-blocks.h"
#include "plugins.h"
#include "stats-blocks.h"
#endif

VLOG_DEFINE_THIS_MODULE(bridge);

COVERAGE_DEFINE(bridge_reconfigure);

struct mirror {
    struct uuid uuid;           /* UUID of this "mirror" record in database. */
    struct hmap_node hmap_node; /* In struct bridge's "mirrors" hmap. */
    struct bridge *bridge;
    char *name;
    const struct ovsrec_mirror *cfg;
};

#ifndef OPS /* Moved to bridge.h, to access in vrf.c */
struct port {
    struct hmap_node hmap_node; /* Element in struct bridge's "ports" hmap. */
    struct bridge *bridge;
    char *name;

    const struct ovsrec_port *cfg;

    /* An ordinary bridge port has 1 interface.
     * A bridge port for bonding has at least 2 interfaces. */
    struct ovs_list ifaces;    /* List of "struct iface"s. */
};
#endif

#ifndef OPS_TEMP /* Moved to bridge.h, to access from plugins */
struct bridge {
    struct hmap_node node;      /* In 'all_bridges'. */
    char *name;                 /* User-specified arbitrary name. */
    char *type;                 /* Datapath type. */
    struct eth_addr ea;         /* Bridge Ethernet Address. */
    struct eth_addr default_ea; /* Default MAC. */
    const struct ovsrec_bridge *cfg;

    /* OpenFlow switch processing. */
    struct ofproto *ofproto;    /* OpenFlow switch. */

    /* Bridge ports. */
    struct hmap ports;          /* "struct port"s indexed by name. */
    struct hmap ifaces;         /* "struct iface"s indexed by ofp_port. */
    struct hmap iface_by_name;  /* "struct iface"s indexed by name. */

    /* Port mirroring. */
    struct hmap mirrors;        /* "struct mirror" indexed by UUID. */

    /* Used during reconfiguration. */
    struct shash wanted_ports;

    /* Synthetic local port if necessary. */
    struct ovsrec_port synth_local_port;
    struct ovsrec_interface synth_local_iface;
    struct ovsrec_interface *synth_local_ifacep;
};
#endif

/* All bridges, indexed by name. */
static struct hmap all_bridges = HMAP_INITIALIZER(&all_bridges);

#ifdef OPS
/* Even though VRF is a separate entity from a user and schema
 * perspective, it's essentially very similar to bridge. It has ports,
 * bundles, mirros, might provide sFlow, NetFLow etc.
 *
 * In the future, it may also provide OpenFlow datapath, with OFP_NORMAL
 * falling back to the regular routing. Current code makes basic preparation
 * for this option by establising ofproto, and managing ports through it,
 * but not taking care of Openflow configuration itself. The use of ofproto
 * also allows ofproto providers to share common port/bundle/mirrors/etc
 * code more easily.
 *
 * VRFs also have quite a few principal differences like routes, neightbours,
 * routing protocols and not having VLANs.
 * In order to reuse as much of Bridge code as possible, struct vrf
 * "inherits" struct bridge. While configuration of VRF has to read
 * from a different table, port_configure, mirror_configure and may
 * other functions would be shared with the bridge. */
/* All vrfs, indexed by name. */
static struct hmap all_vrfs = HMAP_INITIALIZER(&all_vrfs);

static void vrf_add_neighbors(struct vrf *vrf);
static void vrf_reconfigure_neighbors(struct vrf *vrf);
static void vrf_delete_all_neighbors(struct vrf *vrf);
static void vrf_delete_port_neighbors(struct vrf *vrf, struct port *port);

/* Each time this timer expires, go through Neighbor table and query th
** ASIC for data-path hit-bit for each and update DB. */
static int neighbor_timer_interval;
static long long int neighbor_timer = LLONG_MIN;
#define NEIGHBOR_HIT_BIT_UPDATE_INTERVAL   10000
static void run_neighbor_update(void);
#endif

/* OVSDB IDL used to obtain configuration. */
#ifdef OPS
struct ovsdb_idl *idl;
#else
static struct ovsdb_idl *idl;
#endif

/* We want to complete daemonization, fully detaching from our parent process,
 * only after we have completed our initial configuration, committed our state
 * to the database, and received confirmation back from the database server
 * that it applied the commit.  This allows our parent process to know that,
 * post-detach, ephemeral fields such as datapath-id and ofport are very likely
 * to have already been filled in.  (It is only "very likely" rather than
 * certain because there is always a slim possibility that the transaction will
 * fail or that some other client has added new bridges, ports, etc. while
 * ovs-vswitchd was configuring using an old configuration.)
 *
 * We only need to do this once for our initial configuration at startup, so
 * 'initial_config_done' tracks whether we've already done it.  While we are
 * waiting for a response to our commit, 'daemonize_txn' tracks the transaction
 * itself and is otherwise NULL. */
static bool initial_config_done;
static struct ovsdb_idl_txn *daemonize_txn;

/* Most recently processed IDL sequence number. */
#ifdef OPS
unsigned int idl_seqno;
#else
static unsigned int idl_seqno;
#endif

/* Track changes to port connectivity. */
static uint64_t connectivity_seqno = LLONG_MIN;

/* Status update to database.
 *
 * Some information in the database must be kept as up-to-date as possible to
 * allow controllers to respond rapidly to network outages.  Those status are
 * updated via the 'status_txn'.
 *
 * We use the global connectivity sequence number to detect the status change.
 * Also, to prevent the status update from sending too much to the database,
 * we check the return status of each update transaction and do not start new
 * update if the previous transaction status is 'TXN_INCOMPLETE'.
 *
 * 'statux_txn' is NULL if there is no ongoing status update.
 *
 * If the previous database transaction was failed (is not 'TXN_SUCCESS',
 * 'TXN_UNCHANGED' or 'TXN_INCOMPLETE'), 'status_txn_try_again' is set to true,
 * which will cause the main thread wake up soon and retry the status update.
 */
static struct ovsdb_idl_txn *status_txn;
static bool status_txn_try_again;

/* When the status update transaction returns 'TXN_INCOMPLETE', should register a
 * timeout in 'STATUS_CHECK_AGAIN_MSEC' to check again. */
#define STATUS_CHECK_AGAIN_MSEC 100

/* Each time this timer expires, the bridge fetches interface and mirror
 * statistics and pushes them into the database. */
static int stats_timer_interval;
static long long int stats_timer = LLONG_MIN;

/* In some datapaths, creating and destroying OpenFlow ports can be extremely
 * expensive.  This can cause bridge_reconfigure() to take a long time during
 * which no other work can be done.  To deal with this problem, we limit port
 * adds and deletions to a window of OFP_PORT_ACTION_WINDOW milliseconds per
 * call to bridge_reconfigure().  If there is more work to do after the limit
 * is reached, 'need_reconfigure', is flagged and it's done on the next loop.
 * This allows the rest of the code to catch up on important things like
 * forwarding packets. */
#define OFP_PORT_ACTION_WINDOW 10

static void add_del_bridges(const struct ovsrec_open_vswitch *);
static void bridge_run__(void);
static void bridge_create(const struct ovsrec_bridge *);
static void bridge_destroy(struct bridge *);
static struct bridge *bridge_lookup(const char *name);
static unixctl_cb_func bridge_unixctl_dump_flows;
static unixctl_cb_func bridge_unixctl_reconnect;
static size_t bridge_get_controllers(const struct bridge *br,
                                     struct ovsrec_controller ***controllersp);
static void bridge_collect_wanted_ports(struct bridge *,
                                        const unsigned long *splinter_vlans,
                                        struct shash *wanted_ports);
static void bridge_delete_ofprotos(void);
static void bridge_delete_or_reconfigure_ports(struct bridge *);
static void bridge_del_ports(struct bridge *,
                             const struct shash *wanted_ports);
static void bridge_add_ports(struct bridge *,
                             const struct shash *wanted_ports);

#ifdef OPS
static void add_del_vrfs(const struct ovsrec_open_vswitch *);
static void vrf_create(const struct ovsrec_vrf *);
static void vrf_destroy(struct vrf *);
static struct vrf *vrf_lookup(const char *name);
static void vrf_collect_wanted_ports(struct vrf *,
                                        struct shash *wanted_ports);
static void vrf_delete_or_reconfigure_ports(struct vrf *);
static void vrf_del_ports(struct vrf *,
                             const struct shash *wanted_ports);
static bool enable_lacp(struct port *port, bool *activep);
static void bridge_configure_vlans(struct bridge *br);
static unixctl_cb_func vlan_unixctl_show;
static void bridge_configure_sflow(struct bridge *,
                                   const struct ovsrec_sflow *cfg,
                                   int *sflow_bridge_number);
static void sflow_agent_address(const char *intf_name, const char *af,
                                char *addr);
static void sflow_ports_disabled(struct sset *ports);
<<<<<<< HEAD
static bool is_vlan_up(const char *vid);
=======
>>>>>>> 1ffa7475
#endif
static void bridge_configure_datapath_id(struct bridge *);
#ifndef OPS_TEMP
static void bridge_configure_netflow(struct bridge *);
static void bridge_configure_forward_bpdu(struct bridge *);
#endif
static void bridge_configure_mac_table(struct bridge *);
#ifndef OPS_TEMP
static void bridge_configure_mcast_snooping(struct bridge *);
static void bridge_configure_ipfix(struct bridge *);
static void bridge_configure_stp(struct bridge *);
static void bridge_configure_rstp(struct bridge *);
#endif
static void bridge_configure_tables(struct bridge *);
static void bridge_configure_dp_desc(struct bridge *);
static void bridge_configure_remotes(struct bridge *,
                                     const struct sockaddr_in *managers,
                                     size_t n_managers);
static void bridge_pick_local_hw_addr(struct bridge *,
                                      struct eth_addr *ea,
                                      struct iface **hw_addr_iface);
static uint64_t bridge_pick_datapath_id(struct bridge *,
                                        const struct eth_addr bridge_ea,
                                        struct iface *hw_addr_iface);
static uint64_t dpid_from_hash(const void *, size_t nbytes);
#ifndef OPS_TEMP
static bool bridge_has_bond_fake_iface(const struct bridge *,
                                       const char *name);
static bool port_is_bond_fake_iface(const struct port *);

static unixctl_cb_func qos_unixctl_show;
#endif
static struct port *port_create(struct bridge *, const struct ovsrec_port *);
static void port_del_ifaces(struct port *);
static void port_destroy(struct port *);
static struct port *port_lookup(const struct bridge *, const char *name);
static void port_configure(struct port *);
#ifndef OPS
static struct lacp_settings *port_configure_lacp(struct port *,
                                                 struct lacp_settings *);
#endif
static void port_configure_bond(struct port *, struct bond_settings *);
#ifndef OPS_TEMP
static bool port_is_synthetic(const struct port *);
#endif
static void reconfigure_system_stats(const struct ovsrec_open_vswitch *);
static void run_system_stats(void);

static void bridge_configure_mirrors(struct bridge *);
static struct mirror *mirror_create(struct bridge *,
                                    const struct ovsrec_mirror *);
static int mirror_destroy(struct mirror *);
static bool mirror_configure(struct mirror *);
static void mirror_refresh_stats(struct mirror *);

#ifndef OPS
static void iface_configure_lacp(struct iface *, struct lacp_slave_settings *);
#endif
static bool iface_create(struct bridge *, const struct ovsrec_interface *,
                         const struct ovsrec_port *);
static bool iface_is_internal(const struct ovsrec_interface *iface,
                              const struct ovsrec_bridge *br);
static const char *iface_get_type(const struct ovsrec_interface *,
                                  const struct ovsrec_bridge *);
static void iface_destroy(struct iface *);
static void iface_destroy__(struct iface *);
static struct iface *iface_lookup(const struct bridge *, const char *name);
#ifndef OPS_TEMP
static struct iface *iface_find(const char *name);
#endif
static struct iface *iface_from_ofp_port(const struct bridge *,
                                         ofp_port_t ofp_port);
#ifndef OPS_TEMP
static void iface_set_mac(const struct bridge *, const struct port *, struct iface *);
#endif
static void iface_set_ofport(const struct ovsrec_interface *, ofp_port_t ofport);
static void iface_clear_db_record(const struct ovsrec_interface *if_cfg, char *errp);
#ifndef OPS_TEMP
static void iface_configure_qos(struct iface *, const struct ovsrec_qos *);
static void iface_configure_cfm(struct iface *);
static void iface_refresh_cfm_stats(struct iface *);
#endif
static void iface_refresh_stats(struct iface *);
static void iface_refresh_netdev_status(struct iface *);
static void iface_refresh_ofproto_status(struct iface *);
static bool iface_is_synthetic(const struct iface *);
#ifndef OPS_TEMP
static ofp_port_t iface_get_requested_ofp_port(
    const struct ovsrec_interface *);
#endif
static ofp_port_t iface_pick_ofport(const struct ovsrec_interface *);
#ifndef OPS_TEMP
/* Linux VLAN device support (e.g. "eth0.10" for VLAN 10.)
 *
 * This is deprecated.  It is only for compatibility with broken device drivers
 * in old versions of Linux that do not properly support VLANs when VLAN
 * devices are not used.  When broken device drivers are no longer in
 * widespread use, we will delete these interfaces. */

/* True if VLAN splinters are enabled on any interface, false otherwise.*/
static bool vlan_splinters_enabled_anywhere;

static bool vlan_splinters_is_enabled(const struct ovsrec_interface *);
static unsigned long int *collect_splinter_vlans(
    const struct ovsrec_open_vswitch *);
static void configure_splinter_port(struct port *);
static void add_vlan_splinter_ports(struct bridge *,
                                    const unsigned long int *splinter_vlans,
                                    struct shash *ports);
#endif

#ifdef OPS
/* This function waits for SYSd and CONFIGd to complete their system
 * initialization before proceeding.  This means waiting for
 * Open_vSwitch table 'cur_cfg' column to become >= 1.
 */
void
wait_for_config_complete(void)
{
    int system_configured = false;
    const struct ovsrec_open_vswitch *ovs_vsw = NULL;

    while (!ovsdb_idl_has_lock(idl)) {
        ovsdb_idl_run(idl);
        ovsdb_idl_wait(idl);
    }

    while (!system_configured) {
        ovs_vsw = ovsrec_open_vswitch_first(idl);
        system_configured = (ovs_vsw && (ovs_vsw->cur_cfg >= 1));
        if (!system_configured) {
            poll_block();
            ovsdb_idl_run(idl);
            ovsdb_idl_wait(idl);
        } else {
            VLOG_INFO("System is now configured (cur_cfg=%d).",
                      (int)ovs_vsw->cur_cfg);
        }
    }
}
#endif

static void
bridge_init_ofproto(const struct ovsrec_open_vswitch *cfg)
{
    struct shash iface_hints;
    static bool initialized = false;
    int i;

    if (initialized) {
        return;
    }

    shash_init(&iface_hints);

    if (cfg) {
        for (i = 0; i < cfg->n_bridges; i++) {
            const struct ovsrec_bridge *br_cfg = cfg->bridges[i];
            int j;

            for (j = 0; j < br_cfg->n_ports; j++) {
                struct ovsrec_port *port_cfg = br_cfg->ports[j];
                int k;

                for (k = 0; k < port_cfg->n_interfaces; k++) {
                    struct ovsrec_interface *if_cfg = port_cfg->interfaces[k];
                    struct iface_hint *iface_hint;

                    iface_hint = xmalloc(sizeof *iface_hint);
                    iface_hint->br_name = br_cfg->name;
                    iface_hint->br_type = br_cfg->datapath_type;
                    iface_hint->ofp_port = iface_pick_ofport(if_cfg);
                    shash_add(&iface_hints, if_cfg->name, iface_hint);
                }
            }
        }

#ifdef OPS
        for (i = 0; i < cfg->n_vrfs; i++) {
            const struct ovsrec_vrf *vrf_cfg = cfg->vrfs[i];
            int j;

            for (j = 0; j < vrf_cfg->n_ports; j++) {
                struct ovsrec_port *port_cfg = vrf_cfg->ports[j];
                int k;

                for (k = 0; k < port_cfg->n_interfaces; k++) {
                    struct ovsrec_interface *if_cfg = port_cfg->interfaces[k];
                    struct iface_hint *iface_hint;

                    iface_hint = xmalloc(sizeof *iface_hint);
                    iface_hint->br_name = vrf_cfg->name;
                    iface_hint->br_type = "vrf";
                    iface_hint->ofp_port = iface_pick_ofport(if_cfg);
                    shash_add(&iface_hints, if_cfg->name, iface_hint);
                }
            }
        }

#endif
    }

#ifdef OPS
    plugins_ofproto_register();
#endif

    ofproto_init(&iface_hints);

    shash_destroy_free_data(&iface_hints);
    initialized = true;
}

/* Public functions. */

/* Initializes the bridge module, configuring it to obtain its configuration
 * from an OVSDB server accessed over 'remote', which should be a string in a
 * form acceptable to ovsdb_idl_create(). */
void
bridge_init(const char *remote)
{
    /* Create connection to database. */
    idl = ovsdb_idl_create(remote, &ovsrec_idl_class, true, true);
    idl_seqno = ovsdb_idl_get_seqno(idl);
    ovsdb_idl_set_lock(idl, "ovs_vswitchd");

    ovsdb_idl_omit_alert(idl, &ovsrec_open_vswitch_col_cur_cfg);
    ovsdb_idl_omit_alert(idl, &ovsrec_open_vswitch_col_statistics);
    ovsdb_idl_omit(idl, &ovsrec_open_vswitch_col_external_ids);
#ifndef OPS_TEMP
    ovsdb_idl_omit(idl, &ovsrec_open_vswitch_col_ovs_version);
#endif
    ovsdb_idl_omit(idl, &ovsrec_open_vswitch_col_db_version);
#ifndef OPS_TEMP
    ovsdb_idl_omit(idl, &ovsrec_open_vswitch_col_system_type);
    ovsdb_idl_omit(idl, &ovsrec_open_vswitch_col_system_version);
#endif

    ovsdb_idl_omit_alert(idl, &ovsrec_bridge_col_datapath_id);
    ovsdb_idl_omit_alert(idl, &ovsrec_bridge_col_datapath_version);
    ovsdb_idl_omit_alert(idl, &ovsrec_bridge_col_status);
#ifndef OPS_TEMP
    ovsdb_idl_omit_alert(idl, &ovsrec_bridge_col_rstp_status);
    ovsdb_idl_omit_alert(idl, &ovsrec_bridge_col_stp_enable);
    ovsdb_idl_omit_alert(idl, &ovsrec_bridge_col_rstp_enable);
#endif
    ovsdb_idl_omit(idl, &ovsrec_bridge_col_external_ids);

    ovsdb_idl_omit_alert(idl, &ovsrec_port_col_status);
#ifndef OPS_TEMP
    ovsdb_idl_omit_alert(idl, &ovsrec_port_col_rstp_status);
    ovsdb_idl_omit_alert(idl, &ovsrec_port_col_rstp_statistics);
#endif
    ovsdb_idl_omit_alert(idl, &ovsrec_port_col_statistics);
    ovsdb_idl_omit_alert(idl, &ovsrec_port_col_bond_active_slave);
    ovsdb_idl_omit(idl, &ovsrec_port_col_external_ids);

    ovsdb_idl_omit_alert(idl, &ovsrec_interface_col_admin_state);
    ovsdb_idl_omit_alert(idl, &ovsrec_interface_col_duplex);
    ovsdb_idl_omit_alert(idl, &ovsrec_interface_col_link_speed);
    ovsdb_idl_omit_alert(idl, &ovsrec_interface_col_link_state);
#ifdef OPS
    ovsdb_idl_omit_alert(idl, &ovsrec_interface_col_pause);
    ovsdb_idl_omit_alert(idl, &ovsrec_neighbor_col_status);
#endif
    ovsdb_idl_omit_alert(idl, &ovsrec_interface_col_link_resets);
    ovsdb_idl_omit_alert(idl, &ovsrec_interface_col_mac_in_use);
#ifndef OPS_TEMP
    ovsdb_idl_omit_alert(idl, &ovsrec_interface_col_ifindex);
#endif
    ovsdb_idl_omit_alert(idl, &ovsrec_interface_col_mtu);
    ovsdb_idl_omit_alert(idl, &ovsrec_interface_col_ofport);
    ovsdb_idl_omit_alert(idl, &ovsrec_interface_col_statistics);
    ovsdb_idl_omit_alert(idl, &ovsrec_interface_col_status);
#ifndef OPS_TEMP
    ovsdb_idl_omit_alert(idl, &ovsrec_interface_col_cfm_fault);
    ovsdb_idl_omit_alert(idl, &ovsrec_interface_col_cfm_fault_status);
    ovsdb_idl_omit_alert(idl, &ovsrec_interface_col_cfm_remote_mpids);
    ovsdb_idl_omit_alert(idl, &ovsrec_interface_col_cfm_flap_count);
    ovsdb_idl_omit_alert(idl, &ovsrec_interface_col_cfm_health);
    ovsdb_idl_omit_alert(idl, &ovsrec_interface_col_cfm_remote_opstate);
    ovsdb_idl_omit_alert(idl, &ovsrec_interface_col_bfd_status);
#endif
    ovsdb_idl_omit_alert(idl, &ovsrec_interface_col_lacp_current);
    ovsdb_idl_omit_alert(idl, &ovsrec_interface_col_error);
    ovsdb_idl_omit(idl, &ovsrec_interface_col_external_ids);
#ifdef OPS
    ovsdb_idl_omit_alert(idl, &ovsrec_interface_col_hw_intf_info);
    ovsdb_idl_omit_alert(idl, &ovsrec_interface_col_pm_info);
    ovsdb_idl_omit_alert(idl, &ovsrec_interface_col_user_config);

    ovsdb_idl_omit_alert(idl, &ovsrec_mirror_col_statistics);
    ovsdb_idl_omit_alert(idl, &ovsrec_mirror_col_mirror_status);
#endif
    ovsdb_idl_omit_alert(idl, &ovsrec_controller_col_is_connected);
    ovsdb_idl_omit_alert(idl, &ovsrec_controller_col_role);
    ovsdb_idl_omit_alert(idl, &ovsrec_controller_col_status);
    ovsdb_idl_omit(idl, &ovsrec_controller_col_external_ids);

#ifndef OPS_TEMP
    ovsdb_idl_omit(idl, &ovsrec_qos_col_external_ids);

    ovsdb_idl_omit(idl, &ovsrec_queue_col_external_ids);

    ovsdb_idl_omit(idl, &ovsrec_mirror_col_external_ids);

    ovsdb_idl_omit(idl, &ovsrec_netflow_col_external_ids);
    ovsdb_idl_omit(idl, &ovsrec_sflow_col_external_ids);
    ovsdb_idl_omit(idl, &ovsrec_ipfix_col_external_ids);
    ovsdb_idl_omit(idl, &ovsrec_flow_sample_collector_set_col_external_ids);
#endif
    ovsdb_idl_omit(idl, &ovsrec_manager_col_external_ids);
    ovsdb_idl_omit(idl, &ovsrec_manager_col_inactivity_probe);
    ovsdb_idl_omit(idl, &ovsrec_manager_col_is_connected);
    ovsdb_idl_omit(idl, &ovsrec_manager_col_max_backoff);
    ovsdb_idl_omit(idl, &ovsrec_manager_col_status);

    ovsdb_idl_omit(idl, &ovsrec_ssl_col_external_ids);

#ifdef OPS
    /* VLAN table related. */
    ovsdb_idl_omit(idl, &ovsrec_vlan_col_admin);
    ovsdb_idl_omit(idl, &ovsrec_vlan_col_description);
    ovsdb_idl_omit(idl, &ovsrec_vlan_col_oper_state_reason);

    /* Nexthop table */
    ovsdb_idl_omit(idl, &ovsrec_nexthop_col_status);
    ovsdb_idl_omit(idl, &ovsrec_nexthop_col_external_ids);
#endif

#ifdef OPS
    ovsdb_idl_omit(idl, &ovsrec_fan_col_status);
    ovsdb_idl_omit(idl, &ovsrec_fan_col_direction);
    ovsdb_idl_omit(idl, &ovsrec_fan_col_name);
    ovsdb_idl_omit(idl, &ovsrec_fan_col_rpm);
    ovsdb_idl_omit(idl, &ovsrec_fan_col_other_config);
    ovsdb_idl_omit(idl, &ovsrec_fan_col_hw_config);
    ovsdb_idl_omit(idl, &ovsrec_fan_col_external_ids);
    ovsdb_idl_omit(idl, &ovsrec_fan_col_speed);

    ovsdb_idl_omit(idl, &ovsrec_temp_sensor_col_status);
    ovsdb_idl_omit(idl, &ovsrec_temp_sensor_col_name);
    ovsdb_idl_omit(idl, &ovsrec_temp_sensor_col_min);
    ovsdb_idl_omit(idl, &ovsrec_temp_sensor_col_fan_state);
    ovsdb_idl_omit(idl, &ovsrec_temp_sensor_col_max);
    ovsdb_idl_omit(idl, &ovsrec_temp_sensor_col_other_config);
    ovsdb_idl_omit(idl, &ovsrec_temp_sensor_col_location);
    ovsdb_idl_omit(idl, &ovsrec_temp_sensor_col_hw_config);
    ovsdb_idl_omit(idl, &ovsrec_temp_sensor_col_external_ids);
    ovsdb_idl_omit(idl, &ovsrec_temp_sensor_col_temperature);

#endif

#ifdef OPS
    struct blk_params init_blk_params = {
        .idl_seqno = idl_seqno,
        .idl =     idl,
        .ofproto = NULL,
        .br =      NULL,
        .vrf =     NULL,
        .port =    NULL,
        .all_bridges = NULL,
        .all_vrfs = NULL,
    };

    /* Execute the reconfigure for block BLK_BRIDGE_INIT */
    execute_reconfigure_block(&init_blk_params, BLK_BRIDGE_INIT);
#endif

    /* BGP_ASPath_Filter table. */
    ovsdb_idl_omit(idl, &ovsrec_bgp_aspath_filter_col_deny);
    ovsdb_idl_omit(idl, &ovsrec_bgp_aspath_filter_col_name);
    ovsdb_idl_omit(idl, &ovsrec_bgp_aspath_filter_col_permit);

    /* BGP_Community_Filter table. */
    ovsdb_idl_omit(idl, &ovsrec_bgp_community_filter_col_deny);
    ovsdb_idl_omit(idl, &ovsrec_bgp_community_filter_col_name);
    ovsdb_idl_omit(idl, &ovsrec_bgp_community_filter_col_permit);
    ovsdb_idl_omit(idl, &ovsrec_bgp_community_filter_col_type);


    /* BGP RIB table */
    ovsdb_idl_omit(idl, &ovsrec_bgp_route_col_aggregate);
    ovsdb_idl_omit(idl, &ovsrec_bgp_route_col_aggregator);
    ovsdb_idl_omit(idl, &ovsrec_bgp_route_col_aggregator_as);
    ovsdb_idl_omit(idl, &ovsrec_bgp_route_col_aspath);
    ovsdb_idl_omit(idl, &ovsrec_bgp_route_col_community);
    ovsdb_idl_omit(idl, &ovsrec_bgp_route_col_creation_time);
    ovsdb_idl_omit(idl, &ovsrec_bgp_route_col_ecommunity);
    ovsdb_idl_omit(idl, &ovsrec_bgp_route_col_flags);
    ovsdb_idl_omit(idl, &ovsrec_bgp_route_col_local_pref);
    ovsdb_idl_omit(idl, &ovsrec_bgp_route_col_origin);
    ovsdb_idl_omit(idl, &ovsrec_bgp_route_col_protocol_iBGP);
    ovsdb_idl_omit(idl, &ovsrec_bgp_route_col_protocol_internal);
    ovsdb_idl_omit(idl, &ovsrec_bgp_route_col_prefix);
    ovsdb_idl_omit(idl, &ovsrec_bgp_route_col_bgp_nexthops);
    ovsdb_idl_omit(idl, &ovsrec_bgp_route_col_address_family);
    ovsdb_idl_omit(idl, &ovsrec_bgp_route_col_sub_address_family);
    ovsdb_idl_omit(idl, &ovsrec_bgp_route_col_distance);
    ovsdb_idl_omit(idl, &ovsrec_bgp_route_col_metric);
    ovsdb_idl_omit(idl, &ovsrec_bgp_route_col_vrf);
    ovsdb_idl_omit(idl, &ovsrec_bgp_route_col_path_attributes);
    ovsdb_idl_omit(idl, &ovsrec_bgp_route_col_peer);
    ovsdb_idl_omit(idl, &ovsrec_bgp_route_col_weight);

    /* BGP Nexthop table */
    ovsdb_idl_omit(idl, &ovsrec_bgp_nexthop_col_ip_address);
    ovsdb_idl_omit(idl, &ovsrec_bgp_nexthop_col_type);

    /* BGP neighbor table */
    ovsdb_idl_omit(idl, &ovsrec_bgp_neighbor_col_advertisement_interval);
    ovsdb_idl_omit(idl, &ovsrec_bgp_neighbor_col_is_peer_group);
    ovsdb_idl_omit(idl, &ovsrec_bgp_neighbor_col_description);
    ovsdb_idl_omit(idl, &ovsrec_bgp_neighbor_col_shutdown);
    ovsdb_idl_omit(idl, &ovsrec_bgp_neighbor_col_bgp_peer_group);
    ovsdb_idl_omit(idl, &ovsrec_bgp_neighbor_col_local_interface);
    ovsdb_idl_omit(idl, &ovsrec_bgp_neighbor_col_remote_as);
    ovsdb_idl_omit(idl, &ovsrec_bgp_neighbor_col_allow_as_in);
    ovsdb_idl_omit(idl, &ovsrec_bgp_neighbor_col_local_as);
    ovsdb_idl_omit(idl, &ovsrec_bgp_neighbor_col_weight);
    ovsdb_idl_omit(idl, &ovsrec_bgp_neighbor_col_tcp_port_number);
    ovsdb_idl_omit(idl, &ovsrec_bgp_neighbor_col_advertisement_interval);
    ovsdb_idl_omit(idl, &ovsrec_bgp_neighbor_col_maximum_prefix_limit);
    ovsdb_idl_omit(idl, &ovsrec_bgp_neighbor_col_inbound_soft_reconfiguration);
    ovsdb_idl_omit(idl, &ovsrec_bgp_neighbor_col_remove_private_as);
    ovsdb_idl_omit(idl, &ovsrec_bgp_neighbor_col_passive);
    ovsdb_idl_omit(idl, &ovsrec_bgp_neighbor_col_password);
    ovsdb_idl_omit(idl, &ovsrec_bgp_neighbor_col_timers);
    ovsdb_idl_omit(idl, &ovsrec_bgp_neighbor_col_route_maps);
    ovsdb_idl_omit(idl, &ovsrec_bgp_neighbor_col_prefix_lists);
    ovsdb_idl_omit(idl, &ovsrec_bgp_neighbor_col_aspath_filters);
    ovsdb_idl_omit(idl, &ovsrec_bgp_neighbor_col_statistics);
    ovsdb_idl_omit(idl, &ovsrec_bgp_neighbor_col_status);
    ovsdb_idl_omit(idl, &ovsrec_bgp_neighbor_col_external_ids);
    ovsdb_idl_omit(idl, &ovsrec_bgp_neighbor_col_other_config);
    ovsdb_idl_omit(idl, &ovsrec_bgp_neighbor_col_ebgp_multihop);
    ovsdb_idl_omit(idl, &ovsrec_bgp_neighbor_col_ttl_security_hops);
    ovsdb_idl_omit(idl, &ovsrec_bgp_neighbor_col_update_source);

    /* BGP_Router table. */
    ovsdb_idl_omit(idl, &ovsrec_bgp_router_col_always_compare_med);
    ovsdb_idl_omit(idl, &ovsrec_bgp_router_col_bgp_neighbors);
    ovsdb_idl_omit(idl, &ovsrec_bgp_router_col_deterministic_med);
    ovsdb_idl_omit(idl, &ovsrec_bgp_router_col_external_ids);
    ovsdb_idl_omit(idl, &ovsrec_bgp_router_col_fast_external_failover);
    ovsdb_idl_omit(idl, &ovsrec_bgp_router_col_gr_stale_timer);
    ovsdb_idl_omit(idl, &ovsrec_bgp_router_col_log_neighbor_changes);
    ovsdb_idl_omit(idl, &ovsrec_bgp_router_col_maximum_paths);
    ovsdb_idl_omit(idl, &ovsrec_bgp_router_col_networks);
    ovsdb_idl_omit(idl, &ovsrec_bgp_router_col_other_config);
    ovsdb_idl_omit(idl, &ovsrec_bgp_router_col_redistribute);
    ovsdb_idl_omit(idl, &ovsrec_bgp_router_col_redistribute_route_map);
    ovsdb_idl_omit(idl, &ovsrec_bgp_router_col_router_id);
    ovsdb_idl_omit(idl, &ovsrec_bgp_router_col_status);
    ovsdb_idl_omit(idl, &ovsrec_bgp_router_col_timers);

    /* Route table. */
    ovsdb_idl_omit(idl, &ovsrec_route_col_metric);
    ovsdb_idl_omit(idl, &ovsrec_route_col_protocol_private);
    ovsdb_idl_omit(idl, &ovsrec_route_col_protocol_specific);

    /* Register unixctl commands. */
#ifndef OPS_TEMP
    unixctl_command_register("qos/show", "interface", 1, 1,
                             qos_unixctl_show, NULL);
#endif
    unixctl_command_register("bridge/dump-flows", "bridge", 1, 1,
                             bridge_unixctl_dump_flows, NULL);
    unixctl_command_register("bridge/reconnect", "[bridge]", 0, 1,
                             bridge_unixctl_reconnect, NULL);
#ifdef OPS
    unixctl_command_register("vlan/show", "[vid]", 0, 1,
                             vlan_unixctl_show, NULL);
#endif
    lacp_init();
    bond_init();
#ifndef OPS_TEMP
    cfm_init();
#endif
    ovs_numa_init();
#ifndef OPS_TEMP
    stp_init();
    rstp_init();
#endif
}

void
bridge_exit(void)
{
    struct bridge *br, *next_br;

    HMAP_FOR_EACH_SAFE (br, next_br, node, &all_bridges) {
        bridge_destroy(br);
    }
    ovsdb_idl_destroy(idl);
}

/* Looks at the list of managers in 'ovs_cfg' and extracts their remote IP
 * addresses and ports into '*managersp' and '*n_managersp'.  The caller is
 * responsible for freeing '*managersp' (with free()).
 *
 * You may be asking yourself "why does ovs-vswitchd care?", because
 * ovsdb-server is responsible for connecting to the managers, and ovs-vswitchd
 * should not be and in fact is not directly involved in that.  But
 * ovs-vswitchd needs to make sure that ovsdb-server can reach the managers, so
 * it has to tell in-band control where the managers are to enable that.
 * (Thus, only managers connected in-band are collected.)
 */
static void
collect_in_band_managers(const struct ovsrec_open_vswitch *ovs_cfg,
                         struct sockaddr_in **managersp, size_t *n_managersp)
{
    struct sockaddr_in *managers = NULL;
    size_t n_managers = 0;
    struct sset targets;
    size_t i;

    /* Collect all of the potential targets from the "targets" columns of the
     * rows pointed to by "manager_options", excluding any that are
     * out-of-band. */
    sset_init(&targets);
    for (i = 0; i < ovs_cfg->n_manager_options; i++) {
        struct ovsrec_manager *m = ovs_cfg->manager_options[i];

        if (m->connection_mode && !strcmp(m->connection_mode, "out-of-band")) {
            sset_find_and_delete(&targets, m->target);
        } else {
            sset_add(&targets, m->target);
        }
    }

    /* Now extract the targets' IP addresses. */
    if (!sset_is_empty(&targets)) {
        const char *target;

        managers = xmalloc(sset_count(&targets) * sizeof *managers);
        SSET_FOR_EACH (target, &targets) {
            union {
                struct sockaddr_storage ss;
                struct sockaddr_in in;
            } sa;

            if (stream_parse_target_with_default_port(target, OVSDB_OLD_PORT,
                                                      &sa.ss)
                && sa.ss.ss_family == AF_INET) {
                managers[n_managers++] = sa.in;
            }
        }
    }
    sset_destroy(&targets);

    *managersp = managers;
    *n_managersp = n_managers;
}

static void
bridge_reconfigure(const struct ovsrec_open_vswitch *ovs_cfg)
{
#ifndef OPS_TEMP
    unsigned long int *splinter_vlans;
#endif
    struct bridge *br, *next;

#ifdef OPS
    struct vrf *vrf, *vrf_next;
    int sflow_bridge_number = 0;
    const struct ovsrec_system *system_row = ovsrec_system_first(idl);
    struct blk_params bridge_blk_params;
    const struct blk_params clear_blk_params = {
        .idl_seqno = idl_seqno,
        .idl =     idl,
        .ofproto = NULL,
        .br =      NULL,
        .vrf =     NULL,
        .port =    NULL,
        .all_bridges = &all_bridges,
        .all_vrfs = &all_vrfs,
    };
#endif

    struct sockaddr_in *managers;
    size_t n_managers;

    COVERAGE_INC(bridge_reconfigure);

    ofproto_set_flow_limit(smap_get_int(&ovs_cfg->other_config, "flow-limit",
                                        OFPROTO_FLOW_LIMIT_DEFAULT));
    ofproto_set_max_idle(smap_get_int(&ovs_cfg->other_config, "max-idle",
                                      OFPROTO_MAX_IDLE_DEFAULT));
    ofproto_set_n_dpdk_rxqs(smap_get_int(&ovs_cfg->other_config,
                                         "n-dpdk-rxqs", 0));

    ofproto_set_cpu_mask(smap_get(&ovs_cfg->other_config, "pmd-cpu-mask"));

    ofproto_set_threads(
        smap_get_int(&ovs_cfg->other_config, "n-handler-threads", 0),
        smap_get_int(&ovs_cfg->other_config, "n-revalidator-threads", 0));

    /* Destroy "struct bridge"s, "struct port"s, and "struct iface"s according
     * to 'ovs_cfg', with only very minimal configuration otherwise.
     *
     * This is mostly an update to bridge data structures. Nothing is pushed
     * down to ofproto or lower layers. */
    add_del_bridges(ovs_cfg);

#ifdef OPS
    add_del_vrfs(ovs_cfg);

    /* Execute the reconfigure for block BLK_INIT_RECONFIGURE */
    bridge_blk_params = clear_blk_params;
    execute_reconfigure_block(&bridge_blk_params, BLK_INIT_RECONFIGURE);
#endif

#ifndef OPS_TEMP
    splinter_vlans = collect_splinter_vlans(ovs_cfg);
#endif
    HMAP_FOR_EACH (br, node, &all_bridges) {
#ifndef OPS_TEMP
        bridge_collect_wanted_ports(br, splinter_vlans, &br->wanted_ports);
#else
        bridge_collect_wanted_ports(br, NULL, &br->wanted_ports);
#endif

#ifdef OPS
        /* Execute the reconfigure for block BLK_BR_DELETE_PORTS */
        bridge_blk_params = clear_blk_params;
        bridge_blk_params.br = br;
        bridge_blk_params.ofproto = br->ofproto;
        execute_reconfigure_block(&bridge_blk_params, BLK_BR_DELETE_PORTS);
#endif
        bridge_del_ports(br, &br->wanted_ports);
    }
#ifndef OPS_TEMP
    free(splinter_vlans);
#endif

#ifdef OPS
    HMAP_FOR_EACH (vrf, node, &all_vrfs) {
        vrf_collect_wanted_ports(vrf, &vrf->up->wanted_ports);

        /* Execute the reconfigure for block BLK_VRF_DELETE_PORTS */
        bridge_blk_params = clear_blk_params;
        bridge_blk_params.vrf = vrf;
        bridge_blk_params.ofproto = vrf->up->ofproto;
        execute_reconfigure_block(&bridge_blk_params, BLK_VRF_DELETE_PORTS);

        /* Inside vrf_del_ports, delete neighbors refering the
        ** deleted ports */

        vrf_del_ports(vrf, &vrf->up->wanted_ports);
    }
#endif
    /* Start pushing configuration changes down to the ofproto layer:
     *
     *   - Delete ofprotos that are no longer configured.
     *
     *   - Delete ports that are no longer configured.
     *
     *   - Reconfigure existing ports to their desired configurations, or
     *     delete them if not possible.
     *
     * We have to do all the deletions before we can do any additions, because
     * the ports to be added might require resources that will be freed up by
     * deletions (they might especially overlap in name). */
    bridge_delete_ofprotos();
    HMAP_FOR_EACH (br, node, &all_bridges) {
        if (br->ofproto) {
            bridge_delete_or_reconfigure_ports(br);

#ifdef OPS
            /* Execute the reconfigure for block BLK_BR_RECONFIGURE_PORTS */
            bridge_blk_params = clear_blk_params;
            bridge_blk_params.br = br;
            bridge_blk_params.ofproto = br->ofproto;
            execute_reconfigure_block(&bridge_blk_params, BLK_BR_RECONFIGURE_PORTS);
#endif
        }
    }

#ifdef OPS
    HMAP_FOR_EACH (vrf, node, &all_vrfs) {
        if (vrf->up->ofproto) {

            /* Note: Already deleted the neighbors in vrf_del_ports */
            vrf_delete_or_reconfigure_ports(vrf);

            /* Execute the reconfigure for block BLK_VRF_RECONFIGURE_PORTS */
            bridge_blk_params = clear_blk_params;
            bridge_blk_params.vrf = vrf;
            bridge_blk_params.ofproto = vrf->up->ofproto;
            execute_reconfigure_block(&bridge_blk_params, BLK_VRF_RECONFIGURE_PORTS);
        }
    }
#endif


    /* Finish pushing configuration changes to the ofproto layer:
     *
     *     - Create ofprotos that are missing.
     *
     *     - Add ports that are missing. */
    HMAP_FOR_EACH_SAFE (br, next, node, &all_bridges) {
        if (!br->ofproto) {
            int error;

            error = ofproto_create(br->name, br->type, &br->ofproto);
            if (error) {
                VLOG_ERR("failed to create bridge %s: %s", br->name,
                         ovs_strerror(error));
                shash_destroy(&br->wanted_ports);
                bridge_destroy(br);
            } else {
                /* Trigger storing datapath version. */
                seq_change(connectivity_seq_get());
            }
        }
    }

#ifdef OPS
    HMAP_FOR_EACH_SAFE (vrf, vrf_next, node, &all_vrfs) {
        if (!vrf->up->ofproto) {
            int error;

            error = ofproto_create(vrf->up->name, "vrf", &vrf->up->ofproto);
            if (error) {
                VLOG_ERR("failed to create vrf %s: %s", vrf->up->name,
                         ovs_strerror(error));
                shash_destroy(&vrf->up->wanted_ports);
                vrf_destroy(vrf);
            } else {
                /* Trigger storing datapath version. */
                seq_change(connectivity_seq_get());
            }
        }
    }
#endif
    HMAP_FOR_EACH (br, node, &all_bridges) {
        bridge_add_ports(br, &br->wanted_ports);
#ifdef OPS
        /* Execute the reconfigure for block BLK_BR_ADD_PORTS */
        bridge_blk_params = clear_blk_params;
        bridge_blk_params.br = br;
        bridge_blk_params.ofproto = br->ofproto;
        execute_reconfigure_block(&bridge_blk_params, BLK_BR_ADD_PORTS);
#endif
        shash_destroy(&br->wanted_ports);
    }

#ifdef OPS
    HMAP_FOR_EACH (vrf, node, &all_vrfs) {
        bridge_add_ports(vrf->up, &vrf->up->wanted_ports);

        /* Execute the reconfigure for block BLK_VRF_ADD_PORTS */
        bridge_blk_params = clear_blk_params;
        bridge_blk_params.vrf = vrf;
        bridge_blk_params.ofproto = vrf->up->ofproto;
        execute_reconfigure_block(&bridge_blk_params, BLK_VRF_ADD_PORTS);

        shash_destroy(&vrf->up->wanted_ports);
    }
#endif

    reconfigure_system_stats(ovs_cfg);

//CONTINUE

    /* Complete the configuration. */
#ifndef OPS_TEMP
    sflow_bridge_number = 0;
#endif
    collect_in_band_managers(ovs_cfg, &managers, &n_managers);
    HMAP_FOR_EACH (br, node, &all_bridges) {
        struct port *port;

        VLOG_DBG("config bridge - %s", br->name);
        /* We need the datapath ID early to allow LACP ports to use it as the
         * default system ID. */
        bridge_configure_datapath_id(br);

        HMAP_FOR_EACH (port, hmap_node, &br->ports) {
            struct iface *iface;

#ifdef OPS
            /* For a bond port, reconfigure the port if any of the
               member interface rows change. */
            bool port_iface_changed = false;
            LIST_FOR_EACH (iface, port_elem, &port->ifaces) {
                if (OVSREC_IDL_IS_ROW_MODIFIED(iface->cfg, idl_seqno)) {
                    port_iface_changed = true;
                    break;
                }
            }
            if (OVSREC_IDL_IS_ROW_MODIFIED(port->cfg, idl_seqno) ||
                (port_iface_changed == true)) {
#endif
                VLOG_DBG("config port - %s", port->name);
                port_configure(port);
#ifdef OPS
                /* Execute the reconfigure for block BLK_BR_PORT_UPDATE */
                bridge_blk_params = clear_blk_params;
                bridge_blk_params.port = port;
                bridge_blk_params.br = br;
                bridge_blk_params.ofproto = br->ofproto;
                execute_reconfigure_block(&bridge_blk_params, BLK_BR_PORT_UPDATE);
#endif

                LIST_FOR_EACH (iface, port_elem, &port->ifaces) {
#ifdef OPS
                    if (OVSREC_IDL_IS_ROW_MODIFIED(iface->cfg, idl_seqno)) {
#endif
                        iface_set_ofport(iface->cfg, iface->ofp_port);
#ifdef OPS
                    }
#endif
                }

#ifndef OPS_TEMP
                LIST_FOR_EACH (iface, port_elem, &port->ifaces) {
                    /* Clear eventual previous errors */
                    ovsrec_interface_set_error(iface->cfg, NULL);

                    iface_configure_cfm(iface);
                    iface_configure_qos(iface, port->cfg->qos);
                    iface_set_mac(br, port, iface);
                    ofproto_port_set_bfd(br->ofproto, iface->ofp_port,
                                     &iface->cfg->bfd);
                }
#endif
#ifdef OPS
            }
#endif
        }
#ifdef OPS
        bridge_configure_vlans(br);
#endif
        bridge_configure_mirrors(br);
#ifndef OPS_TEMP
        bridge_configure_forward_bpdu(br);
#endif
        bridge_configure_mac_table(br);
#ifndef OPS_TEMP
        bridge_configure_mcast_snooping(br);
        bridge_configure_netflow(br);
        bridge_configure_ipfix(br);
        bridge_configure_stp(br);
        bridge_configure_rstp(br);
#endif
#ifdef OPS
        /* Use from global sflow config in the System table.  */
        if (system_row && system_row->sflow) {
            bridge_configure_sflow(br, system_row->sflow,
                                   &sflow_bridge_number);
        } else {
            ofproto_set_sflow(br->ofproto, NULL);
        }
#endif

        bridge_configure_remotes(br, managers, n_managers);
        bridge_configure_tables(br);

        bridge_configure_dp_desc(br);

#ifdef OPS
        /* Execute the reconfigure for block BLK_BR_FEATURE_RECONFIG */
        bridge_blk_params = clear_blk_params;
        bridge_blk_params.br = br;
        bridge_blk_params.ofproto = br->ofproto;
        execute_reconfigure_block(&bridge_blk_params, BLK_BR_FEATURE_RECONFIG);
#endif
    }

#ifdef OPS
    HMAP_FOR_EACH (vrf, node, &all_vrfs) {
        struct port *port;
        bool   is_port_configured = false;

        VLOG_DBG("config vrf - %s", vrf->up->name);
        HMAP_FOR_EACH (port, hmap_node, &vrf->up->ports) {
            struct iface *iface;

            /* For a bond port, reconfigure the port if any of the
               member interface rows change. */
            bool port_iface_changed = false;
            LIST_FOR_EACH (iface, port_elem, &port->ifaces) {
                if (OVSREC_IDL_IS_ROW_MODIFIED(iface->cfg, idl_seqno)) {
                    port_iface_changed = true;

                    /* Setting the hardware interface configuration for
                     * internal interfaces */
                    if (!iface->type
                        || (!strcmp(iface->type,
                                  OVSREC_INTERFACE_TYPE_INTERNAL))
                        || (!strcmp(iface->cfg->type,
                                  OVSREC_INTERFACE_TYPE_VLANSUBINT))) {
                                  netdev_set_hw_intf_config (iface->netdev,
                                  &(iface->cfg->hw_intf_config));
                    }
                }
            }
            if (OVSREC_IDL_IS_ROW_MODIFIED(port->cfg, idl_seqno) ||
                (port_iface_changed == true)) {
                VLOG_DBG("config port - %s", port->name);
                port_configure(port);
                is_port_configured = true;

                /* Execute the reconfigure for block BLK_VRF_PORT_UPDATE */
                bridge_blk_params = clear_blk_params;
                bridge_blk_params.port = port;
                bridge_blk_params.vrf = vrf;
                bridge_blk_params.ofproto = vrf->up->ofproto;
                execute_reconfigure_block(&bridge_blk_params, BLK_VRF_PORT_UPDATE);
            }
        }

        /* Add any exisiting neighbors refering this vrf and ports after
        ** port_configure */
        if( is_port_configured ) {
            vrf_add_neighbors(vrf);

            /* Execute the reconfigure for block BLK_VRF_ADD_NEIGHBORS */
            bridge_blk_params = clear_blk_params;
            bridge_blk_params.vrf = vrf;
            bridge_blk_params.ofproto = vrf->up->ofproto;
            execute_reconfigure_block(&bridge_blk_params, BLK_VRF_ADD_NEIGHBORS);
        }
        /* Check for any other new addition/deletion/modifications to neighbor
        ** table. */
        vrf_reconfigure_neighbors(vrf);
        vrf_reconfigure_routes(vrf);
        vrf_reconfigure_nexthops(vrf);

        /* Use from global sflow config in the System table.  */
        if (system_row && system_row->sflow) {
            bridge_configure_sflow(vrf->up, system_row->sflow,
                                   &sflow_bridge_number);
        } else {
            ofproto_set_sflow(vrf->up->ofproto, NULL);
        }

        /* Execute the reconfigure for block BLK_RECONFIGURE_NEIGHBORS */
        bridge_blk_params = clear_blk_params;
			        bridge_blk_params.vrf = vrf;
        bridge_blk_params.ofproto = vrf->up->ofproto;
        execute_reconfigure_block(&bridge_blk_params, BLK_RECONFIGURE_NEIGHBORS);

    }
#endif


    free(managers);

    /* The ofproto-dpif provider does some final reconfiguration in its
     * ->type_run() function.  We have to call it before notifying the database
     * client that reconfiguration is complete, otherwise there is a very
     * narrow race window in which e.g. ofproto/trace will not recognize the
     * new configuration (sometimes this causes unit test failures). */
    bridge_run__();
}

/* Delete ofprotos which aren't configured or have the wrong type.  Create
 * ofprotos which don't exist but need to. */
static void
bridge_delete_ofprotos(void)
{
    struct bridge *br;
#ifdef OPS
    struct vrf *vrf;
#endif
    struct sset names;
    struct sset types;
    const char *type;

    /* Delete ofprotos with no bridge or with the wrong type. */
    sset_init(&names);
    sset_init(&types);
    ofproto_enumerate_types(&types);
    SSET_FOR_EACH (type, &types) {
        const char *name;

        ofproto_enumerate_names(type, &names);
        SSET_FOR_EACH (name, &names) {
            br = bridge_lookup(name);
#ifndef OPS
            if (!br || strcmp(type, br->type)) {
                ofproto_delete(name, type);
            }
#else
            vrf = vrf_lookup(name);
            if ((!br || strcmp(type, br->type)) &&
                (!vrf || strcmp(type, "vrf"))) {
                ofproto_delete(name, type);
            }
#endif
        }
    }
    sset_destroy(&names);
    sset_destroy(&types);
}

static ofp_port_t *
add_ofp_port(ofp_port_t port, ofp_port_t *ports, size_t *n, size_t *allocated)
{
    if (*n >= *allocated) {
        ports = x2nrealloc(ports, allocated, sizeof *ports);
    }
    ports[(*n)++] = port;
    return ports;
}

static void
bridge_delete_or_reconfigure_ports(struct bridge *br)
{
    struct ofproto_port ofproto_port;
    struct ofproto_port_dump dump;

    struct sset ofproto_ports;
    struct port *port, *port_next;

    /* List of "ofp_port"s to delete.  We make a list instead of deleting them
     * right away because ofproto implementations aren't necessarily able to
     * iterate through a changing list of ports in an entirely robust way. */
    ofp_port_t *del;
    size_t n, allocated;
    size_t i;

    del = NULL;
    n = allocated = 0;
    sset_init(&ofproto_ports);

    /* Main task: Iterate over the ports in 'br->ofproto' and remove the ports
     * that are not configured in the database.  (This commonly happens when
     * ports have been deleted, e.g. with "ovs-vsctl del-port".)
     *
     * Side tasks: Reconfigure the ports that are still in 'br'.  Delete ports
     * that have the wrong OpenFlow port number (and arrange to add them back
     * with the correct OpenFlow port number). */
    OFPROTO_PORT_FOR_EACH (&ofproto_port, &dump, br->ofproto) {
#ifndef OPS_TEMP
        ofp_port_t requested_ofp_port;
#endif
        struct iface *iface;

        sset_add(&ofproto_ports, ofproto_port.name);

        iface = iface_lookup(br, ofproto_port.name);
        if (!iface) {
            /* No such iface is configured, so we should delete this
             * ofproto_port.
             *
             * As a corner case exception, keep the port if it's a bond fake
             * interface. */
#ifndef OPS_TEMP
            if (bridge_has_bond_fake_iface(br, ofproto_port.name)
                && !strcmp(ofproto_port.type, "internal")) {
                continue;
            }
#endif
            goto delete;
        }

        if  (strcmp(ofproto_port.type, iface->type)
            || netdev_set_config(iface->netdev, &iface->cfg->options, NULL)
            ) {
            /* The interface is the wrong type or can't be configured.
             * Delete it. */
            goto delete;
        }

        /* If the requested OpenFlow port for 'iface' changed, and it's not
         * already the correct port, then we might want to temporarily delete
         * this interface, so we can add it back again with the new OpenFlow
         * port number. */
#ifndef OPS_TEMP
        requested_ofp_port = iface_get_requested_ofp_port(iface->cfg);
        if (iface->ofp_port != OFPP_LOCAL &&
            requested_ofp_port != OFPP_NONE &&
            requested_ofp_port != iface->ofp_port) {
            ofp_port_t victim_request;
            struct iface *victim;

            /* Check for an existing OpenFlow port currently occupying
             * 'iface''s requested port number.  If there isn't one, then
             * delete this port.  Otherwise we need to consider further. */
            victim = iface_from_ofp_port(br, requested_ofp_port);
            if (!victim) {
                goto delete;
            }

            /* 'victim' is a port currently using 'iface''s requested port
             * number.  Unless 'victim' specifically requested that port
             * number, too, then we can delete both 'iface' and 'victim'
             * temporarily.  (We'll add both of them back again later with new
             * OpenFlow port numbers.)
             *
             * If 'victim' did request port number 'requested_ofp_port', just
             * like 'iface', then that's a configuration inconsistency that we
             * can't resolve.  We might as well let it keep its current port
             * number. */
            victim_request = iface_get_requested_ofp_port(victim->cfg);
            if (victim_request != requested_ofp_port) {
                del = add_ofp_port(victim->ofp_port, del, &n, &allocated);
                iface_destroy(victim);
                goto delete;
            }
        }
#endif
        /* Keep it. */
        continue;

    delete:
        iface_destroy(iface);
        del = add_ofp_port(ofproto_port.ofp_port, del, &n, &allocated);
    }
    for (i = 0; i < n; i++) {
        ofproto_port_del(br->ofproto, del[i]);
    }
    free(del);

    /* Iterate over this module's idea of interfaces in 'br'.  Remove any ports
     * that we didn't see when we iterated through the datapath, i.e. ports
     * that disappeared underneath use.  This is an unusual situation, but it
     * can happen in some cases:
     *
     *     - An admin runs a command like "ovs-dpctl del-port" (which is a bad
     *       idea but could happen).
     *
     *     - The port represented a device that disappeared, e.g. a tuntap
     *       device destroyed via "tunctl -d", a physical Ethernet device
     *       whose module was just unloaded via "rmmod", or a virtual NIC for a
     *       VM whose VM was just terminated. */
    HMAP_FOR_EACH_SAFE (port, port_next, hmap_node, &br->ports) {
        struct iface *iface, *iface_next;

        VLOG_DBG("Iterating over port: %s", port->name);
        LIST_FOR_EACH_SAFE (iface, iface_next, port_elem, &port->ifaces) {
            VLOG_DBG("Iterating over interface: %s", iface->name);
            if (!sset_contains(&ofproto_ports, iface->name)) {
                iface_destroy__(iface);
            }
        }

        if (list_is_empty(&port->ifaces)) {
            port_destroy(port);
        }
    }
    sset_destroy(&ofproto_ports);
}

#ifdef OPS
static void
get_subinterface_info(struct smap *sub_intf_info,
                      const struct ovsrec_interface *iface_cfg)
{
    const struct ovsrec_interface *parent_intf_cfg = NULL;
    int sub_intf_vlan = 0;

    if (iface_cfg->n_subintf_parent > 0) {
        parent_intf_cfg = iface_cfg->value_subintf_parent[0];
        sub_intf_vlan = iface_cfg->key_subintf_parent[0];
    }

    smap_add(sub_intf_info,
             "parent_intf_name",
             parent_intf_cfg ? parent_intf_cfg->name : "");

    smap_add_format(sub_intf_info, "vlan", "%d", sub_intf_vlan);

    VLOG_DBG("parent_intf_name %s\n",
             parent_intf_cfg ? parent_intf_cfg->name : "");
    VLOG_DBG("vlan %d\n", sub_intf_vlan);
}
#endif

#ifdef OPS
static void
vrf_delete_or_reconfigure_ports(struct vrf *vrf)
{
    struct ofproto_port ofproto_port;
    struct ofproto_port_dump dump;

    struct sset ofproto_ports;
    struct port *port, *port_next;
#ifdef OPS
    struct iface *iface;
    struct smap sub_intf_info;
    int ret = 0;
#endif

    /* List of "ofp_port"s to delete.  We make a list instead of deleting them
     * right away because ofproto implementations aren't necessarily able to
     * iterate through a changing list of ports in an entirely robust way. */
    ofp_port_t *del;
    size_t n, allocated;
    size_t i;

    del = NULL;
    n = allocated = 0;
    sset_init(&ofproto_ports);

    /* Main task: Iterate over the ports in 'br->ofproto' and remove the ports
     * that are not configured in the database.  (This commonly happens when
     * ports have been deleted, e.g. with "ovs-vsctl del-port".)
     *
     * Side tasks: Reconfigure the ports that are still in 'br'.  Delete ports
     * that have the wrong OpenFlow port number (and arrange to add them back
     * with the correct OpenFlow port number). */
    OFPROTO_PORT_FOR_EACH (&ofproto_port, &dump, vrf->up->ofproto) {
#ifndef OPS_TEMP
        ofp_port_t requested_ofp_port;
#endif
        sset_add(&ofproto_ports, ofproto_port.name);

        iface = iface_lookup(vrf->up, ofproto_port.name);
        if (!iface) {
            /* No such iface is configured, so we should delete this
             * ofproto_port. */
            goto delete;
        }
#ifdef OPS
        if (!strcmp(iface->cfg->type, OVSREC_INTERFACE_TYPE_VLANSUBINT)) {
           smap_init(&sub_intf_info);
           get_subinterface_info(&sub_intf_info, iface->cfg);
           ret = netdev_set_config(iface->netdev, &sub_intf_info, NULL);
           smap_destroy(&sub_intf_info);
           if (ret)
              goto delete;
           continue;
        }
#endif

        if  (strcmp(ofproto_port.type, iface->type)
            || netdev_set_config(iface->netdev, &iface->cfg->options, NULL)
            ) {
            /* The interface is the wrong type or can't be configured.
             * Delete it. */
            goto delete;
        }

        /* Keep it. */
        continue;

    delete:
        iface_destroy(iface);
        del = add_ofp_port(ofproto_port.ofp_port, del, &n, &allocated);
    }
    for (i = 0; i < n; i++) {
        ofproto_port_del(vrf->up->ofproto, del[i]);
    }
    free(del);

    /* Iterate over this module's idea of interfaces in 'br'.  Remove any ports
     * that we didn't see when we iterated through the datapath, i.e. ports
     * that disappeared underneath use.  This is an unusual situation, but it
     * can happen in some cases:
     *
     *     - An admin runs a command like "ovs-dpctl del-port" (which is a bad
     *       idea but could happen).
     *
     *     - The port represented a device that disappeared, e.g. a tuntap
     *       device destroyed via "tunctl -d", a physical Ethernet device
     *       whose module was just unloaded via "rmmod", or a virtual NIC for a
     *       VM whose VM was just terminated. */
    HMAP_FOR_EACH_SAFE (port, port_next, hmap_node, &vrf->up->ports) {
        struct iface *iface, *iface_next;

        VLOG_DBG("Iterating over port: %s", port->name);
        LIST_FOR_EACH_SAFE (iface, iface_next, port_elem, &port->ifaces) {
            VLOG_DBG("Iterating over interface: %s", iface->name);
            if (!sset_contains(&ofproto_ports, iface->name)) {
                iface_destroy__(iface);
            }
        }

        if (list_is_empty(&port->ifaces)) {
            port_destroy(port);
        }
    }
    sset_destroy(&ofproto_ports);
}
#endif

static void
bridge_add_ports__(struct bridge *br, const struct shash *wanted_ports
#ifndef OPS_TEMP
                   , bool with_requested_port
#endif
    )
{
    struct shash_node *port_node;

    SHASH_FOR_EACH (port_node, wanted_ports) {
        const struct ovsrec_port *port_cfg = port_node->data;
        size_t i;

        VLOG_DBG("bridge_add_ports__ adding port %s", port_node->name);
        for (i = 0; i < port_cfg->n_interfaces; i++) {
            const struct ovsrec_interface *iface_cfg = port_cfg->interfaces[i];
#ifndef OPS_TEMP
            ofp_port_t requested_ofp_port;

            requested_ofp_port = iface_get_requested_ofp_port(iface_cfg);
            if ((requested_ofp_port != OFPP_NONE) == with_requested_port) {
#endif
                struct iface *iface = iface_lookup(br, iface_cfg->name);

                if (!iface) {
                    iface_create(br, iface_cfg, port_cfg);
                }
#ifndef OPS_TEMP
            }
#endif
        }
    }
}

static void
bridge_add_ports(struct bridge *br, const struct shash *wanted_ports)
{
#ifndef OPS_TEMP
    /* First add interfaces that request a particular port number. */
    bridge_add_ports__(br, wanted_ports, true);
#endif
    /* Then add interfaces that want automatic port number assignment.
     * We add these afterward to avoid accidentally taking a specifically
     * requested port number. */
#ifndef OPS_TEMP
    bridge_add_ports__(br, wanted_ports, false);
#else
    bridge_add_ports__(br, wanted_ports);
#endif
}

static void
port_configure(struct port *port)
{
    const struct ovsrec_port *cfg = port->cfg;
    struct bond_settings bond_settings;
#ifndef OPS
    struct lacp_settings lacp_settings;
#endif
    struct ofproto_bundle_settings s;
    struct iface *iface;
#ifdef OPS
    memset(&s, 0, sizeof s);

    int prev_bond_handle = port->bond_hw_handle;
    int cfg_slave_count;
    bool lacp_enabled = false;
    bool lacp_active = false;   /* Not used. */
#endif
#ifndef OPS_TEMP
    if (cfg->vlan_mode && !strcmp(cfg->vlan_mode, "splinter")) {
        configure_splinter_port(port);
        return;
    }
#endif
    /* Get name. */
    s.name = port->name;

    /* Get slaves. */
    s.n_slaves = 0;
    s.slaves = xmalloc(list_size(&port->ifaces) * sizeof *s.slaves);
#ifdef OPS
    cfg_slave_count = list_size(&port->ifaces);
    s.slaves_entered = cfg_slave_count;
    s.n_slaves_tx_enable = 0;
    s.slaves_tx_enable = xmalloc(cfg_slave_count * sizeof *s.slaves);

    s.enable = smap_get_bool(&cfg->hw_config,
            PORT_HW_CONFIG_MAP_ENABLE,
            PORT_HW_CONFIG_MAP_ENABLE_DEFAULT);

    /* Determine if bond mode is dynamic (LACP). */
    lacp_enabled  = enable_lacp(port, &lacp_active);
#endif
    LIST_FOR_EACH (iface, port_elem, &port->ifaces) {
#ifndef OPS_TEMP
        s.slaves[s.n_slaves++] = iface->ofp_port;
#else
        /* This should be moved outside the for statement as the evaluated variables
           dont depend on the for. */
        if ((strncmp(port->name, "lag", 3) == 0) || (cfg_slave_count > 1) || lacp_enabled) {
            /* Static LAG with 2 or more interfaces, or LACP has been enabled
             * for this bond.  A bond should exist in h/w. */
            s.hw_bond_should_exist = true;

            /* Add only the interfaces with hw_bond_config:rx_enabled set. */
            if (smap_get_bool(&iface->cfg->hw_bond_config,
                              INTERFACE_HW_BOND_CONFIG_MAP_RX_ENABLED,
                              false)) {
                s.slaves[s.n_slaves++] = iface->ofp_port;
            }
            if (smap_get_bool(&iface->cfg->hw_bond_config,
                              INTERFACE_HW_BOND_CONFIG_MAP_TX_ENABLED,
                              false)) {
                s.slaves_tx_enable[s.n_slaves_tx_enable++] = iface->ofp_port;
            }
        } else {
            /* Port has only one interface and not running LACP.
             * Need to destroy LAG in h/w if it was created.
             * E.g. static LAG previously with 2 or more interfaces
             * now only has 1 interface need to have LAG destroyed. */
            s.hw_bond_should_exist = false;
            s.slaves[s.n_slaves++] = iface->ofp_port;
        }
#endif
    }
#ifdef OPS
    VLOG_DBG("port %s has %d configured interfaces, %d eligible "
             "interfaces, lacp_enabled=%d",
             s.name, cfg_slave_count, (int)s.n_slaves, lacp_enabled);
    s.bond_handle_alloc_only = false;
    if (s.hw_bond_should_exist && (s.n_slaves < 1)) {
        if (port->bond_hw_handle == -1) {
            s.bond_handle_alloc_only = true;
        }
    }
#endif
    /* Get VLAN tag. */
    s.vlan = -1;

    int vlan_tag = -1;
    if(cfg->vlan_tag) {
        vlan_tag = ops_port_get_tag(cfg);
    }

#ifdef OPS
    if (cfg->vlan_tag && vlan_tag >= 1 && vlan_tag <= 4094) {
#else
    if (cfg->vlan_tag && vlan_tag >= 0 && vlan_tag <= 4095) {
#endif
        s.vlan = vlan_tag;
    }
    VLOG_DBG("Configure port %s on vlan %d", s.name, s.vlan);

    /* Get VLAN trunks. */
    s.trunks = NULL;
    if (cfg->n_vlan_trunks) {
        int index;
        int64_t *vlan_trunks = xmalloc(sizeof(int64_t)*(cfg->n_vlan_trunks));
        for (index = 0; index < cfg->n_vlan_trunks; index++) {
            vlan_trunks[index] = ops_port_get_trunks(cfg, index);
        }
        s.trunks = vlan_bitmap_from_array(vlan_trunks, cfg->n_vlan_trunks);
        free(vlan_trunks);
    }

    /* Get VLAN mode. */
    if (cfg->vlan_mode) {
        if (!strcmp(cfg->vlan_mode, "access")) {
            s.vlan_mode = PORT_VLAN_ACCESS;
        } else if (!strcmp(cfg->vlan_mode, "trunk")) {
            s.vlan_mode = PORT_VLAN_TRUNK;
        } else if (!strcmp(cfg->vlan_mode, "native-tagged")) {
            s.vlan_mode = PORT_VLAN_NATIVE_TAGGED;
        } else if (!strcmp(cfg->vlan_mode, "native-untagged")) {
            s.vlan_mode = PORT_VLAN_NATIVE_UNTAGGED;
        } else {
            /* This "can't happen" because ovsdb-server should prevent it. */
            VLOG_WARN("port %s: unknown VLAN mode %s, falling "
                      "back to trunk mode", port->name, cfg->vlan_mode);
            s.vlan_mode = PORT_VLAN_TRUNK;
        }
    } else {
        if (s.vlan >= 0) {
            s.vlan_mode = PORT_VLAN_ACCESS;
            if (cfg->n_vlan_trunks) {
                VLOG_WARN("port %s: ignoring trunks in favor of implicit vlan",
                          port->name);
            }
        } else {
            s.vlan_mode = PORT_VLAN_TRUNK;
        }
    }
#ifdef OPS
    /* If port is in TRUNK mode, VLAN tag needs to be ignored. */
    if (s.vlan_mode == PORT_VLAN_TRUNK) {
        s.vlan = -1;
    }
#endif
    s.use_priority_tags = smap_get_bool(&cfg->other_config, "priority-tags",
                                        false);

/* For OPS, LACP support is handled by lacpd. */
#ifndef OPS
    /* Get LACP settings. */
    s.lacp = port_configure_lacp(port, &lacp_settings);
    if (s.lacp) {
        size_t i = 0;

        s.lacp_slaves = xmalloc(s.n_slaves * sizeof *s.lacp_slaves);
        LIST_FOR_EACH (iface, port_elem, &port->ifaces) {
            iface_configure_lacp(iface, &s.lacp_slaves[i++]);
        }
    } else {
        s.lacp_slaves = NULL;
    }
#endif

    /* Get bond settings. */
#ifdef OPS
    if (s.hw_bond_should_exist) {
#else
    if (s.n_slaves > 1) {
#endif
        s.bond = &bond_settings;
        port_configure_bond(port, &bond_settings);
    } else {
        s.bond = NULL;
        LIST_FOR_EACH (iface, port_elem, &port->ifaces) {
            netdev_set_miimon_interval(iface->netdev, 0);
        }
    }

#ifdef OPS_TEMP
    /* Setup port configuration option array and save
       its address in bundle setting */
    s.port_options[PORT_OPT_VLAN] = &cfg->vlan_options;
    s.port_options[PORT_OPT_BOND] = &cfg->bond_options;
    s.port_options[PORT_HW_CONFIG] = &cfg->hw_config;
    s.port_options[PORT_OTHER_CONFIG] = &cfg->other_config;
#endif

#ifdef OPS
    /* Check for port L3 ip changes */
    vrf_port_reconfig_ipaddr(port, &s);
#endif

    /* Register. */
    ofproto_bundle_register(port->bridge->ofproto, port, &s);
#ifdef OPS
    ofproto_bundle_get(port->bridge->ofproto, port, &port->bond_hw_handle);
    if (prev_bond_handle != port->bond_hw_handle) {
        struct smap smap;

        /* Write the bond handle to port's status column if
           handle is valid.  Otherwise, remove it. */
        smap_clone(&smap, &port->cfg->status);
        if (port->bond_hw_handle != -1) {
            char buf[20];
            snprintf(buf, sizeof(buf), "%d", port->bond_hw_handle);
            smap_replace(&smap, PORT_STATUS_BOND_HW_HANDLE, buf);
        } else {
            smap_remove(&smap, PORT_STATUS_BOND_HW_HANDLE);
        }
        ovsrec_port_set_status(port->cfg, &smap);
        smap_destroy(&smap);
    }
#endif
    /* Clean up. */
    free(s.slaves);
#ifdef OPS
    free(s.slaves_tx_enable);
#endif
    free(s.trunks);
#ifndef OPS
    free(s.lacp_slaves);
#endif
}

/* Pick local port hardware address and datapath ID for 'br'. */
static void
bridge_configure_datapath_id(struct bridge *br)
{
    struct eth_addr ea;
    uint64_t dpid;
    struct iface *local_iface;
    struct iface *hw_addr_iface;
    char *dpid_string;

    bridge_pick_local_hw_addr(br, &ea, &hw_addr_iface);
    local_iface = iface_from_ofp_port(br, OFPP_LOCAL);
    if (local_iface) {
        int error = netdev_set_etheraddr(local_iface->netdev, ea);
        if (error) {
            static struct vlog_rate_limit rl = VLOG_RATE_LIMIT_INIT(1, 5);
            VLOG_ERR_RL(&rl, "bridge %s: failed to set bridge "
                        "Ethernet address: %s",
                        br->name, ovs_strerror(error));
        }
    }
    br->ea = ea;

    dpid = bridge_pick_datapath_id(br, ea, hw_addr_iface);
    if (dpid != ofproto_get_datapath_id(br->ofproto)) {
        VLOG_DBG("bridge %s: using datapath ID %016"PRIx64, br->name, dpid);
        ofproto_set_datapath_id(br->ofproto, dpid);
    }

    dpid_string = xasprintf("%016"PRIx64, dpid);
    ovsrec_bridge_set_datapath_id(br->cfg, dpid_string);
    free(dpid_string);
}

/* Returns a bitmap of "enum ofputil_protocol"s that are allowed for use with
 * 'br'. */
static uint32_t
bridge_get_allowed_versions(struct bridge *br)
{
    if (!br->cfg->n_protocols)
        return 0;

    return ofputil_versions_from_strings(br->cfg->protocols,
                                         br->cfg->n_protocols);
}

#ifndef OPS_TEMP
/* Set NetFlow configuration on 'br'. */
static void
bridge_configure_netflow(struct bridge *br)
{
    struct ovsrec_netflow *cfg = br->cfg->netflow;
    struct netflow_options opts;

    if (!cfg) {
        ofproto_set_netflow(br->ofproto, NULL);
        return;
    }

    memset(&opts, 0, sizeof opts);

    /* Get default NetFlow configuration from datapath.
     * Apply overrides from 'cfg'. */
    ofproto_get_netflow_ids(br->ofproto, &opts.engine_type, &opts.engine_id);
    if (cfg->engine_type) {
        opts.engine_type = *cfg->engine_type;
    }
    if (cfg->engine_id) {
        opts.engine_id = *cfg->engine_id;
    }

    /* Configure active timeout interval. */
    opts.active_timeout = cfg->active_timeout;
    if (!opts.active_timeout) {
        opts.active_timeout = -1;
    } else if (opts.active_timeout < 0) {
        VLOG_WARN("bridge %s: active timeout interval set to negative "
                  "value, using default instead (%d seconds)", br->name,
                  NF_ACTIVE_TIMEOUT_DEFAULT);
        opts.active_timeout = -1;
    }

    /* Add engine ID to interface number to disambiguate bridgs? */
    opts.add_id_to_iface = cfg->add_id_to_interface;
    if (opts.add_id_to_iface) {
        if (opts.engine_id > 0x7f) {
            VLOG_WARN("bridge %s: NetFlow port mangling may conflict with "
                      "another vswitch, choose an engine id less than 128",
                      br->name);
        }
        if (hmap_count(&br->ports) > 508) {
            VLOG_WARN("bridge %s: NetFlow port mangling will conflict with "
                      "another port when more than 508 ports are used",
                      br->name);
        }
    }

    /* Collectors. */
    sset_init(&opts.collectors);
    sset_add_array(&opts.collectors, cfg->targets, cfg->n_targets);

    /* Configure. */
    if (ofproto_set_netflow(br->ofproto, &opts)) {
        VLOG_ERR("bridge %s: problem setting netflow collectors", br->name);
    }
    sset_destroy(&opts.collectors);
}

/* Returns whether a IPFIX row is valid. */
static bool
ovsrec_ipfix_is_valid(const struct ovsrec_ipfix *ipfix)
{
    return ipfix && ipfix->n_targets > 0;
}

/* Returns whether a Flow_Sample_Collector_Set row is valid. */
static bool
ovsrec_fscs_is_valid(const struct ovsrec_flow_sample_collector_set *fscs,
                     const struct bridge *br)
{
    return ovsrec_ipfix_is_valid(fscs->ipfix) && fscs->bridge == br->cfg;
}

/* Set IPFIX configuration on 'br'. */
static void
bridge_configure_ipfix(struct bridge *br)
{
    const struct ovsrec_ipfix *be_cfg = br->cfg->ipfix;
    bool valid_be_cfg = ovsrec_ipfix_is_valid(be_cfg);
    const struct ovsrec_flow_sample_collector_set *fe_cfg;
    struct ofproto_ipfix_bridge_exporter_options be_opts;
    struct ofproto_ipfix_flow_exporter_options *fe_opts = NULL;
    size_t n_fe_opts = 0;

    OVSREC_FLOW_SAMPLE_COLLECTOR_SET_FOR_EACH(fe_cfg, idl) {
        if (ovsrec_fscs_is_valid(fe_cfg, br)) {
            n_fe_opts++;
        }
    }

    if (!valid_be_cfg && n_fe_opts == 0) {
        ofproto_set_ipfix(br->ofproto, NULL, NULL, 0);
        return;
    }

    if (valid_be_cfg) {
        memset(&be_opts, 0, sizeof be_opts);

        sset_init(&be_opts.targets);
        sset_add_array(&be_opts.targets, be_cfg->targets, be_cfg->n_targets);

        if (be_cfg->sampling) {
            be_opts.sampling_rate = *be_cfg->sampling;
        } else {
            be_opts.sampling_rate = SFL_DEFAULT_SAMPLING_RATE;
        }
        if (be_cfg->obs_domain_id) {
            be_opts.obs_domain_id = *be_cfg->obs_domain_id;
        }
        if (be_cfg->obs_point_id) {
            be_opts.obs_point_id = *be_cfg->obs_point_id;
        }
        if (be_cfg->cache_active_timeout) {
            be_opts.cache_active_timeout = *be_cfg->cache_active_timeout;
        }
        if (be_cfg->cache_max_flows) {
            be_opts.cache_max_flows = *be_cfg->cache_max_flows;
        }

        be_opts.enable_tunnel_sampling = smap_get_bool(&be_cfg->other_config,
                                             "enable-tunnel-sampling", true);

        be_opts.enable_input_sampling = !smap_get_bool(&be_cfg->other_config,
                                              "enable-input-sampling", false);

        be_opts.enable_output_sampling = !smap_get_bool(&be_cfg->other_config,
                                              "enable-output-sampling", false);
    }

    if (n_fe_opts > 0) {
        struct ofproto_ipfix_flow_exporter_options *opts;
        fe_opts = xcalloc(n_fe_opts, sizeof *fe_opts);
        opts = fe_opts;
        OVSREC_FLOW_SAMPLE_COLLECTOR_SET_FOR_EACH(fe_cfg, idl) {
            if (ovsrec_fscs_is_valid(fe_cfg, br)) {
                opts->collector_set_id = fe_cfg->id;
                sset_init(&opts->targets);
                sset_add_array(&opts->targets, fe_cfg->ipfix->targets,
                               fe_cfg->ipfix->n_targets);
                opts->cache_active_timeout = fe_cfg->ipfix->cache_active_timeout
                    ? *fe_cfg->ipfix->cache_active_timeout : 0;
                opts->cache_max_flows = fe_cfg->ipfix->cache_max_flows
                    ? *fe_cfg->ipfix->cache_max_flows : 0;
                opts++;
            }
        }
    }

    ofproto_set_ipfix(br->ofproto, valid_be_cfg ? &be_opts : NULL, fe_opts,
                      n_fe_opts);

    if (valid_be_cfg) {
        sset_destroy(&be_opts.targets);
    }

    if (n_fe_opts > 0) {
        struct ofproto_ipfix_flow_exporter_options *opts = fe_opts;
        size_t i;
        for (i = 0; i < n_fe_opts; i++) {
            sset_destroy(&opts->targets);
            opts++;
        }
        free(fe_opts);
    }
}

static void
port_configure_stp(const struct ofproto *ofproto, struct port *port,
                   struct ofproto_port_stp_settings *port_s,
                   int *port_num_counter, unsigned long *port_num_bitmap)
{
    const char *config_str;
    struct iface *iface;

    if (!smap_get_bool(&port->cfg->other_config, "stp-enable", true)) {
        port_s->enable = false;
        return;
    } else {
        port_s->enable = true;
    }

    /* STP over bonds is not supported. */
    if (!list_is_singleton(&port->ifaces)) {
        VLOG_ERR("port %s: cannot enable STP on bonds, disabling",
                 port->name);
        port_s->enable = false;
        return;
    }

    iface = CONTAINER_OF(list_front(&port->ifaces), struct iface, port_elem);

    /* Internal ports shouldn't participate in spanning tree, so
     * skip them. */
    if (!strcmp(iface->type, "internal")) {
        VLOG_DBG("port %s: disable STP on internal ports", port->name);
        port_s->enable = false;
        return;
    }

    /* STP on mirror output ports is not supported. */
    if (ofproto_is_mirror_output_bundle(ofproto, port)) {
        VLOG_DBG("port %s: disable STP on mirror ports", port->name);
        port_s->enable = false;
        return;
    }

    config_str = smap_get(&port->cfg->other_config, "stp-port-num");
    if (config_str) {
        unsigned long int port_num = strtoul(config_str, NULL, 0);
        int port_idx = port_num - 1;

        if (port_num < 1 || port_num > STP_MAX_PORTS) {
            VLOG_ERR("port %s: invalid stp-port-num", port->name);
            port_s->enable = false;
            return;
        }

        if (bitmap_is_set(port_num_bitmap, port_idx)) {
            VLOG_ERR("port %s: duplicate stp-port-num %lu, disabling",
                    port->name, port_num);
            port_s->enable = false;
            return;
        }
        bitmap_set1(port_num_bitmap, port_idx);
        port_s->port_num = port_idx;
    } else {
        if (*port_num_counter >= STP_MAX_PORTS) {
            VLOG_ERR("port %s: too many STP ports, disabling", port->name);
            port_s->enable = false;
            return;
        }

        port_s->port_num = (*port_num_counter)++;
    }

    config_str = smap_get(&port->cfg->other_config, "stp-path-cost");
    if (config_str) {
        port_s->path_cost = strtoul(config_str, NULL, 10);
    } else {
        enum netdev_features current;
        unsigned int mbps;

        netdev_get_features(iface->netdev, &current, NULL, NULL, NULL);
        mbps = netdev_features_to_bps(current, 100 * 1000 * 1000) / 1000000;
        port_s->path_cost = stp_convert_speed_to_cost(mbps);
    }

    config_str = smap_get(&port->cfg->other_config, "stp-port-priority");
    if (config_str) {
        port_s->priority = strtoul(config_str, NULL, 0);
    } else {
        port_s->priority = STP_DEFAULT_PORT_PRIORITY;
    }
}

static void
port_configure_rstp(const struct ofproto *ofproto, struct port *port,
        struct ofproto_port_rstp_settings *port_s, int *port_num_counter)
{
    const char *config_str;
    struct iface *iface;

    if (!smap_get_bool(&port->cfg->other_config, "rstp-enable", true)) {
        port_s->enable = false;
        return;
    } else {
        port_s->enable = true;
    }

    /* RSTP over bonds is not supported. */
    if (!list_is_singleton(&port->ifaces)) {
        VLOG_ERR("port %s: cannot enable RSTP on bonds, disabling",
                port->name);
        port_s->enable = false;
        return;
    }

    iface = CONTAINER_OF(list_front(&port->ifaces), struct iface, port_elem);

    /* Internal ports shouldn't participate in spanning tree, so
     * skip them. */
    if (!strcmp(iface->type, "internal")) {
        VLOG_DBG("port %s: disable RSTP on internal ports", port->name);
        port_s->enable = false;
        return;
    }

    /* RSTP on mirror output ports is not supported. */
    if (ofproto_is_mirror_output_bundle(ofproto, port)) {
        VLOG_DBG("port %s: disable RSTP on mirror ports", port->name);
        port_s->enable = false;
        return;
    }

    config_str = smap_get(&port->cfg->other_config, "rstp-port-num");
    if (config_str) {
        unsigned long int port_num = strtoul(config_str, NULL, 0);
        if (port_num < 1 || port_num > RSTP_MAX_PORTS) {
            VLOG_ERR("port %s: invalid rstp-port-num", port->name);
            port_s->enable = false;
            return;
        }
        port_s->port_num = port_num;
    } else {
        if (*port_num_counter >= RSTP_MAX_PORTS) {
            VLOG_ERR("port %s: too many RSTP ports, disabling", port->name);
            port_s->enable = false;
            return;
        }
        /* If rstp-port-num is not specified, use 0.
         * rstp_port_set_port_number() will look for the first free one. */
        port_s->port_num = 0;
    }

    config_str = smap_get(&port->cfg->other_config, "rstp-path-cost");
    if (config_str) {
        port_s->path_cost = strtoul(config_str, NULL, 10);
    } else {
        enum netdev_features current;
        unsigned int mbps;

        netdev_get_features(iface->netdev, &current, NULL, NULL, NULL);
        mbps = netdev_features_to_bps(current, 100 * 1000 * 1000) / 1000000;
        port_s->path_cost = rstp_convert_speed_to_cost(mbps);
    }

    config_str = smap_get(&port->cfg->other_config, "rstp-port-priority");
    if (config_str) {
        port_s->priority = strtoul(config_str, NULL, 0);
    } else {
        port_s->priority = RSTP_DEFAULT_PORT_PRIORITY;
    }

    config_str = smap_get(&port->cfg->other_config, "rstp-admin-p2p-mac");
    if (config_str) {
        port_s->admin_p2p_mac_state = strtoul(config_str, NULL, 0);
    } else {
        port_s->admin_p2p_mac_state = RSTP_ADMIN_P2P_MAC_FORCE_TRUE;
    }

    port_s->admin_port_state = smap_get_bool(&port->cfg->other_config,
                                             "rstp-admin-port-state", true);

    port_s->admin_edge_port = smap_get_bool(&port->cfg->other_config,
                                            "rstp-port-admin-edge", false);
    port_s->auto_edge = smap_get_bool(&port->cfg->other_config,
                                      "rstp-port-auto-edge", true);
    port_s->mcheck = smap_get_bool(&port->cfg->other_config,
                                   "rstp-port-mcheck", false);
}

/* Set spanning tree configuration on 'br'. */
static void
bridge_configure_stp(struct bridge *br)
{
    struct ofproto_rstp_status rstp_status;

    ofproto_get_rstp_status(br->ofproto, &rstp_status);
    if (!br->cfg->stp_enable) {
        ofproto_set_stp(br->ofproto, NULL);
    } else if (rstp_status.enabled) {
        /* Do not activate STP if RSTP is enabled. */
        VLOG_ERR("STP cannot be enabled if RSTP is running.");
        ofproto_set_stp(br->ofproto, NULL);
        ovsrec_bridge_set_stp_enable(br->cfg, false);
    } else {
        struct ofproto_stp_settings br_s;
        const char *config_str;
        struct port *port;
        int port_num_counter;
        unsigned long *port_num_bitmap;

        config_str = smap_get(&br->cfg->other_config, "stp-system-id");
        if (config_str) {
            uint8_t ea[ETH_ADDR_LEN];

            if (eth_addr_from_string(config_str, ea)) {
                br_s.system_id = eth_addr_to_uint64(ea);
            } else {
                br_s.system_id = eth_addr_to_uint64(br->ea);
                VLOG_ERR("bridge %s: invalid stp-system-id, defaulting "
                         "to "ETH_ADDR_FMT, br->name, ETH_ADDR_ARGS(br->ea));
            }
        } else {
            br_s.system_id = eth_addr_to_uint64(br->ea);
        }

        config_str = smap_get(&br->cfg->other_config, "stp-priority");
        if (config_str) {
            br_s.priority = strtoul(config_str, NULL, 0);
        } else {
            br_s.priority = STP_DEFAULT_BRIDGE_PRIORITY;
        }

        config_str = smap_get(&br->cfg->other_config, "stp-hello-time");
        if (config_str) {
            br_s.hello_time = strtoul(config_str, NULL, 10) * 1000;
        } else {
            br_s.hello_time = STP_DEFAULT_HELLO_TIME;
        }

        config_str = smap_get(&br->cfg->other_config, "stp-max-age");
        if (config_str) {
            br_s.max_age = strtoul(config_str, NULL, 10) * 1000;
        } else {
            br_s.max_age = STP_DEFAULT_MAX_AGE;
        }

        config_str = smap_get(&br->cfg->other_config, "stp-forward-delay");
        if (config_str) {
            br_s.fwd_delay = strtoul(config_str, NULL, 10) * 1000;
        } else {
            br_s.fwd_delay = STP_DEFAULT_FWD_DELAY;
        }

        /* Configure STP on the bridge. */
        if (ofproto_set_stp(br->ofproto, &br_s)) {
            VLOG_ERR("bridge %s: could not enable STP", br->name);
            return;
        }

        /* Users must either set the port number with the "stp-port-num"
         * configuration on all ports or none.  If manual configuration
         * is not done, then we allocate them sequentially. */
        port_num_counter = 0;
        port_num_bitmap = bitmap_allocate(STP_MAX_PORTS);
        HMAP_FOR_EACH (port, hmap_node, &br->ports) {
            struct ofproto_port_stp_settings port_s;
            struct iface *iface;

            port_configure_stp(br->ofproto, port, &port_s,
                               &port_num_counter, port_num_bitmap);

            /* As bonds are not supported, just apply configuration to
             * all interfaces. */
            LIST_FOR_EACH (iface, port_elem, &port->ifaces) {
                if (ofproto_port_set_stp(br->ofproto, iface->ofp_port,
                                         &port_s)) {
                    VLOG_ERR("port %s: could not enable STP", port->name);
                    continue;
                }
            }
        }

        if (bitmap_scan(port_num_bitmap, 1, 0, STP_MAX_PORTS) != STP_MAX_PORTS
                    && port_num_counter) {
            VLOG_ERR("bridge %s: must manually configure all STP port "
                     "IDs or none, disabling", br->name);
            ofproto_set_stp(br->ofproto, NULL);
        }
        bitmap_free(port_num_bitmap);
    }
}

static void
bridge_configure_rstp(struct bridge *br)
{
    struct ofproto_stp_status stp_status;

    ofproto_get_stp_status(br->ofproto, &stp_status);
    if (!br->cfg->rstp_enable) {
        ofproto_set_rstp(br->ofproto, NULL);
    } else if (stp_status.enabled) {
        /* Do not activate RSTP if STP is enabled. */
        VLOG_ERR("RSTP cannot be enabled if STP is running.");
        ofproto_set_rstp(br->ofproto, NULL);
        ovsrec_bridge_set_rstp_enable(br->cfg, false);
    } else {
        struct ofproto_rstp_settings br_s;
        const char *config_str;
        struct port *port;
        int port_num_counter;

        config_str = smap_get(&br->cfg->other_config, "rstp-address");
        if (config_str) {
            uint8_t ea[ETH_ADDR_LEN];

            if (eth_addr_from_string(config_str, ea)) {
                br_s.address = eth_addr_to_uint64(ea);
            }
            else {
                br_s.address = eth_addr_to_uint64(br->ea);
                VLOG_ERR("bridge %s: invalid rstp-address, defaulting "
                        "to "ETH_ADDR_FMT, br->name, ETH_ADDR_ARGS(br->ea));
            }
        }
        else {
            br_s.address = eth_addr_to_uint64(br->ea);
        }

        config_str = smap_get(&br->cfg->other_config, "rstp-priority");
        if (config_str) {
            br_s.priority = strtoul(config_str, NULL, 0);
        } else {
            br_s.priority = RSTP_DEFAULT_PRIORITY;
        }

        config_str = smap_get(&br->cfg->other_config, "rstp-ageing-time");
        if (config_str) {
            br_s.ageing_time = strtoul(config_str, NULL, 0);
        } else {
            br_s.ageing_time = RSTP_DEFAULT_AGEING_TIME;
        }

        config_str = smap_get(&br->cfg->other_config,
                              "rstp-force-protocol-version");
        if (config_str) {
            br_s.force_protocol_version = strtoul(config_str, NULL, 0);
        } else {
            br_s.force_protocol_version = FPV_DEFAULT;
        }

        config_str = smap_get(&br->cfg->other_config, "rstp-max-age");
        if (config_str) {
            br_s.bridge_max_age = strtoul(config_str, NULL, 10);
        } else {
            br_s.bridge_max_age = RSTP_DEFAULT_BRIDGE_MAX_AGE;
        }

        config_str = smap_get(&br->cfg->other_config, "rstp-forward-delay");
        if (config_str) {
            br_s.bridge_forward_delay = strtoul(config_str, NULL, 10);
        } else {
            br_s.bridge_forward_delay = RSTP_DEFAULT_BRIDGE_FORWARD_DELAY;
        }

        config_str = smap_get(&br->cfg->other_config,
                              "rstp-transmit-hold-count");
        if (config_str) {
            br_s.transmit_hold_count = strtoul(config_str, NULL, 10);
        } else {
            br_s.transmit_hold_count = RSTP_DEFAULT_TRANSMIT_HOLD_COUNT;
        }

        /* Configure RSTP on the bridge. */
        if (ofproto_set_rstp(br->ofproto, &br_s)) {
            VLOG_ERR("bridge %s: could not enable RSTP", br->name);
            return;
        }

        port_num_counter = 0;
        HMAP_FOR_EACH (port, hmap_node, &br->ports) {
            struct ofproto_port_rstp_settings port_s;
            struct iface *iface;

            port_configure_rstp(br->ofproto, port, &port_s,
                    &port_num_counter);

            /* As bonds are not supported, just apply configuration to
             * all interfaces. */
            LIST_FOR_EACH (iface, port_elem, &port->ifaces) {
                if (ofproto_port_set_rstp(br->ofproto, iface->ofp_port,
                            &port_s)) {
                    VLOG_ERR("port %s: could not enable RSTP", port->name);
                    continue;
                }
            }
        }
    }
}

static bool
bridge_has_bond_fake_iface(const struct bridge *br, const char *name)
{
    const struct port *port = port_lookup(br, name);
    return port && port_is_bond_fake_iface(port);
}

static bool
port_is_bond_fake_iface(const struct port *port)
{
    return port->cfg->bond_fake_iface && !list_is_short(&port->ifaces);
}
#endif

#ifdef OPS
/* Find a port that has an ipv4 address */
static void
sflow_agent_address_default(char *addr)
{
    const struct ovsrec_port *port;

    OVSREC_PORT_FOR_EACH(port, idl) {
        if (port->ip4_address) {
            break;
        }
    }

    if (port && port->ip4_address) {
        strncpy(addr, port->ip4_address, INET_ADDRSTRLEN);
    } else {
        *addr = '\0';
    }

    /* port == NULL means no L3 interface configured on switch */
}

/* Given an interface name, get it's IP address (v4/v6) and pass it to sFlow
 * agent. This is used as sFlow Agent IP in datagram. */
static void
sflow_agent_address(const char *intf_name, const char *af, char *addr)
{
    const struct ovsrec_port *port;
    int AF = AF_UNSPEC;
    bool use_default = false;

    if (addr == NULL) {
        VLOG_ERR("Assigning source IP to sFlow Agent, but input buffer is NULL.");
        return;
    }

    if (af == NULL) {
        AF = AF_UNSPEC;
    } else if (!strcmp(af, "ipv4")) {
        AF = AF_INET;
    } else if (!strcmp(af, "ipv6")) {
        AF = AF_INET6;
    }

    /* Agent interface name not given. Pick an interface with ipv4 configured.*/
    if (intf_name == NULL) {
        VLOG_DBG("No agent interface configuration. Using default.");
        use_default = true;
        goto trim;
    }

    /* An interface name provided as input. Find it in Port table. */
    OVSREC_PORT_FOR_EACH(port, idl) {
        if (strcmp(port->name, intf_name) == 0) {
            break;
        }
    }

    /* This condition is possible if unconfigured interface is given as
     * agent interface.*/
    if (port == NULL) {
        VLOG_DBG("Agent interface has not been configured. Using default.");
        use_default = true;
        goto trim;
    }

    switch (AF) {
        case AF_UNSPEC:
        case AF_INET:
            if (port->ip4_address) {
                strncpy(addr, port->ip4_address, INET_ADDRSTRLEN);
            } else {
                VLOG_DBG("Agent interface does not have an IPv4 address. Using default.");
                use_default = true;
            }
            break;
        case AF_INET6:
            if (port->ip6_address) {
                strncpy(addr, port->ip6_address, INET6_ADDRSTRLEN);
            } else {
                VLOG_DBG("Agent interface does not have an IPv6 address. Using default.");
                use_default = true;
            }
            break;
    }

trim:
    if (use_default) {
        sflow_agent_address_default(addr);
    }
    if (addr && strchr(addr, '/')) {
        *strchr(addr, '/') = '\0';
    }

    return;
}

<<<<<<< HEAD
/* Prepare list of ports on which sFlow is enabled. */
=======
/* Prepare list of ports on which sFlow is disabled. */
>>>>>>> 1ffa7475
static void
sflow_ports_disabled(struct sset *ports_list)
{
    const struct ovsrec_port *port_row;

    if (ports_list == NULL) {
        VLOG_ERR("Ports list is NULL. Can't populate the list.");
        return;
    }

    if (!sset_is_empty(ports_list)) {
        /* non-empty ports list. Clear them. */
        VLOG_DBG("Ports list is non-empty. Clear it.");
        sset_clear(ports_list);
    }

    OVSREC_PORT_FOR_EACH(port_row, idl) {
        if (strncmp(port_row->name, DEFAULT_BRIDGE_NAME,
                    strlen(DEFAULT_BRIDGE_NAME))==0) {
            continue;
        }

        if (!smap_is_empty(&port_row->other_config) &&
            !smap_get_bool(&port_row->other_config,
                           PORT_OTHER_CONFIG_SFLOW_PER_INTERFACE_KEY_STR,
                           true)) {
<<<<<<< HEAD
            // sFlow is disabled on this port.
=======
            /* sFlow is disabled on this port. */
>>>>>>> 1ffa7475
            sset_add(ports_list, port_row->name);
        }
    }
}
#endif

/* Set sFlow configuration on 'br'. */
static void
#ifdef OPS
bridge_configure_sflow(struct bridge *br, const struct ovsrec_sflow *cfg,
                       int *sflow_bridge_number)
#else
bridge_configure_sflow(struct bridge *br, int *sflow_bridge_number)
#endif
{
#ifndef OPS
    const struct ovsrec_sflow *cfg = br->cfg->sflow;
    struct ovsrec_controller **controllers;
    size_t n_controllers;
    size_t i;
#endif
    struct ofproto_sflow_options oso;
    const struct ovsrec_port *port_row;

    if (!cfg) {
        VLOG_DBG("%s:%d, disable sflow config", __FUNCTION__, __LINE__);

        ofproto_set_sflow(br->ofproto, NULL);
        return;
    }

    memset(&oso, 0, sizeof oso);

    sset_init(&oso.targets);
    sset_init(&oso.ports);
    sset_add_array(&oso.targets, cfg->targets, cfg->n_targets);

    oso.sampling_rate = SFL_DEFAULT_SAMPLING_RATE;
    if (cfg->sampling) {
        oso.sampling_rate = *cfg->sampling;
    }

    oso.polling_interval = SFL_DEFAULT_POLLING_INTERVAL;
    if (cfg->polling) {
        oso.polling_interval = *cfg->polling;
    }

    oso.header_len = SFL_DEFAULT_HEADER_SIZE;
    if (cfg->header) {
        oso.header_len = *cfg->header;
    }

    oso.sub_id = (*sflow_bridge_number)++;
    oso.agent_device = cfg->agent;

#ifdef OPS
    sflow_agent_address(cfg->agent, cfg->agent_addr_family, oso.agent_ip);
    oso.max_datagram = SFL_DEFAULT_DATAGRAM_SIZE;
    if (cfg->max_datagram) {
        oso.max_datagram = *cfg->max_datagram;
    }

    sflow_ports_disabled(&oso.ports);
#endif

#ifndef OPS
    oso.control_ip = NULL;
    n_controllers = bridge_get_controllers(br, &controllers);
    for (i = 0; i < n_controllers; i++) {
        if (controllers[i]->local_ip) {
            oso.control_ip = controllers[i]->local_ip;
            break;
        }
    }
#endif
    ofproto_set_sflow(br->ofproto, &oso);
    sset_destroy(&oso.targets);
}

static void
add_del_bridges(const struct ovsrec_open_vswitch *cfg)
{
    struct bridge *br, *next;
    struct shash new_br;
    size_t i;

    /* Collect new bridges' names and types. */
    shash_init(&new_br);
    for (i = 0; i < cfg->n_bridges; i++) {
        static struct vlog_rate_limit rl = VLOG_RATE_LIMIT_INIT(1, 5);
        const struct ovsrec_bridge *br_cfg = cfg->bridges[i];

        if (strchr(br_cfg->name, '/')) {
            /* Prevent remote ovsdb-server users from accessing arbitrary
             * directories, e.g. consider a bridge named "../../../etc/". */
            VLOG_WARN_RL(&rl, "ignoring bridge with invalid name \"%s\"",
                         br_cfg->name);
        } else if (!shash_add_once(&new_br, br_cfg->name, br_cfg)) {
            VLOG_WARN_RL(&rl, "bridge %s specified twice", br_cfg->name);
        }
    }

    /* Get rid of deleted bridges or those whose types have changed.
     * Update 'cfg' of bridges that still exist. */
    HMAP_FOR_EACH_SAFE (br, next, node, &all_bridges) {
        br->cfg = shash_find_data(&new_br, br->name);
        if (!br->cfg || strcmp(br->type, ofproto_normalize_type(
                                   br->cfg->datapath_type))) {
            bridge_destroy(br);
        }
    }

    /* Add new bridges. */
    for (i = 0; i < cfg->n_bridges; i++) {
        const struct ovsrec_bridge *br_cfg = cfg->bridges[i];
        struct bridge *br = bridge_lookup(br_cfg->name);
        if (!br) {
            bridge_create(br_cfg);
        }
    }

    shash_destroy(&new_br);
}

#ifdef OPS
static void
add_del_vrfs(const struct ovsrec_open_vswitch *cfg)
{
    struct vrf *vrf, *next;
    struct shash new_vrf;
    size_t i;

    /* Collect new vrfs' names */
    shash_init(&new_vrf);
    for (i = 0; i < cfg->n_vrfs; i++) {
        static struct vlog_rate_limit rl = VLOG_RATE_LIMIT_INIT(1, 5);
        const struct ovsrec_vrf *vrf_cfg = cfg->vrfs[i];

        if (strchr(vrf_cfg->name, '/')) {
            /* Prevent remote ovsdb-server users from accessing arbitrary
             * directories, e.g. consider a vrf named "../../../etc/". */
            VLOG_WARN_RL(&rl, "ignoring vrf with invalid name \"%s\"",
                         vrf_cfg->name);
        } else if (!shash_add_once(&new_vrf, vrf_cfg->name, vrf_cfg)) {
            VLOG_WARN_RL(&rl, "vrf %s specified twice", vrf_cfg->name);
        }
    }

    /* Get rid of deleted vrfs
     * Update 'cfg' of vrfs that still exist. */
    HMAP_FOR_EACH_SAFE (vrf, next, node, &all_vrfs) {
        vrf->cfg = shash_find_data(&new_vrf, vrf->up->name);
        if (!vrf->cfg) {
            vrf_destroy(vrf);
        }
    }

    /* Add new vrfs. */
    for (i = 0; i < cfg->n_vrfs; i++) {
        const struct ovsrec_vrf *vrf_cfg = cfg->vrfs[i];
        struct vrf *vrf = vrf_lookup(vrf_cfg->name);
        if (!vrf) {
            vrf_create(vrf_cfg);
        }
    }

    shash_destroy(&new_vrf);
}
#endif

/* Configures 'netdev' based on the "options" column in 'iface_cfg'.
 * Returns 0 if successful, otherwise a positive errno value. */
static int
iface_set_netdev_config(const struct ovsrec_interface *iface_cfg,
                        struct netdev *netdev, char **errp)
{
#ifdef OPS
    int ret = 0;
    struct smap sub_intf_info;

    if (!strcmp(iface_cfg->type, OVSREC_INTERFACE_TYPE_VLANSUBINT)) {
        smap_init(&sub_intf_info);
        get_subinterface_info(&sub_intf_info, iface_cfg);
        ret = netdev_set_config(netdev, &sub_intf_info, NULL);
        smap_destroy(&sub_intf_info);
    } else  {
        ret =  netdev_set_config(netdev, &iface_cfg->options, errp);
    }

    return ret;
#else
    return netdev_set_config(netdev, &iface_cfg->options, errp);
#endif
}

/* Opens a network device for 'if_cfg' and configures it.  Adds the network
 * device to br->ofproto and stores the OpenFlow port number in '*ofp_portp'.
 *
 * If successful, returns 0 and stores the network device in '*netdevp'.  On
 * failure, returns a positive errno value and stores NULL in '*netdevp'. */
static int
iface_do_create(const struct bridge *br,
                const struct ovsrec_interface *iface_cfg,
#ifndef OPS_TEMP
                const struct ovsrec_port *port_cfg,
#endif
                ofp_port_t *ofp_portp,
                struct netdev **netdevp,
                char **errp)
{
    struct smap hw_intf_info;
    struct netdev *netdev = NULL;
    int error;

    if (netdev_is_reserved_name(iface_cfg->name)) {
        VLOG_WARN("could not create interface %s, name is reserved",
                  iface_cfg->name);
        error = EINVAL;
        goto error;
    }

    error = netdev_open(iface_cfg->name,
                        iface_get_type(iface_cfg, br->cfg), &netdev);
    if (error) {
        VLOG_WARN_BUF(errp, "could not open network device %s (%s)",
                      iface_cfg->name, ovs_strerror(error));
        goto error;
    }

#ifdef OPS
    /* Initialize mac to default system mac.
     * For internal interface system mac will be used.
     * For hw interfaces this will be changed to mac from hw_intf_info
     */
    error = netdev_set_etheraddr(netdev, br->default_ea);

    if (error) {
        goto error;
    }

    /* Copy the iface->hw_intf_info to a local smap. */
    smap_clone(&hw_intf_info, &(iface_cfg->hw_intf_info));

    /* Check if the interface is a split child of another port. */
    if (iface_cfg->split_parent != NULL) {
        smap_add(&hw_intf_info,
                 INTERFACE_HW_INTF_INFO_SPLIT_PARENT,
                 iface_cfg->split_parent->name);
    }

    error = netdev_set_hw_intf_info(netdev, &hw_intf_info);

    if (error) {
        smap_destroy(&hw_intf_info);
        goto error;
    }

    smap_destroy(&hw_intf_info);

#endif
    error = iface_set_netdev_config(iface_cfg, netdev, errp);
    if (error) {
         goto error;
    }

    *ofp_portp = iface_pick_ofport(iface_cfg);
    error = ofproto_port_add(br->ofproto, netdev, ofp_portp);
    if (error) {
        goto error;
    }

    VLOG_DBG("bridge %s: added interface %s on port %d",
              br->name, iface_cfg->name, *ofp_portp);

#ifndef OPS_TEMP
    if (port_cfg->vlan_mode && !strcmp(port_cfg->vlan_mode, "splinter")) {
        netdev_turn_flags_on(netdev, NETDEV_UP, NULL);
    }
#endif
    *netdevp = netdev;
    return 0;

error:
    *netdevp = NULL;
    netdev_close(netdev);
    return error;
}

/* Creates a new iface on 'br' based on 'if_cfg'.  The new iface has OpenFlow
 * port number 'ofp_port'.  If ofp_port is OFPP_NONE, an OpenFlow port is
 * automatically allocated for the iface.  Takes ownership of and
 * deallocates 'if_cfg'.
 *
 * Return true if an iface is successfully created, false otherwise. */
static bool
iface_create(struct bridge *br, const struct ovsrec_interface *iface_cfg,
             const struct ovsrec_port *port_cfg)
{
    struct netdev *netdev;
    struct iface *iface;
    ofp_port_t ofp_port;
    struct port *port;
    char *errp = NULL;
    int error;

    /* Do the bits that can fail up front. */
    ovs_assert(!iface_lookup(br, iface_cfg->name));
#ifndef OPS_TEMP
    error = iface_do_create(br, iface_cfg, port_cfg, &ofp_port, &netdev, &errp);
#else
    error = iface_do_create(br, iface_cfg,           &ofp_port, &netdev, &errp);
#endif
    if (error) {
        iface_clear_db_record(iface_cfg, errp);
        free(errp);
        return false;
    }

    /* Get or create the port structure. */
    port = port_lookup(br, port_cfg->name);
    if (!port) {
        port = port_create(br, port_cfg);
    }

    /* Create the iface structure. */
    iface = xzalloc(sizeof *iface);
    list_push_back(&port->ifaces, &iface->port_elem);
    hmap_insert(&br->iface_by_name, &iface->name_node,
                hash_string(iface_cfg->name, 0));
    iface->port = port;
    iface->name = xstrdup(iface_cfg->name);
    iface->ofp_port = ofp_port;
    iface->netdev = netdev;
    iface->type = iface_get_type(iface_cfg, br->cfg);
    iface->cfg = iface_cfg;
    hmap_insert(&br->ifaces, &iface->ofp_port_node,
                hash_ofp_port(ofp_port));

    /* Populate initial status in database. */
    iface_refresh_stats(iface);
    iface_refresh_netdev_status(iface);

#ifdef OPS
    /* Initialize registered callback stats for this interface. */
    struct stats_blk_params sblk = {0};
    if (iface->netdev != NULL) {
        sblk.br = br;
        sblk.netdev = iface->netdev;
        sblk.cfg = iface_cfg;
        execute_stats_block(&sblk, STATS_BRIDGE_CREATE_NETDEV);
    }
#endif

#ifndef OPS_TEMP
    /* Add bond fake iface if necessary. */
    if (port_is_bond_fake_iface(port)) {
        struct ofproto_port ofproto_port;

        if (ofproto_port_query_by_name(br->ofproto, port->name,
                                       &ofproto_port)) {
            struct netdev *netdev;
            int error;

            error = netdev_open(port->name, "internal", &netdev);
            if (!error) {
                ofp_port_t fake_ofp_port = OFPP_NONE;
                ofproto_port_add(br->ofproto, netdev, &fake_ofp_port);
                netdev_close(netdev);
            } else {
                VLOG_WARN("could not open network device %s (%s)",
                          port->name, ovs_strerror(error));
            }
        } else {
            /* Already exists, nothing to do. */
            ofproto_port_destroy(&ofproto_port);
        }
    }
#endif
    return true;
}

#ifndef OPS_TEMP
/* Set forward BPDU option. */
static void
bridge_configure_forward_bpdu(struct bridge *br)
{
    ofproto_set_forward_bpdu(br->ofproto,
                             smap_get_bool(&br->cfg->other_config,
                                           "forward-bpdu",
                                           false));
}
#endif
/* Set MAC learning table configuration for 'br'. */
static void
bridge_configure_mac_table(struct bridge *br)
{
    const char *idle_time_str;
    int idle_time;

    const char *mac_table_size_str;
    int mac_table_size;

    idle_time_str = smap_get(&br->cfg->other_config, "mac-aging-time");
    idle_time = (idle_time_str && atoi(idle_time_str)
                 ? atoi(idle_time_str)
                 : MAC_ENTRY_DEFAULT_IDLE_TIME);

    mac_table_size_str = smap_get(&br->cfg->other_config, "mac-table-size");
    mac_table_size = (mac_table_size_str && atoi(mac_table_size_str)
                      ? atoi(mac_table_size_str)
                      : MAC_DEFAULT_MAX);

    ofproto_set_mac_table_config(br->ofproto, idle_time, mac_table_size);
}

#ifndef OPS_TEMP
/* Set multicast snooping table configuration for 'br'. */
static void
bridge_configure_mcast_snooping(struct bridge *br)
{
    if (!br->cfg->mcast_snooping_enable) {
        ofproto_set_mcast_snooping(br->ofproto, NULL);
    } else {
        struct port *port;
        struct ofproto_mcast_snooping_settings br_s;
        const char *idle_time_str;
        const char *max_entries_str;

        idle_time_str = smap_get(&br->cfg->other_config,
                                 "mcast-snooping-aging-time");
        br_s.idle_time = (idle_time_str && atoi(idle_time_str)
                          ? atoi(idle_time_str)
                          : MCAST_ENTRY_DEFAULT_IDLE_TIME);

        max_entries_str = smap_get(&br->cfg->other_config,
                                   "mcast-snooping-table-size");
        br_s.max_entries = (max_entries_str && atoi(max_entries_str)
                            ? atoi(max_entries_str)
                            : MCAST_DEFAULT_MAX_ENTRIES);

        br_s.flood_unreg = !smap_get_bool(&br->cfg->other_config,
                                    "mcast-snooping-disable-flood-unregistered",
                                    false);

        /* Configure multicast snooping on the bridge */
        if (ofproto_set_mcast_snooping(br->ofproto, &br_s)) {
            VLOG_ERR("bridge %s: could not enable multicast snooping",
                     br->name);
            return;
        }

        HMAP_FOR_EACH (port, hmap_node, &br->ports) {
            bool flood = smap_get_bool(&port->cfg->other_config,
                                       "mcast-snooping-flood", false);
            if (ofproto_port_set_mcast_snooping(br->ofproto, port, flood)) {
                VLOG_ERR("port %s: could not configure mcast snooping",
                         port->name);
            }
        }
    }
}
#endif
static void
find_local_hw_addr(const struct bridge *br, struct eth_addr *ea,
                   const struct port *fake_br, struct iface **hw_addr_iface)
{
#ifndef OPS_TEMP
    struct hmapx mirror_output_ports;
#endif
    struct port *port;
    bool found_addr = false;
    int error;
#ifndef OPS_TEMP
    int i;

    /* Mirror output ports don't participate in picking the local hardware
     * address.  ofproto can't help us find out whether a given port is a
     * mirror output because we haven't configured mirrors yet, so we need to
     * accumulate them ourselves. */
    hmapx_init(&mirror_output_ports);
    for (i = 0; i < br->cfg->n_mirrors; i++) {
        struct ovsrec_mirror *m = br->cfg->mirrors[i];
        if (m->output_port) {
            hmapx_add(&mirror_output_ports, m->output_port);
        }
    }
#endif
    /* Otherwise choose the minimum non-local MAC address among all of the
     * interfaces. */
    HMAP_FOR_EACH (port, hmap_node, &br->ports) {
        struct eth_addr iface_ea;
        struct iface *candidate;
        struct iface *iface;

#ifndef OPS_TEMP
        /* Mirror output ports don't participate. */
        if (hmapx_contains(&mirror_output_ports, port->cfg)) {
            continue;
        }

#endif
        /* Choose the MAC address to represent the port. */
        iface = NULL;
        if (port->cfg->mac && eth_addr_from_string(port->cfg->mac, &iface_ea)) {
            /* Find the interface with this Ethernet address (if any) so that
             * we can provide the correct devname to the caller. */
            LIST_FOR_EACH (candidate, port_elem, &port->ifaces) {
                struct eth_addr candidate_ea;
                if (!netdev_get_etheraddr(candidate->netdev, &candidate_ea)
                    && eth_addr_equals(iface_ea, candidate_ea)) {
                    iface = candidate;
                }
            }
        } else {
            /* Choose the interface whose MAC address will represent the port.
             * The Linux kernel bonding code always chooses the MAC address of
             * the first slave added to a bond, and the Fedora networking
             * scripts always add slaves to a bond in alphabetical order, so
             * for compatibility we choose the interface with the name that is
             * first in alphabetical order. */
            LIST_FOR_EACH (candidate, port_elem, &port->ifaces) {
                if (!iface || strcmp(candidate->name, iface->name) < 0) {
                    iface = candidate;
                }
            }

            /* The local port doesn't count (since we're trying to choose its
             * MAC address anyway). */
            if (iface->ofp_port == OFPP_LOCAL) {
                continue;
            }

            /* For fake bridges we only choose from ports with the same tag */
            if (fake_br && fake_br->cfg && fake_br->cfg->vlan_tag) {
                if (!port->cfg->vlan_tag) {
                    continue;
                }
                if (ops_port_get_tag(port->cfg) != ops_port_get_tag(fake_br->cfg)) {
                    continue;
                }
            }

            /* Grab MAC. */
            error = netdev_get_etheraddr(iface->netdev, &iface_ea);
            if (error) {
                continue;
            }
        }

        /* Compare against our current choice. */
        if (!eth_addr_is_multicast(iface_ea) &&
            !eth_addr_is_local(iface_ea) &&
            !eth_addr_is_reserved(iface_ea) &&
            !eth_addr_is_zero(iface_ea) &&
            (!found_addr || eth_addr_compare_3way(iface_ea, *ea) < 0))
        {
            *ea = iface_ea;
            *hw_addr_iface = iface;
            found_addr = true;
        }
    }

    if (!found_addr) {
        *ea = br->default_ea;
        *hw_addr_iface = NULL;
    }

#ifndef OPS_TEMP
    hmapx_destroy(&mirror_output_ports);
#endif
}

static void
bridge_pick_local_hw_addr(struct bridge *br, struct eth_addr *ea,
                          struct iface **hw_addr_iface)
{
    const char *hwaddr;
    *hw_addr_iface = NULL;

    /* Did the user request a particular MAC? */
    hwaddr = smap_get(&br->cfg->other_config, "hwaddr");
    if (hwaddr && eth_addr_from_string(hwaddr, ea)) {
        if (eth_addr_is_multicast(*ea)) {
            VLOG_ERR("bridge %s: cannot set MAC address to multicast "
                     "address "ETH_ADDR_FMT, br->name, ETH_ADDR_ARGS(*ea));
        } else if (eth_addr_is_zero(*ea)) {
            VLOG_ERR("bridge %s: cannot set MAC address to zero", br->name);
        } else {
            return;
        }
    }

    /* Find a local hw address */
    find_local_hw_addr(br, ea, NULL, hw_addr_iface);
}

/* Choose and returns the datapath ID for bridge 'br' given that the bridge
 * Ethernet address is 'bridge_ea'.  If 'bridge_ea' is the Ethernet address of
 * an interface on 'br', then that interface must be passed in as
 * 'hw_addr_iface'; if 'bridge_ea' was derived some other way, then
 * 'hw_addr_iface' must be passed in as a null pointer. */
static uint64_t
bridge_pick_datapath_id(struct bridge *br,
                        const struct eth_addr bridge_ea,
                        struct iface *hw_addr_iface)
{
    /*
     * The procedure for choosing a bridge MAC address will, in the most
     * ordinary case, also choose a unique MAC that we can use as a datapath
     * ID.  In some special cases, though, multiple bridges will end up with
     * the same MAC address.  This is OK for the bridges, but it will confuse
     * the OpenFlow controller, because each datapath needs a unique datapath
     * ID.
     *
     * Datapath IDs must be unique.  It is also very desirable that they be
     * stable from one run to the next, so that policy set on a datapath
     * "sticks".
     */
    const char *datapath_id;
    uint64_t dpid;

    datapath_id = smap_get(&br->cfg->other_config, "datapath-id");
    if (datapath_id && dpid_from_string(datapath_id, &dpid)) {
        return dpid;
    }

#ifndef OPS
    if (!hw_addr_iface) {
        /*
         * A purely internal bridge, that is, one that has no non-virtual
         * network devices on it at all, is difficult because it has no
         * natural unique identifier at all.
         *
         * When the host is a XenServer, we handle this case by hashing the
         * host's UUID with the name of the bridge.  Names of bridges are
         * persistent across XenServer reboots, although they can be reused if
         * an internal network is destroyed and then a new one is later
         * created, so this is fairly effective.
         *
         * When the host is not a XenServer, we punt by using a random MAC
         * address on each run.
         */
        const char *host_uuid = xenserver_get_host_uuid();
        if (host_uuid) {
            char *combined = xasprintf("%s,%s", host_uuid, br->name);
            dpid = dpid_from_hash(combined, strlen(combined));
            free(combined);
            return dpid;
        }
    }
#endif

    return eth_addr_to_uint64(bridge_ea);
}

static uint64_t
dpid_from_hash(const void *data, size_t n)
{
    union {
        uint8_t bytes[SHA1_DIGEST_SIZE];
        struct eth_addr ea;
    } hash;

    sha1_bytes(data, n, hash.bytes);
    eth_addr_mark_random(&hash.ea);
    return eth_addr_to_uint64(hash.ea);
}

static void
iface_refresh_netdev_status(struct iface *iface)
{
    struct smap smap;

    enum netdev_features current;
    enum netdev_flags flags;
    const char *link_state;
    struct eth_addr mac;
    int64_t bps, mtu_64,
#ifndef OPS_TEMP
    ifindex64,
#endif
    link_resets;
    int mtu, error;
    bool vlan_state = false;
    if (iface_is_synthetic(iface)) {
        return;
    }

#ifdef OPS
    /* Interface status is updated from subsystem.c. */
    if (!iface->type
        || (!strcmp(iface->type, OVSREC_INTERFACE_TYPE_SYSTEM))
        || (!strcmp(iface->type, OVSREC_INTERFACE_TYPE_LOOPBACK))) {
        return;
    }
#endif

    if (iface->change_seq == netdev_get_change_seq(iface->netdev)
        && !status_txn_try_again) {
        return;
    }

    iface->change_seq = netdev_get_change_seq(iface->netdev);

    smap_init(&smap);

    if (!netdev_get_status(iface->netdev, &smap)) {
        ovsrec_interface_set_status(iface->cfg, &smap);
    } else {
        ovsrec_interface_set_status(iface->cfg, NULL);
    }

    smap_destroy(&smap);

    error = netdev_get_flags(iface->netdev, &flags);
    if (!error) {
        const char *state = flags & NETDEV_UP ? "up" : "down";

        ovsrec_interface_set_admin_state(iface->cfg, state);
    } else {
        ovsrec_interface_set_admin_state(iface->cfg, NULL);
    }

    if (iface->type
         && (!strcmp(iface->type,
                  OVSREC_INTERFACE_TYPE_INTERNAL))) {
       vlan_state = is_vlan_up(iface->name + strlen("vlan"));
    }else {
       vlan_state = true;
    }

    link_state = (netdev_get_carrier(iface->netdev) & vlan_state) ? "up" : "down";
    ovsrec_interface_set_link_state(iface->cfg, link_state);

    link_resets = netdev_get_carrier_resets(iface->netdev);
    ovsrec_interface_set_link_resets(iface->cfg, &link_resets, 1);

    error = netdev_get_features(iface->netdev, &current, NULL, NULL, NULL);
    bps = !error ? netdev_features_to_bps(current, 0) : 0;
    if (bps) {
        ovsrec_interface_set_duplex(iface->cfg,
                                    netdev_features_is_full_duplex(current)
                                    ? "full" : "half");
        ovsrec_interface_set_link_speed(iface->cfg, &bps, 1);
    } else {
        ovsrec_interface_set_duplex(iface->cfg, NULL);
        ovsrec_interface_set_link_speed(iface->cfg, NULL, 0);
    }

    error = netdev_get_mtu(iface->netdev, &mtu);
    if (!error) {
        mtu_64 = mtu;
        ovsrec_interface_set_mtu(iface->cfg, &mtu_64, 1);
    } else {
        ovsrec_interface_set_mtu(iface->cfg, NULL, 0);
    }

    error = netdev_get_etheraddr(iface->netdev, &mac);
    if (!error) {
        char mac_string[32];

        sprintf(mac_string, ETH_ADDR_FMT, ETH_ADDR_ARGS(mac));
        ovsrec_interface_set_mac_in_use(iface->cfg, mac_string);
    } else {
        ovsrec_interface_set_mac_in_use(iface->cfg, NULL);
    }

#ifndef OPS_TEMP
    /* The netdev may return a negative number (such as -EOPNOTSUPP)
     * if there is no valid ifindex number. */
    ifindex64 = netdev_get_ifindex(iface->netdev);
    if (ifindex64 < 0) {
        ifindex64 = 0;
    }
    ovsrec_interface_set_ifindex(iface->cfg, &ifindex64, 1);
#endif
}

static void
iface_refresh_ofproto_status(struct iface *iface)
{
#ifndef OPS_TEMP
    int current;
#endif

    if (iface_is_synthetic(iface)) {
        return;
    }

#ifndef OPS_TEMP
    current = ofproto_port_is_lacp_current(iface->port->bridge->ofproto,
                                           iface->ofp_port);
    if (current >= 0) {
        bool bl = current;
        ovsrec_interface_set_lacp_current(iface->cfg, &bl, 1);
    } else {
        ovsrec_interface_set_lacp_current(iface->cfg, NULL, 0);
    }

    if (ofproto_port_cfm_status_changed(iface->port->bridge->ofproto,
                                        iface->ofp_port)
        || status_txn_try_again) {
        iface_refresh_cfm_stats(iface);
    }

    if (ofproto_port_bfd_status_changed(iface->port->bridge->ofproto,
                                        iface->ofp_port)
        || status_txn_try_again) {
        struct smap smap;

        smap_init(&smap);
        ofproto_port_get_bfd_status(iface->port->bridge->ofproto,
                                    iface->ofp_port, &smap);
        ovsrec_interface_set_bfd_status(iface->cfg, &smap);
        smap_destroy(&smap);
    }
#endif
}

#ifndef OPS_TEMP
/* Writes 'iface''s CFM statistics to the database. 'iface' must not be
 * synthetic. */
static void
iface_refresh_cfm_stats(struct iface *iface)
{
    const struct ovsrec_interface *cfg = iface->cfg;
    struct cfm_status status;
    int error;

    error = ofproto_port_get_cfm_status(iface->port->bridge->ofproto,
                                        iface->ofp_port, &status);
    if (error > 0) {
        ovsrec_interface_set_cfm_fault(cfg, NULL, 0);
        ovsrec_interface_set_cfm_fault_status(cfg, NULL, 0);
        ovsrec_interface_set_cfm_remote_opstate(cfg, NULL);
        ovsrec_interface_set_cfm_flap_count(cfg, NULL, 0);
        ovsrec_interface_set_cfm_health(cfg, NULL, 0);
        ovsrec_interface_set_cfm_remote_mpids(cfg, NULL, 0);
    } else {
        const char *reasons[CFM_FAULT_N_REASONS];
        int64_t cfm_health = status.health;
        int64_t cfm_flap_count = status.flap_count;
        bool faulted = status.faults != 0;
        size_t i, j;

        ovsrec_interface_set_cfm_fault(cfg, &faulted, 1);

        j = 0;
        for (i = 0; i < CFM_FAULT_N_REASONS; i++) {
            int reason = 1 << i;
            if (status.faults & reason) {
                reasons[j++] = cfm_fault_reason_to_str(reason);
            }
        }
        ovsrec_interface_set_cfm_fault_status(cfg, (char **) reasons, j);

        ovsrec_interface_set_cfm_flap_count(cfg, &cfm_flap_count, 1);

        if (status.remote_opstate >= 0) {
            const char *remote_opstate = status.remote_opstate ? "up" : "down";
            ovsrec_interface_set_cfm_remote_opstate(cfg, remote_opstate);
        } else {
            ovsrec_interface_set_cfm_remote_opstate(cfg, NULL);
        }

        ovsrec_interface_set_cfm_remote_mpids(cfg,
                                              (const int64_t *)status.rmps,
                                              status.n_rmps);
        if (cfm_health >= 0) {
            ovsrec_interface_set_cfm_health(cfg, &cfm_health, 1);
        } else {
            ovsrec_interface_set_cfm_health(cfg, NULL, 0);
        }

        free(status.rmps);
    }
}
#endif

static void
iface_refresh_stats(struct iface *iface)
{

#ifdef OPS
    /* Interface stats are updated from subsystem.c. */
    if (!iface->type || !strcmp(iface->type, "system")) {
        return;
    }
#endif

#define IFACE_STATS                             \
    IFACE_STAT(rx_packets,      "rx_packets")   \
    IFACE_STAT(tx_packets,      "tx_packets")   \
    IFACE_STAT(rx_bytes,        "rx_bytes")     \
    IFACE_STAT(tx_bytes,        "tx_bytes")     \
    IFACE_STAT(rx_dropped,      "rx_dropped")   \
    IFACE_STAT(tx_dropped,      "tx_dropped")   \
    IFACE_STAT(rx_errors,       "rx_errors")    \
    IFACE_STAT(tx_errors,       "tx_errors")    \
    IFACE_STAT(rx_frame_errors, "rx_frame_err") \
    IFACE_STAT(rx_over_errors,  "rx_over_err")  \
    IFACE_STAT(rx_crc_errors,   "rx_crc_err")   \
    IFACE_STAT(collisions,      "collisions")   \
    IFACE_STAT(ipv4_uc_tx_packets,  "ipv4_uc_tx_packets")  \
    IFACE_STAT(ipv4_uc_rx_packets,  "ipv4_uc_rx_packets")  \
    IFACE_STAT(ipv4_uc_tx_bytes,    "ipv4_uc_tx_bytes")    \
    IFACE_STAT(ipv4_uc_rx_bytes,    "ipv4_uc_rx_bytes")    \
    IFACE_STAT(ipv4_mc_tx_packets,  "ipv4_mc_tx_packets")  \
    IFACE_STAT(ipv4_mc_rx_packets,  "ipv4_mc_rx_packets")  \
    IFACE_STAT(ipv4_mc_tx_bytes,    "ipv4_mc_tx_bytes")    \
    IFACE_STAT(ipv4_mc_rx_bytes,    "ipv4_mc_rx_bytes")    \
    IFACE_STAT(ipv6_uc_tx_packets,  "ipv6_uc_tx_packets")  \
    IFACE_STAT(ipv6_uc_rx_packets,  "ipv6_uc_rx_packets")  \
    IFACE_STAT(ipv6_uc_tx_bytes,    "ipv6_uc_tx_bytes")    \
    IFACE_STAT(ipv6_uc_rx_bytes,    "ipv6_uc_rx_bytes")    \
    IFACE_STAT(ipv6_mc_tx_packets,  "ipv6_mc_tx_packets")  \
    IFACE_STAT(ipv6_mc_rx_packets,  "ipv6_mc_rx_packets")  \
    IFACE_STAT(ipv6_mc_tx_bytes,    "ipv6_mc_tx_bytes")    \
    IFACE_STAT(ipv6_mc_rx_bytes,    "ipv6_mc_rx_bytes")    \
    IFACE_STAT(l3_uc_rx_packets,    "l3_uc_rx_packets")    \
    IFACE_STAT(l3_uc_rx_bytes,      "l3_uc_rx_bytes")      \
    IFACE_STAT(l3_uc_tx_packets,    "l3_uc_tx_packets")    \
    IFACE_STAT(l3_uc_tx_bytes,      "l3_uc_tx_bytes")      \
    IFACE_STAT(l3_mc_rx_packets,    "l3_mc_rx_packets")    \
    IFACE_STAT(l3_mc_rx_bytes,      "l3_mc_rx_bytes")      \
    IFACE_STAT(l3_mc_tx_packets,    "l3_mc_tx_packets")    \
    IFACE_STAT(l3_mc_tx_bytes,      "l3_mc_tx_bytes")

#define IFACE_STAT(MEMBER, NAME) + 1
    enum { N_IFACE_STATS = IFACE_STATS };
#undef IFACE_STAT
    int64_t values[N_IFACE_STATS];
    char *keys[N_IFACE_STATS];
    int n;

    struct netdev_stats stats;

    if (iface_is_synthetic(iface)) {
        return;
    }

    /* Intentionally ignore return value, since errors will set 'stats' to
     * all-1s, and we will deal with that correctly below. */
    memset(&stats, 0, sizeof(struct netdev_stats));
    netdev_get_stats(iface->netdev, &stats);

    /* Copy statistics into keys[] and values[]. */
    n = 0;
#define IFACE_STAT(MEMBER, NAME)                \
    if (stats.MEMBER != UINT64_MAX) {           \
        keys[n] = NAME;                         \
        values[n] = stats.MEMBER;               \
        n++;                                    \
    }
    IFACE_STATS;
#undef IFACE_STAT
    ovs_assert(n <= N_IFACE_STATS);

    ovsrec_interface_set_statistics(iface->cfg, keys, values, n);
#undef IFACE_STATS
}

static void
br_refresh_datapath_info(struct bridge *br)
{
    const char *version;

    version = (br->ofproto && br->ofproto->ofproto_class->get_datapath_version
               ? br->ofproto->ofproto_class->get_datapath_version(br->ofproto)
               : NULL);

    ovsrec_bridge_set_datapath_version(br->cfg,
                                       version ? version : "<unknown>");
}

#ifndef OPS_TEMP
static void
br_refresh_stp_status(struct bridge *br)
{
    struct smap smap = SMAP_INITIALIZER(&smap);
    struct ofproto *ofproto = br->ofproto;
    struct ofproto_stp_status status;

    if (ofproto_get_stp_status(ofproto, &status)) {
        return;
    }

    if (!status.enabled) {
        ovsrec_bridge_set_status(br->cfg, NULL);
        return;
    }

    smap_add_format(&smap, "stp_bridge_id", STP_ID_FMT,
                    STP_ID_ARGS(status.bridge_id));
    smap_add_format(&smap, "stp_designated_root", STP_ID_FMT,
                    STP_ID_ARGS(status.designated_root));
    smap_add_format(&smap, "stp_root_path_cost", "%d", status.root_path_cost);

    ovsrec_bridge_set_status(br->cfg, &smap);
    smap_destroy(&smap);
}

static void
port_refresh_stp_status(struct port *port)
{
    struct ofproto *ofproto = port->bridge->ofproto;
    struct iface *iface;
    struct ofproto_port_stp_status status;
    struct smap smap;

    if (port_is_synthetic(port)) {
        return;
    }

    /* STP doesn't currently support bonds. */
    if (!list_is_singleton(&port->ifaces)) {
        ovsrec_port_set_status(port->cfg, NULL);
        return;
    }

    iface = CONTAINER_OF(list_front(&port->ifaces), struct iface, port_elem);
    if (ofproto_port_get_stp_status(ofproto, iface->ofp_port, &status)) {
        return;
    }

    if (!status.enabled) {
        ovsrec_port_set_status(port->cfg, NULL);
        return;
    }

    /* Set Status column. */
    smap_init(&smap);
    smap_add_format(&smap, "stp_port_id", STP_PORT_ID_FMT, status.port_id);
    smap_add(&smap, "stp_state", stp_state_name(status.state));
    smap_add_format(&smap, "stp_sec_in_state", "%u", status.sec_in_state);
    smap_add(&smap, "stp_role", stp_role_name(status.role));
    ovsrec_port_set_status(port->cfg, &smap);
    smap_destroy(&smap);
}

static void
port_refresh_stp_stats(struct port *port)
{
    struct ofproto *ofproto = port->bridge->ofproto;
    struct iface *iface;
    struct ofproto_port_stp_stats stats;
    char *keys[3];
    int64_t int_values[3];

    if (port_is_synthetic(port)) {
        return;
    }

    /* STP doesn't currently support bonds. */
    if (!list_is_singleton(&port->ifaces)) {
        return;
    }

    iface = CONTAINER_OF(list_front(&port->ifaces), struct iface, port_elem);
    if (ofproto_port_get_stp_stats(ofproto, iface->ofp_port, &stats)) {
        return;
    }

    if (!stats.enabled) {
        ovsrec_port_set_statistics(port->cfg, NULL, NULL, 0);
        return;
    }

    /* Set Statistics column. */
    keys[0] = "stp_tx_count";
    int_values[0] = stats.tx_count;
    keys[1] = "stp_rx_count";
    int_values[1] = stats.rx_count;
    keys[2] = "stp_error_count";
    int_values[2] = stats.error_count;

    ovsrec_port_set_statistics(port->cfg, keys, int_values,
                               ARRAY_SIZE(int_values));
}

static void
br_refresh_rstp_status(struct bridge *br)
{
    struct smap smap = SMAP_INITIALIZER(&smap);
    struct ofproto *ofproto = br->ofproto;
    struct ofproto_rstp_status status;

    if (ofproto_get_rstp_status(ofproto, &status)) {
        return;
    }
    if (!status.enabled) {
        ovsrec_bridge_set_rstp_status(br->cfg, NULL);
        return;
    }
    smap_add_format(&smap, "rstp_bridge_id", RSTP_ID_FMT,
                    RSTP_ID_ARGS(status.bridge_id));
    smap_add_format(&smap, "rstp_root_path_cost", "%"PRIu32,
                    status.root_path_cost);
    smap_add_format(&smap, "rstp_root_id", RSTP_ID_FMT,
                    RSTP_ID_ARGS(status.root_id));
    smap_add_format(&smap, "rstp_designated_id", RSTP_ID_FMT,
                    RSTP_ID_ARGS(status.designated_id));
    smap_add_format(&smap, "rstp_designated_port_id", RSTP_PORT_ID_FMT,
                    status.designated_port_id);
    smap_add_format(&smap, "rstp_bridge_port_id", RSTP_PORT_ID_FMT,
                    status.bridge_port_id);
    ovsrec_bridge_set_rstp_status(br->cfg, &smap);
    smap_destroy(&smap);
}

static void
port_refresh_rstp_status(struct port *port)
{
    struct ofproto *ofproto = port->bridge->ofproto;
    struct iface *iface;
    struct ofproto_port_rstp_status status;
    char *keys[3];
    int64_t int_values[3];
    struct smap smap;

    if (port_is_synthetic(port)) {
        return;
    }

    /* RSTP doesn't currently support bonds. */
    if (!list_is_singleton(&port->ifaces)) {
        ovsrec_port_set_rstp_status(port->cfg, NULL);
        return;
    }

    iface = CONTAINER_OF(list_front(&port->ifaces), struct iface, port_elem);
    if (ofproto_port_get_rstp_status(ofproto, iface->ofp_port, &status)) {
        return;
    }

    if (!status.enabled) {
        ovsrec_port_set_rstp_status(port->cfg, NULL);
        ovsrec_port_set_rstp_statistics(port->cfg, NULL, NULL, 0);
        return;
    }
    /* Set Status column. */
    smap_init(&smap);

    smap_add_format(&smap, "rstp_port_id", RSTP_PORT_ID_FMT,
                    status.port_id);
    smap_add_format(&smap, "rstp_port_role", "%s",
                    rstp_port_role_name(status.role));
    smap_add_format(&smap, "rstp_port_state", "%s",
                    rstp_state_name(status.state));
    smap_add_format(&smap, "rstp_designated_bridge_id", RSTP_ID_FMT,
                    RSTP_ID_ARGS(status.designated_bridge_id));
    smap_add_format(&smap, "rstp_designated_port_id", RSTP_PORT_ID_FMT,
                    status.designated_port_id);
    smap_add_format(&smap, "rstp_designated_path_cost", "%"PRIu32,
                    status.designated_path_cost);

    ovsrec_port_set_rstp_status(port->cfg, &smap);
    smap_destroy(&smap);

    /* Set Statistics column. */
    keys[0] = "rstp_tx_count";
    int_values[0] = status.tx_count;
    keys[1] = "rstp_rx_count";
    int_values[1] = status.rx_count;
    keys[2] = "rstp_uptime";
    int_values[2] = status.uptime;
    ovsrec_port_set_rstp_statistics(port->cfg, keys, int_values,
            ARRAY_SIZE(int_values));
}

static void
port_refresh_bond_status(struct port *port, bool force_update)
{
    struct eth_addr mac;

    /* Return if port is not a bond */
    if (list_is_singleton(&port->ifaces)) {
        return;
    }

    if (bond_get_changed_active_slave(port->name, &mac, force_update)) {
        struct ds mac_s;

        ds_init(&mac_s);
        ds_put_format(&mac_s, ETH_ADDR_FMT, ETH_ADDR_ARGS(mac));
        ovsrec_port_set_bond_active_slave(port->cfg, ds_cstr(&mac_s));
        ds_destroy(&mac_s);
    }
}
#endif

static bool
enable_system_stats(const struct ovsrec_open_vswitch *cfg)
{
    return smap_get_bool(&cfg->other_config, "enable-statistics", false);
}

static void
reconfigure_system_stats(const struct ovsrec_open_vswitch *cfg)
{
    bool enable = enable_system_stats(cfg);

    system_stats_enable(enable);
    if (!enable) {
        ovsrec_open_vswitch_set_statistics(cfg, NULL);
    }
}

static void
run_system_stats(void)
{
    const struct ovsrec_open_vswitch *cfg = ovsrec_open_vswitch_first(idl);
    struct smap *stats;

    stats = system_stats_run();
    if (stats && cfg) {
        struct ovsdb_idl_txn *txn;
        struct ovsdb_datum datum;

        txn = ovsdb_idl_txn_create(idl);
        ovsdb_datum_from_smap(&datum, stats);
        ovsdb_idl_txn_write(&cfg->header_, &ovsrec_open_vswitch_col_statistics,
                            &datum);
        ovsdb_idl_txn_commit(txn);
        ovsdb_idl_txn_destroy(txn);

        free(stats);
    }
}

static const char *
ofp12_controller_role_to_str(enum ofp12_controller_role role)
{
    switch (role) {
    case OFPCR12_ROLE_EQUAL:
        return "other";
    case OFPCR12_ROLE_MASTER:
        return "master";
    case OFPCR12_ROLE_SLAVE:
        return "slave";
    case OFPCR12_ROLE_NOCHANGE:
    default:
        return "*** INVALID ROLE ***";
    }
}

static void
refresh_controller_status(void)
{
    struct bridge *br;
    struct shash info;
    const struct ovsrec_controller *cfg;

    shash_init(&info);

    /* Accumulate status for controllers on all bridges. */
    HMAP_FOR_EACH (br, node, &all_bridges) {
        ofproto_get_ofproto_controller_info(br->ofproto, &info);
    }

    /* Update each controller in the database with current status. */
    OVSREC_CONTROLLER_FOR_EACH(cfg, idl) {
        struct ofproto_controller_info *cinfo =
            shash_find_data(&info, cfg->target);

        if (cinfo) {
            ovsrec_controller_set_is_connected(cfg, cinfo->is_connected);
            ovsrec_controller_set_role(cfg, ofp12_controller_role_to_str(
                                           cinfo->role));
            ovsrec_controller_set_status(cfg, &cinfo->pairs);
        } else {
            ovsrec_controller_set_is_connected(cfg, false);
            ovsrec_controller_set_role(cfg, NULL);
            ovsrec_controller_set_status(cfg, NULL);
        }
    }

    ofproto_free_ofproto_controller_info(&info);
}
<<<<<<< HEAD

=======
#endif
>>>>>>> 1ffa7475
/* Update interface and mirror statistics if necessary. */
static void
run_stats_update(void)
{
    static struct ovsdb_idl_txn *stats_txn;
    const struct ovsrec_open_vswitch *cfg = ovsrec_open_vswitch_first(idl);
    int stats_interval;

    if (!cfg) {
        return;
    }

    /* Statistics update interval should always be greater than or equal to
     * 5000 ms. */
    stats_interval = MAX(smap_get_int(&cfg->other_config,
                                      "stats-update-interval",
                                      5000), 5000);
    if (stats_timer_interval != stats_interval) {
        stats_timer_interval = stats_interval;
        stats_timer = LLONG_MIN;
    }

    if (time_msec() >= stats_timer) {
        enum ovsdb_idl_txn_status status;

        /* Rate limit the update.  Do not start a new update if the
         * previous one is not done. */
        if (!stats_txn) {
            struct bridge *br;

#ifdef OPS_TEMP
            struct vrf *vrf;
#endif
            stats_txn = ovsdb_idl_txn_create(idl);
            HMAP_FOR_EACH (br, node, &all_bridges) {
                struct port *port;
                struct mirror *m;
                HMAP_FOR_EACH (port, hmap_node, &br->ports) {
                    struct iface *iface;

                    LIST_FOR_EACH (iface, port_elem, &port->ifaces) {
                        iface_refresh_stats(iface);
                    }
#ifndef OPS_TEMP
                    port_refresh_stp_stats(port);
#endif
                }
                HMAP_FOR_EACH (m, hmap_node, &br->mirrors) {
                    mirror_refresh_stats(m);
                }
            }

#ifdef OPS
            HMAP_FOR_EACH (vrf, node, &all_vrfs) {
                struct port *port;
                HMAP_FOR_EACH (port, hmap_node, &vrf->up->ports) {
                    struct iface *iface;

                    LIST_FOR_EACH (iface, port_elem, &port->ifaces) {
                        iface_refresh_stats(iface);
                    }
                }
            }
#endif

            refresh_controller_status();


#ifdef OPS
            /* Now execute any registered statistics-gathering callbacks. */
            struct stats_blk_params sblk = {0};

            sblk.idl = idl;
            sblk.idl_seqno = idl_seqno;
            execute_stats_block(&sblk, STATS_BEGIN);
            HMAP_FOR_EACH (br, node, &all_bridges) {
                struct port *port;
                sblk.br = br;
                execute_stats_block(&sblk, STATS_PER_BRIDGE);
                HMAP_FOR_EACH (port, hmap_node, &br->ports) {
                    struct iface *iface;
                    sblk.port = port;
                    execute_stats_block(&sblk, STATS_PER_BRIDGE_PORT);
                    LIST_FOR_EACH (iface, port_elem, &port->ifaces) {
                        /* Statistics-callback for non-system interfaces.
                           Note: system interfaces are handled in subsystem.c. */
                        if (iface->netdev != NULL) {
                            if (iface->type && strcmp(iface->type, "system")) {
                                sblk.netdev = iface->netdev;
                                sblk.cfg = iface->cfg;
                                execute_stats_block(&sblk, STATS_PER_BRIDGE_NETDEV);
                            }
                        }
                    }
                }
            }

            HMAP_FOR_EACH (vrf, node, &all_vrfs) {
                struct port *port;
                sblk.vrf = vrf;
                execute_stats_block(&sblk, STATS_PER_VRF);
                HMAP_FOR_EACH (port, hmap_node, &vrf->up->ports) {
                    struct iface *iface;
                    sblk.port = port;
                    execute_stats_block(&sblk, STATS_PER_VRF_PORT);
                    LIST_FOR_EACH (iface, port_elem, &port->ifaces) {
                        /* Statistics-callback for non-system interfaces.
                           Note: system interfaces are handled in subsystem.c. */
                        if (iface->netdev != NULL) {
                            if (iface->type && strcmp(iface->type, "system")) {
                                sblk.netdev = iface->netdev;
                                sblk.cfg = iface->cfg;
                                execute_stats_block(&sblk, STATS_PER_VRF_NETDEV);
                            }
                        }
                    }
                }
            }
            execute_stats_block(&sblk, STATS_END);
#endif
        }

        status = ovsdb_idl_txn_commit(stats_txn);
        if (status != TXN_INCOMPLETE) {
            stats_timer = time_msec() + stats_timer_interval;
            ovsdb_idl_txn_destroy(stats_txn);
            stats_txn = NULL;
        }
    }
}

/* Update bridge/port/interface status if necessary. */
static void
run_status_update(void)
{
    if (!status_txn) {
        uint64_t seq;

        /* Rate limit the update.  Do not start a new update if the
         * previous one is not done. */
        seq = seq_read(connectivity_seq_get());
        if (seq != connectivity_seqno || status_txn_try_again) {
            struct bridge *br;
#ifdef OPS
            struct vrf *vrf;
#endif
            connectivity_seqno = seq;
            status_txn = ovsdb_idl_txn_create(idl);
            HMAP_FOR_EACH (br, node, &all_bridges) {
                struct port *port;

#ifndef OPS_TEMP
                br_refresh_stp_status(br);
                br_refresh_rstp_status(br);
#endif
                br_refresh_datapath_info(br);
                HMAP_FOR_EACH (port, hmap_node, &br->ports) {
                    struct iface *iface;

#ifndef OPS_TEMP
                    port_refresh_stp_status(port);
                    port_refresh_rstp_status(port);
                    port_refresh_bond_status(port, status_txn_try_again);
#endif
                    LIST_FOR_EACH (iface, port_elem, &port->ifaces) {
                        iface_refresh_netdev_status(iface);
                        iface_refresh_ofproto_status(iface);
                    }
                }
            }

#ifdef OPS
            HMAP_FOR_EACH (vrf, node, &all_vrfs) {
                struct port *port;

                HMAP_FOR_EACH (port, hmap_node, &vrf->up->ports) {
                    struct iface *iface;

                    LIST_FOR_EACH (iface, port_elem, &port->ifaces) {
                        iface_refresh_netdev_status(iface);
                        iface_refresh_ofproto_status(iface);
                    }
                }
            }
 #endif
        }
    }

    /* Commit the transaction and get the status. If the transaction finishes,
     * then destroy the transaction. Otherwise, keep it so that we can check
     * progress the next time that this function is called. */
    if (status_txn) {
        enum ovsdb_idl_txn_status status;

        status = ovsdb_idl_txn_commit(status_txn);
        if (status != TXN_INCOMPLETE) {
            ovsdb_idl_txn_destroy(status_txn);
            status_txn = NULL;

            /* Sets the 'status_txn_try_again' if the transaction fails. */
            if (status == TXN_SUCCESS || status == TXN_UNCHANGED) {
                status_txn_try_again = false;
            } else {
                status_txn_try_again = true;
            }
        }
    }
}

#ifdef OPS
struct bridge *
get_bridge_from_port_name (char *port_name, struct port **port)
{
    struct bridge *br = NULL;

    if (!port_name || !port) {
        VLOG_ERR("%s: invalid arguments", __FUNCTION__);
        return NULL;
    }

    HMAP_FOR_EACH (br, node, &all_bridges) {
        *port = port_lookup(br, port_name);
        if (*port) {
            break;
        }
    }

    if (*port) {
        return br;
    } else {
        return NULL;
    }
}
#endif

static void
status_update_wait(void)
{
    /* This prevents the process from constantly waking up on
     * connectivity seq, when there is no connection to ovsdb. */
    if (!ovsdb_idl_has_lock(idl)) {
        return;
    }

    /* If the 'status_txn' is non-null (transaction incomplete), waits for the
     * transaction to complete.  If the status update to database needs to be
     * run again (transaction fails), registers a timeout in
     * 'STATUS_CHECK_AGAIN_MSEC'.  Otherwise, waits on the global connectivity
     * sequence number. */
    if (status_txn) {
        ovsdb_idl_txn_wait(status_txn);
    } else if (status_txn_try_again) {
        poll_timer_wait_until(time_msec() + STATUS_CHECK_AGAIN_MSEC);
    } else {
        seq_wait(connectivity_seq_get(), connectivity_seqno);
    }
}

static void
bridge_run__(void)
{
    struct bridge *br;
#ifdef OPS
    struct vrf *vrf;
#endif
    struct sset types;
    const char *type;

    /* Let each datapath type do the work that it needs to do. */
    sset_init(&types);
    ofproto_enumerate_types(&types);
    SSET_FOR_EACH (type, &types) {
        ofproto_type_run(type);
    }
    sset_destroy(&types);

    /* Let each bridge do the work that it needs to do. */
    HMAP_FOR_EACH (br, node, &all_bridges) {
        ofproto_run(br->ofproto);
    }

#ifdef OPS
    HMAP_FOR_EACH (vrf, node, &all_vrfs) {
        ofproto_run(vrf->up->ofproto);
    }
#endif
}

void
bridge_run(void)
{
    static struct ovsrec_open_vswitch null_cfg;
    const struct ovsrec_open_vswitch *cfg;
    struct run_blk_params run_params;

#ifndef OPS_TEMP
    bool vlan_splinters_changed;
#endif
    ovsrec_open_vswitch_init(&null_cfg);

    ovsdb_idl_run(idl);

    if (ovsdb_idl_is_lock_contended(idl)) {
        static struct vlog_rate_limit rl = VLOG_RATE_LIMIT_INIT(1, 1);
        struct bridge *br, *next_br;
#ifdef OPS
        struct vrf *vrf, *next_vrf;
#endif
        VLOG_ERR_RL(&rl, "another ovs-vswitchd process is running, "
                    "disabling this process (pid %ld) until it goes away",
                    (long int) getpid());

        HMAP_FOR_EACH_SAFE (br, next_br, node, &all_bridges) {
            bridge_destroy(br);
        }

#ifdef OPS
        HMAP_FOR_EACH_SAFE (vrf, next_vrf, node, &all_vrfs) {
            vrf_destroy(vrf);
        }
#endif
        /* Since we will not be running system_stats_run() in this process
         * with the current situation of multiple ovs-vswitchd daemons,
         * disable system stats collection. */
        system_stats_enable(false);
        return;
    } else if (!ovsdb_idl_has_lock(idl)) {
        return;
    }
    cfg = ovsrec_open_vswitch_first(idl);

    /* Initialize the ofproto library.  This only needs to run once, but
     * it must be done after the configuration is set.  If the
     * initialization has already occurred, bridge_init_ofproto()
     * returns immediately. */
    bridge_init_ofproto(cfg);

    /* Once the value of flow-restore-wait is false, we no longer should
     * check its value from the database. */
    if (cfg && ofproto_get_flow_restore_wait()) {
        ofproto_set_flow_restore_wait(smap_get_bool(&cfg->other_config,
                                        "flow-restore-wait", false));
    }

    bridge_run__();

    /* Re-configure SSL.  We do this on every trip through the main loop,
     * instead of just when the database changes, because the contents of the
     * key and certificate files can change without the database changing.
     *
     * We do this before bridge_reconfigure() because that function might
     * initiate SSL connections and thus requires SSL to be configured. */
    if (cfg && cfg->ssl) {
        const struct ovsrec_ssl *ssl = cfg->ssl;

        stream_ssl_set_key_and_cert(ssl->private_key, ssl->certificate);
        stream_ssl_set_ca_cert_file(ssl->ca_cert, ssl->bootstrap_ca_cert);
    }

#ifndef OPS_TEMP
    /* If VLAN splinters are in use, then we need to reconfigure if VLAN
     * usage has changed. */
    vlan_splinters_changed = false;
    if (vlan_splinters_enabled_anywhere) {
        struct bridge *br;

        HMAP_FOR_EACH (br, node, &all_bridges) {
            if (ofproto_has_vlan_usage_changed(br->ofproto)) {
                vlan_splinters_changed = true;
                break;
            }
        }
    }
#endif
    if  (ovsdb_idl_get_seqno(idl) != idl_seqno
#ifndef OPS_TEMP
        || vlan_splinters_changed
#endif
        ) {
        struct ovsdb_idl_txn *txn;

#ifndef OPS
        idl_seqno = ovsdb_idl_get_seqno(idl);
#endif
        txn = ovsdb_idl_txn_create(idl);

        bridge_reconfigure(cfg ? cfg : &null_cfg);

#ifdef OPS
        /* Update seqno after bridge_reconfigure, to access earlier
         * seqno for comparision inside bridge_reconfigure */
        idl_seqno = ovsdb_idl_get_seqno(idl);
#endif

        if (cfg) {
            ovsrec_open_vswitch_set_cur_cfg(cfg, cfg->next_cfg);
        }

        /* If we are completing our initial configuration for this run
         * of ovs-vswitchd, then keep the transaction around to monitor
         * it for completion. */
        if (initial_config_done) {
            /* Always sets the 'status_txn_try_again' to check again,
             * in case that this transaction fails. */
            status_txn_try_again = true;
            ovsdb_idl_txn_commit(txn);
            ovsdb_idl_txn_destroy(txn);
        } else {
            initial_config_done = true;
            daemonize_txn = txn;
        }
    }

    if (daemonize_txn) {
        enum ovsdb_idl_txn_status status = ovsdb_idl_txn_commit(daemonize_txn);
        if (status != TXN_INCOMPLETE) {
            ovsdb_idl_txn_destroy(daemonize_txn);
            daemonize_txn = NULL;

            /* ovs-vswitchd has completed initialization, so allow the
             * process that forked us to exit successfully. */
            daemonize_complete();

            vlog_enable_async();

            VLOG_INFO_ONCE("%s (Open vSwitch) %s", program_name, VERSION);
        }
    }

    run_stats_update();
    run_status_update();
    run_system_stats();
#ifdef OPS
    run_neighbor_update();
#endif
    run_params.idl = idl;
    run_params.idl_seqno = idl_seqno;
    execute_run_block(&run_params, BLK_RUN_COMPLETE);
}

void
bridge_wait(void)
{
    struct sset types;
    const char *type;
    struct run_blk_params run_params;

    ovsdb_idl_wait(idl);
    if (daemonize_txn) {
        ovsdb_idl_txn_wait(daemonize_txn);
    }

    sset_init(&types);
    ofproto_enumerate_types(&types);
    SSET_FOR_EACH (type, &types) {
        ofproto_type_wait(type);
    }
    sset_destroy(&types);

    if (!hmap_is_empty(&all_bridges)) {
        struct bridge *br;

        HMAP_FOR_EACH (br, node, &all_bridges) {
            ofproto_wait(br->ofproto);
        }

        poll_timer_wait_until(stats_timer);
    }

    status_update_wait();
    system_stats_wait();

    run_params.idl = idl;
    run_params.idl_seqno = idl_seqno;
    execute_run_block(&run_params, BLK_WAIT_COMPLETE);
}

/* Adds some memory usage statistics for bridges into 'usage', for use with
 * memory_report(). */
void
bridge_get_memory_usage(struct simap *usage)
{
    struct bridge *br;
    struct sset types;
    const char *type;

    sset_init(&types);
    ofproto_enumerate_types(&types);
    SSET_FOR_EACH (type, &types) {
        ofproto_type_get_memory_usage(type, usage);
    }
    sset_destroy(&types);

    HMAP_FOR_EACH (br, node, &all_bridges) {
        ofproto_get_memory_usage(br->ofproto, usage);
    }
}
#ifndef OPS_TEMP
/* QoS unixctl user interface functions. */

struct qos_unixctl_show_cbdata {
    struct ds *ds;
    struct iface *iface;
};

static void
qos_unixctl_show_queue(unsigned int queue_id,
                       const struct smap *details,
                       struct iface *iface,
                       struct ds *ds)
{
    struct netdev_queue_stats stats;
    struct smap_node *node;
    int error;

    ds_put_cstr(ds, "\n");
    if (queue_id) {
        ds_put_format(ds, "Queue %u:\n", queue_id);
    } else {
        ds_put_cstr(ds, "Default:\n");
    }

    SMAP_FOR_EACH (node, details) {
        ds_put_format(ds, "\t%s: %s\n", node->key, node->value);
    }

    error = netdev_get_queue_stats(iface->netdev, queue_id, &stats);
    if (!error) {
        if (stats.tx_packets != UINT64_MAX) {
            ds_put_format(ds, "\ttx_packets: %"PRIu64"\n", stats.tx_packets);
        }

        if (stats.tx_bytes != UINT64_MAX) {
            ds_put_format(ds, "\ttx_bytes: %"PRIu64"\n", stats.tx_bytes);
        }

        if (stats.tx_errors != UINT64_MAX) {
            ds_put_format(ds, "\ttx_errors: %"PRIu64"\n", stats.tx_errors);
        }
    } else {
        ds_put_format(ds, "\tFailed to get statistics for queue %u: %s",
                      queue_id, ovs_strerror(error));
    }
}

static void
qos_unixctl_show(struct unixctl_conn *conn, int argc OVS_UNUSED,
                 const char *argv[], void *aux OVS_UNUSED)
{
    struct ds ds = DS_EMPTY_INITIALIZER;
    struct smap smap = SMAP_INITIALIZER(&smap);
    struct iface *iface;
    const char *type;
    struct smap_node *node;

    iface = iface_find(argv[1]);
    if (!iface) {
        unixctl_command_reply_error(conn, "no such interface");
        return;
    }

    netdev_get_qos(iface->netdev, &type, &smap);

    if (*type != '\0') {
        struct netdev_queue_dump dump;
        struct smap details;
        unsigned int queue_id;

        ds_put_format(&ds, "QoS: %s %s\n", iface->name, type);

        SMAP_FOR_EACH (node, &smap) {
            ds_put_format(&ds, "%s: %s\n", node->key, node->value);
        }

        smap_init(&details);
        NETDEV_QUEUE_FOR_EACH (&queue_id, &details, &dump, iface->netdev) {
            qos_unixctl_show_queue(queue_id, &details, iface, &ds);
        }
        smap_destroy(&details);

        unixctl_command_reply(conn, ds_cstr(&ds));
    } else {
        ds_put_format(&ds, "QoS not configured on %s\n", iface->name);
        unixctl_command_reply_error(conn, ds_cstr(&ds));
    }

    smap_destroy(&smap);
    ds_destroy(&ds);
}
#endif
/* Bridge reconfiguration functions. */
static void
bridge_create(const struct ovsrec_bridge *br_cfg)
{
    struct bridge *br;
#ifdef OPS
    const struct ovsrec_open_vswitch* ovs = ovsrec_open_vswitch_first(idl);
#endif
    ovs_assert(!bridge_lookup(br_cfg->name));
    br = xzalloc(sizeof *br);

    br->name = xstrdup(br_cfg->name);
    ovs_assert(br->name);
    br->type = xstrdup(ofproto_normalize_type(br_cfg->datapath_type));
    ovs_assert(br->type);
    br->cfg = br_cfg;

#ifdef OPS
    /* Use system mac as default mac */
    memcpy(&br->default_ea, ether_aton(ovs->system_mac), ETH_ADDR_LEN);
#else
    /* Derive the default Ethernet address from the bridge's UUID.  This should
     * be unique and it will be stable between ovs-vswitchd runs.  */
    memcpy(&br->default_ea, &br_cfg->header_.uuid, ETH_ADDR_LEN);
    eth_addr_mark_random(br->default_ea);
#endif

    hmap_init(&br->ports);
    hmap_init(&br->ifaces);
    hmap_init(&br->iface_by_name);
#ifdef OPS
    hmap_init(&br->vlans);
#endif
    hmap_init(&br->mirrors);
    hmap_insert(&all_bridges, &br->node, hash_string(br->name, 0));
}

#ifdef OPS
static void
vrf_create(const struct ovsrec_vrf *vrf_cfg)
{
    struct vrf *vrf;
    const struct ovsrec_open_vswitch *ovs = ovsrec_open_vswitch_first(idl);

    ovs_assert(!vrf_lookup(vrf_cfg->name));
    vrf = xzalloc(sizeof *vrf);

    vrf->up = xzalloc(sizeof(*vrf->up));
    vrf->up->name = xstrdup(vrf_cfg->name);
    ovs_assert(vrf->up->name);
    vrf->up->type = xstrdup("vrf");
    ovs_assert(vrf->up->type);
    vrf->cfg = vrf_cfg;

    /* Use system mac as default mac */
    memcpy(&vrf->up->default_ea, ether_aton(ovs->system_mac), ETH_ADDR_LEN);

    hmap_init(&vrf->up->ports);
    hmap_init(&vrf->up->ifaces);
    hmap_init(&vrf->up->iface_by_name);
    hmap_init(&vrf->all_neighbors);
    hmap_init(&vrf->all_routes);
    hmap_init(&vrf->all_nexthops);
    hmap_insert(&all_vrfs, &vrf->node, hash_string(vrf->up->name, 0));
}
#endif


static void
bridge_destroy(struct bridge *br)
{
    if (br) {
        struct mirror *mirror, *next_mirror;
        struct port *port, *next_port;

        HMAP_FOR_EACH_SAFE (port, next_port, hmap_node, &br->ports) {
            port_destroy(port);
        }
        HMAP_FOR_EACH_SAFE (mirror, next_mirror, hmap_node, &br->mirrors) {
            mirror_destroy(mirror);
        }
        hmap_remove(&all_bridges, &br->node);
        ofproto_destroy(br->ofproto);
        hmap_destroy(&br->ifaces);
        hmap_destroy(&br->ports);
        hmap_destroy(&br->iface_by_name);
#ifdef OPS
        hmap_destroy(&br->vlans);
#endif
        hmap_destroy(&br->mirrors);
        free(br->name);
        free(br->type);
        free(br);
    }
}


#ifdef OPS
static void
vrf_destroy(struct vrf *vrf)
{
    if (vrf) {
        struct port *port, *next_port;

        /* Delete any neighbors, etc of this vrf */
        vrf_delete_all_neighbors(vrf);

        HMAP_FOR_EACH_SAFE (port, next_port, hmap_node, &vrf->up->ports) {
            port_destroy(port);
        }

        hmap_remove(&all_vrfs, &vrf->node);
        ofproto_destroy(vrf->up->ofproto);
        hmap_destroy(&vrf->up->ifaces);
        hmap_destroy(&vrf->up->ports);
        hmap_destroy(&vrf->up->iface_by_name);
        hmap_destroy(&vrf->all_neighbors);
        hmap_destroy(&vrf->all_routes);
        hmap_destroy(&vrf->all_nexthops);
        free(vrf->up->name);
        free(vrf->up);
        free(vrf);
    }
}

#endif

static struct bridge *
bridge_lookup(const char *name)
{
    struct bridge *br;

    HMAP_FOR_EACH_WITH_HASH (br, node, hash_string(name, 0), &all_bridges) {
        if (!strcmp(br->name, name)) {
            return br;
        }
    }
    return NULL;
}

#ifdef OPS
static struct vrf *
vrf_lookup(const char *name)
{
    struct vrf *vrf;

    HMAP_FOR_EACH_WITH_HASH (vrf, node, hash_string(name, 0), &all_vrfs) {
        if (!strcmp(vrf->up->name, name)) {
            return vrf;
        }
    }
    return NULL;
}
#endif

/* Handle requests for a listing of all flows known by the OpenFlow
 * stack, including those normally hidden. */
static void
bridge_unixctl_dump_flows(struct unixctl_conn *conn, int argc OVS_UNUSED,
                          const char *argv[], void *aux OVS_UNUSED)
{
    struct bridge *br;
    struct ds results;

    br = bridge_lookup(argv[1]);
    if (!br) {
        unixctl_command_reply_error(conn, "Unknown bridge");
        return;
    }

    ds_init(&results);
    ofproto_get_all_flows(br->ofproto, &results);

    unixctl_command_reply(conn, ds_cstr(&results));
    ds_destroy(&results);
}

/* "bridge/reconnect [BRIDGE]": makes BRIDGE drop all of its controller
 * connections and reconnect.  If BRIDGE is not specified, then all bridges
 * drop their controller connections and reconnect. */
static void
bridge_unixctl_reconnect(struct unixctl_conn *conn, int argc,
                         const char *argv[], void *aux OVS_UNUSED)
{
    struct bridge *br;
    if (argc > 1) {
        br = bridge_lookup(argv[1]);
        if (!br) {
            unixctl_command_reply_error(conn,  "Unknown bridge");
            return;
        }
        ofproto_reconnect_controllers(br->ofproto);
    }
    else {
        HMAP_FOR_EACH (br, node, &all_bridges) {
            ofproto_reconnect_controllers(br->ofproto);
        }
    }
    unixctl_command_reply(conn, NULL);
}

static size_t
bridge_get_controllers(const struct bridge *br,
                       struct ovsrec_controller ***controllersp)
{
    struct ovsrec_controller **controllers;
    size_t n_controllers;

    controllers = br->cfg->controller;
    n_controllers = br->cfg->n_controller;

    if (n_controllers == 1 && !strcmp(controllers[0]->target, "none")) {
        controllers = NULL;
        n_controllers = 0;
    }

    if (controllersp) {
        *controllersp = controllers;
    }
    return n_controllers;
}

static void
bridge_collect_wanted_ports(struct bridge *br,
#ifndef OPS_TEMP
                            const unsigned long int *splinter_vlans,
#else
                            const unsigned long int *splinter_vlans OVS_UNUSED,
#endif
                            struct shash *wanted_ports)
{
    size_t i;

    shash_init(wanted_ports);

    for (i = 0; i < br->cfg->n_ports; i++) {
        const char *name = br->cfg->ports[i]->name;
        if (!shash_add_once(wanted_ports, name, br->cfg->ports[i])) {
            VLOG_WARN("bridge %s: %s specified twice as bridge port",
                      br->name, name);
        }
    }

    if (bridge_get_controllers(br, NULL)
        && !shash_find(wanted_ports, br->name)) {
        VLOG_WARN("bridge %s: no port named %s, synthesizing one",
                  br->name, br->name);

        ovsrec_interface_init(&br->synth_local_iface);
        ovsrec_port_init(&br->synth_local_port);

        br->synth_local_port.interfaces = &br->synth_local_ifacep;
        br->synth_local_port.n_interfaces = 1;
        br->synth_local_port.name = br->name;

        br->synth_local_iface.name = br->name;
        br->synth_local_iface.type = "internal";

        br->synth_local_ifacep = &br->synth_local_iface;

        shash_add(wanted_ports, br->name, &br->synth_local_port);
    }
#ifndef OPS_TEMP
    if (splinter_vlans) {
        add_vlan_splinter_ports(br, splinter_vlans, wanted_ports);
    }
#endif
}

#ifdef OPS
static void
vrf_collect_wanted_ports(struct vrf *vrf,
                         struct shash *wanted_ports)
{
    size_t i;

    shash_init(wanted_ports);

    for (i = 0; i < vrf->cfg->n_ports; i++) {
        const char *name = vrf->cfg->ports[i]->name;
        if (!shash_add_once(wanted_ports, name, vrf->cfg->ports[i])) {
            VLOG_WARN("bridge %s: %s specified twice as bridge port",
                      vrf->up->name, name);
        }
    }
}
#endif

/* Deletes "struct port"s and "struct iface"s under 'br' which aren't
 * consistent with 'br->cfg'.  Updates 'br->if_cfg_queue' with interfaces which
 * 'br' needs to complete its configuration. */
static void
bridge_del_ports(struct bridge *br, const struct shash *wanted_ports)
{
    struct shash_node *port_node;
    struct port *port, *next;

    /* Get rid of deleted ports.
     * Get rid of deleted interfaces on ports that still exist. */
    HMAP_FOR_EACH_SAFE (port, next, hmap_node, &br->ports) {
        port->cfg = shash_find_data(wanted_ports, port->name);
        if (!port->cfg) {
            port_destroy(port);
        } else {
            port_del_ifaces(port);
        }
    }

    /* Update iface->cfg and iface->type in interfaces that still exist. */
    SHASH_FOR_EACH (port_node, wanted_ports) {
        const struct ovsrec_port *port = port_node->data;
        size_t i;

        for (i = 0; i < port->n_interfaces; i++) {
            const struct ovsrec_interface *cfg = port->interfaces[i];
            struct iface *iface = iface_lookup(br, cfg->name);
            const char *type = iface_get_type(cfg, br->cfg);

            if (iface) {
                iface->cfg = cfg;
                iface->type = type;
            } else if (!strcmp(type, "null")) {
                VLOG_WARN_ONCE("%s: The null interface type is deprecated and"
                               " may be removed in February 2013. Please email"
                               " dev@openvswitch.org with concerns.",
                               cfg->name);
            } else {
                /* We will add new interfaces later. */
            }
        }
    }
}

#ifdef OPS
static void
vrf_del_ports(struct vrf *vrf, const struct shash *wanted_ports)
{
    struct shash_node *port_node;
    struct port *port, *next;

    /* Get rid of deleted ports.
     * Get rid of deleted interfaces on ports that still exist. */
    HMAP_FOR_EACH_SAFE (port, next, hmap_node, &vrf->up->ports) {
        port->cfg = shash_find_data(wanted_ports, port->name);
        if (!port->cfg) {
            /* Delete the neighbors referring the deleted vrf ports */
            vrf_delete_port_neighbors(vrf, port);
            port_destroy(port);
        } else {
            port_del_ifaces(port);
        }
    }

    /* Update iface->cfg and iface->type in interfaces that still exist. */
    SHASH_FOR_EACH (port_node, wanted_ports) {
        const struct ovsrec_port *port = port_node->data;
        size_t i;

        for (i = 0; i < port->n_interfaces; i++) {
            const struct ovsrec_interface *cfg = port->interfaces[i];
            struct iface *iface = iface_lookup(vrf->up, cfg->name);
            const char *type = iface_get_type(cfg, NULL);

            if (iface) {
                iface->cfg = cfg;
                iface->type = type;
            } else if (!strcmp(type, "null")) {
                VLOG_WARN_ONCE("%s: The null interface type is deprecated and"
                               " may be removed in February 2013. Please email"
                               " dev@openvswitch.org with concerns.",
                               cfg->name);
            } else {
                /* We will add new interfaces later. */
            }
        }
    }
}
#endif

/* Initializes 'oc' appropriately as a management service controller for
 * 'br'.
 *
 * The caller must free oc->target when it is no longer needed. */
static void
bridge_ofproto_controller_for_mgmt(const struct bridge *br,
                                   struct ofproto_controller *oc)
{
    oc->target = xasprintf("punix:%s/%s.mgmt", ovs_rundir(), br->name);
    oc->max_backoff = 0;
    oc->probe_interval = 60;
    oc->band = OFPROTO_OUT_OF_BAND;
    oc->rate_limit = 0;
    oc->burst_limit = 0;
    oc->enable_async_msgs = true;
    oc->dscp = 0;
}

/* Converts ovsrec_controller 'c' into an ofproto_controller in 'oc'.  */
static void
bridge_ofproto_controller_from_ovsrec(const struct ovsrec_controller *c,
                                      struct ofproto_controller *oc)
{
    int dscp;

    oc->target = c->target;
    oc->max_backoff = c->max_backoff ? *c->max_backoff / 1000 : 8;
    oc->probe_interval = c->inactivity_probe ? *c->inactivity_probe / 1000 : 5;
    oc->band = (!c->connection_mode || !strcmp(c->connection_mode, "in-band")
                ? OFPROTO_IN_BAND : OFPROTO_OUT_OF_BAND);
    oc->rate_limit = c->controller_rate_limit ? *c->controller_rate_limit : 0;
    oc->burst_limit = (c->controller_burst_limit
                       ? *c->controller_burst_limit : 0);
    oc->enable_async_msgs = (!c->enable_async_messages
                             || *c->enable_async_messages);
    dscp = smap_get_int(&c->other_config, "dscp", DSCP_DEFAULT);
    if (dscp < 0 || dscp > 63) {
        dscp = DSCP_DEFAULT;
    }
    oc->dscp = dscp;
}

/* Configures the IP stack for 'br''s local interface properly according to the
 * configuration in 'c'.  */
static void
bridge_configure_local_iface_netdev(struct bridge *br, struct ovsrec_controller *c)
{
    struct netdev *netdev;
    struct in_addr mask, gateway;

    struct iface *local_iface;
    struct in_addr ip;

    /* If there's no local interface or no IP address, give up. */
    local_iface = iface_from_ofp_port(br, OFPP_LOCAL);
    if (!local_iface || !c->local_ip
        || !inet_pton(AF_INET, c->local_ip, &ip)) {
        return;
    }

    /* Bring up the local interface. */
    netdev = local_iface->netdev;
    netdev_turn_flags_on(netdev, NETDEV_UP, NULL);

    /* Configure the IP address and netmask. */
    if (!c->local_netmask
        || !inet_pton(AF_INET, c->local_netmask, &mask)
        || !mask.s_addr) {
        mask.s_addr = guess_netmask(ip.s_addr);
    }
    if (!netdev_set_in4(netdev, ip, mask)) {
        VLOG_INFO("bridge %s: configured IP address "IP_FMT", netmask "IP_FMT,
                  br->name, IP_ARGS(ip.s_addr), IP_ARGS(mask.s_addr));
    }

    /* Configure the default gateway. */
    if (c->local_gateway
        && inet_pton(AF_INET, c->local_gateway, &gateway)
        && gateway.s_addr) {
        if (!netdev_add_router(netdev, gateway)) {
            VLOG_INFO("bridge %s: configured gateway "IP_FMT,
                      br->name, IP_ARGS(gateway.s_addr));
        }
    }
}

/* Returns true if 'a' and 'b' are the same except that any number of slashes
 * in either string are treated as equal to any number of slashes in the other,
 * e.g. "x///y" is equal to "x/y".
 *
 * Also, if 'b_stoplen' bytes from 'b' are found to be equal to corresponding
 * bytes from 'a', the function considers this success.  Specify 'b_stoplen' as
 * SIZE_MAX to compare all of 'a' to all of 'b' rather than just a prefix of
 * 'b' against a prefix of 'a'.
 */
static bool
equal_pathnames(const char *a, const char *b, size_t b_stoplen)
{
    const char *b_start = b;
    for (;;) {
        if (b - b_start >= b_stoplen) {
            return true;
        } else if (*a != *b) {
            return false;
        } else if (*a == '/') {
            a += strspn(a, "/");
            b += strspn(b, "/");
        } else if (*a == '\0') {
            return true;
        } else {
            a++;
            b++;
        }
    }
}

static void
bridge_configure_remotes(struct bridge *br,
                         const struct sockaddr_in *managers, size_t n_managers)
{
    bool disable_in_band;

    struct ovsrec_controller **controllers;
    size_t n_controllers;

    enum ofproto_fail_mode fail_mode;

    struct ofproto_controller *ocs;
    size_t n_ocs;
    size_t i;

    /* Check if we should disable in-band control on this bridge. */
    disable_in_band = smap_get_bool(&br->cfg->other_config, "disable-in-band",
                                    false);

    /* Set OpenFlow queue ID for in-band control. */
    ofproto_set_in_band_queue(br->ofproto,
                              smap_get_int(&br->cfg->other_config,
                                           "in-band-queue", -1));

    if (disable_in_band) {
        ofproto_set_extra_in_band_remotes(br->ofproto, NULL, 0);
    } else {
        ofproto_set_extra_in_band_remotes(br->ofproto, managers, n_managers);
    }

    n_controllers = bridge_get_controllers(br, &controllers);

    ocs = xmalloc((n_controllers + 1) * sizeof *ocs);
    n_ocs = 0;

    bridge_ofproto_controller_for_mgmt(br, &ocs[n_ocs++]);
    for (i = 0; i < n_controllers; i++) {
        struct ovsrec_controller *c = controllers[i];

        if (!strncmp(c->target, "punix:", 6)
            || !strncmp(c->target, "unix:", 5)) {
            static struct vlog_rate_limit rl = VLOG_RATE_LIMIT_INIT(1, 5);
            char *whitelist;

            if (!strncmp(c->target, "unix:", 5)) {
                /* Connect to a listening socket */
                whitelist = xasprintf("unix:%s/", ovs_rundir());
                if (strchr(c->target, '/') &&
                   !equal_pathnames(c->target, whitelist,
                     strlen(whitelist))) {
                    /* Absolute path specified, but not in ovs_rundir */
                    VLOG_ERR_RL(&rl, "bridge %s: Not connecting to socket "
                                  "controller \"%s\" due to possibility for "
                                  "remote exploit.  Instead, specify socket "
                                  "in whitelisted \"%s\" or connect to "
                                  "\"unix:%s/%s.mgmt\" (which is always "
                                  "available without special configuration).",
                                  br->name, c->target, whitelist,
                                  ovs_rundir(), br->name);
                    free(whitelist);
                    continue;
                }
            } else {
               whitelist = xasprintf("punix:%s/%s.controller",
                                     ovs_rundir(), br->name);
               if (!equal_pathnames(c->target, whitelist, SIZE_MAX)) {
                   /* Prevent remote ovsdb-server users from accessing
                    * arbitrary Unix domain sockets and overwriting arbitrary
                    * local files. */
                   VLOG_ERR_RL(&rl, "bridge %s: Not adding Unix domain socket "
                                  "controller \"%s\" due to possibility of "
                                  "overwriting local files. Instead, specify "
                                  "whitelisted \"%s\" or connect to "
                                  "\"unix:%s/%s.mgmt\" (which is always "
                                  "available without special configuration).",
                                  br->name, c->target, whitelist,
                                  ovs_rundir(), br->name);
                   free(whitelist);
                   continue;
               }
            }

            free(whitelist);
        }
        bridge_configure_local_iface_netdev(br, c);
        bridge_ofproto_controller_from_ovsrec(c, &ocs[n_ocs]);
        if (disable_in_band) {
            ocs[n_ocs].band = OFPROTO_OUT_OF_BAND;
        }
        n_ocs++;
    }

    ofproto_set_controllers(br->ofproto, ocs, n_ocs,
                            bridge_get_allowed_versions(br));
    free(ocs[0].target); /* From bridge_ofproto_controller_for_mgmt(). */
    free(ocs);

    /* Set the fail-mode. */
    fail_mode = !br->cfg->fail_mode
                || !strcmp(br->cfg->fail_mode, "standalone")
                    ? OFPROTO_FAIL_STANDALONE
                    : OFPROTO_FAIL_SECURE;
    ofproto_set_fail_mode(br->ofproto, fail_mode);

    /* Configure OpenFlow controller connection snooping. */
    if (!ofproto_has_snoops(br->ofproto)) {
        struct sset snoops;

        sset_init(&snoops);
        sset_add_and_free(&snoops, xasprintf("punix:%s/%s.snoop",
                                             ovs_rundir(), br->name));
        ofproto_set_snoops(br->ofproto, &snoops);
        sset_destroy(&snoops);
    }
}

static void
bridge_configure_tables(struct bridge *br)
{
    static struct vlog_rate_limit rl = VLOG_RATE_LIMIT_INIT(1, 5);
    int n_tables;
    int i, j, k;

    n_tables = ofproto_get_n_tables(br->ofproto);
    j = 0;
    for (i = 0; i < n_tables; i++) {
        struct ofproto_table_settings s;
        bool use_default_prefixes = true;

        s.name = NULL;
        s.max_flows = UINT_MAX;
        s.groups = NULL;
        s.n_groups = 0;
        s.n_prefix_fields = 0;
        memset(s.prefix_fields, ~0, sizeof(s.prefix_fields));

        if (j < br->cfg->n_flow_tables && i == br->cfg->key_flow_tables[j]) {
            struct ovsrec_flow_table *cfg = br->cfg->value_flow_tables[j++];

            s.name = cfg->name;
            if (cfg->n_flow_limit && *cfg->flow_limit < UINT_MAX) {
                s.max_flows = *cfg->flow_limit;
            }
            if (cfg->overflow_policy
                && !strcmp(cfg->overflow_policy, "evict")) {

                s.groups = xmalloc(cfg->n_groups * sizeof *s.groups);
                for (k = 0; k < cfg->n_groups; k++) {
                    const char *string = cfg->groups[k];
                    char *msg;

                    msg = mf_parse_subfield__(&s.groups[k], &string);
                    if (msg) {
                        VLOG_WARN_RL(&rl, "bridge %s table %d: error parsing "
                                     "'groups' (%s)", br->name, i, msg);
                        free(msg);
                    } else if (*string) {
                        VLOG_WARN_RL(&rl, "bridge %s table %d: 'groups' "
                                     "element '%s' contains trailing garbage",
                                     br->name, i, cfg->groups[k]);
                    } else {
                        s.n_groups++;
                    }
                }
            }
#ifndef OPS_TEMP
            /* Prefix lookup fields. */
            s.n_prefix_fields = 0;
            for (k = 0; k < cfg->n_prefixes; k++) {
                const char *name = cfg->prefixes[k];
                const struct mf_field *mf;

                if (strcmp(name, "none") == 0) {
                    use_default_prefixes = false;
                    s.n_prefix_fields = 0;
                    break;
                }
                mf = mf_from_name(name);
                if (!mf) {
                    VLOG_WARN("bridge %s: 'prefixes' with unknown field: %s",
                              br->name, name);
                    continue;
                }
                if (mf->flow_be32ofs < 0 || mf->n_bits % 32) {
                    VLOG_WARN("bridge %s: 'prefixes' with incompatible field: "
                              "%s", br->name, name);
                    continue;
                }
                if (s.n_prefix_fields >= ARRAY_SIZE(s.prefix_fields)) {
                    VLOG_WARN("bridge %s: 'prefixes' with too many fields, "
                              "field not used: %s", br->name, name);
                    continue;
                }
                use_default_prefixes = false;
                s.prefix_fields[s.n_prefix_fields++] = mf->id;
            }
#endif
        }
        if (use_default_prefixes) {
            /* Use default values. */
            s.n_prefix_fields = ARRAY_SIZE(default_prefix_fields);
            memcpy(s.prefix_fields, default_prefix_fields,
                   sizeof default_prefix_fields);
        } else {
            int k;
            struct ds ds = DS_EMPTY_INITIALIZER;
            for (k = 0; k < s.n_prefix_fields; k++) {
                if (k) {
                    ds_put_char(&ds, ',');
                }
                ds_put_cstr(&ds, mf_from_id(s.prefix_fields[k])->name);
            }
            if (s.n_prefix_fields == 0) {
                ds_put_cstr(&ds, "none");
            }
            VLOG_DBG("bridge %s table %d: Prefix lookup with: %s.",
                      br->name, i, ds_cstr(&ds));
            ds_destroy(&ds);
        }

        ofproto_configure_table(br->ofproto, i, &s);

        free(s.groups);
    }
    for (; j < br->cfg->n_flow_tables; j++) {
        VLOG_WARN_RL(&rl, "bridge %s: ignoring configuration for flow table "
                     "%"PRId64" not supported by this datapath", br->name,
                     br->cfg->key_flow_tables[j]);
    }
}

static void
bridge_configure_dp_desc(struct bridge *br)
{
    ofproto_set_dp_desc(br->ofproto,
                        smap_get(&br->cfg->other_config, "dp-desc"));
}

#ifdef OPS
/* VLAN functions. */
static struct vlan *
vlan_lookup_by_name(const struct bridge *br, const char *name)
{
    struct vlan *vlan;

    HMAP_FOR_EACH_WITH_HASH (vlan, hmap_node, hash_string(name, 0),
                             &br->vlans) {
        if (!strcmp(vlan->name, name)) {
            return vlan;
        }
    }
    return NULL;
}

static struct vlan *
vlan_lookup_by_vid(const struct bridge *br, int vid)
{
    struct vlan *vlan;

    HMAP_FOR_EACH (vlan, hmap_node, &br->vlans) {
        if (vlan->vid == vid) {
            return vlan;
        }
    }
    return NULL;
}

static void
dump_vlan_data(struct ds *ds, struct vlan *vlan)
{
    ds_put_format(ds, "VLAN %d:\n", vlan->vid);
    ds_put_format(ds, "  name               :%s\n", vlan->name);
    ds_put_format(ds, "  cfg                :%p\n", vlan->cfg);
    ds_put_format(ds, "  hw_vlan_cfg:enable :%d\n", vlan->enable);
}

static void
vlan_unixctl_show(struct unixctl_conn *conn, int argc,
                  const char *argv[], void *aux OVS_UNUSED)
{
    struct ds ds = DS_EMPTY_INITIALIZER;
    struct vlan *vlan = NULL;
    struct bridge *br;

    HMAP_FOR_EACH (br, node, &all_bridges) {
        ds_put_format(&ds, "========== Bridge %s ==========\n", br->name);

        /* Check for optional VID parameter.  We'll accept
         * either an integer VID or name of VLAN. */
        if (argc > 1) {
            int vid = strtol(argv[1], NULL, 10);
            if (vid > 0) {
                vlan = vlan_lookup_by_vid(br, vid);
            } else {
                vlan = vlan_lookup_by_name(br, argv[1]);
            }
            if (vlan == NULL) {
                ds_put_format(&ds, "VLAN %s is not in this bridge.\n",
                              argv[1]);
                continue;
            }
        }

        if (vlan != NULL) {
            dump_vlan_data(&ds, vlan);
        } else {
            HMAP_FOR_EACH (vlan, hmap_node, &br->vlans) {
                dump_vlan_data(&ds, vlan);
            }
        }
    }

    unixctl_command_reply(conn, ds_cstr(&ds));
    ds_destroy(&ds);
}

static void
vlan_create(struct bridge *br, const struct ovsrec_vlan *vlan_cfg)
{
    struct vlan *new_vlan = NULL;
#ifndef OPS
    const char *hw_cfg_enable;
#endif

    /* Allocate structure to save state information for this VLAN. */
    new_vlan = xzalloc(sizeof(struct vlan));

    hmap_insert(&br->vlans, &new_vlan->hmap_node,
                hash_string(vlan_cfg->name, 0));

    new_vlan->bridge = br;
    new_vlan->cfg = vlan_cfg;
    new_vlan->vid = (int)vlan_cfg->id;
    new_vlan->name = xstrdup(vlan_cfg->name);

    /* Initialize state to disabled.  Will handle this later. */
    new_vlan->enable = false;
}

static void
vlan_destroy(struct vlan *vlan)
{
    if (vlan) {
        struct bridge *br = vlan->bridge;
        hmap_remove(&br->vlans, &vlan->hmap_node);
        free(vlan->name);
        free(vlan);
    }
}

static bool
is_vlan_up(const char *vid)
{
    struct bridge *br;
    const struct vlan *vlan = NULL;
    HMAP_FOR_EACH (br, node, &all_bridges) {
        vlan = vlan_lookup_by_vid(br, atoi(vid));
        if (vlan && vlan->cfg && vlan->cfg->oper_state
            && (!strcmp(vlan->cfg->oper_state, "up"))) {
              return true;
        }
   }
   return false;
}

static void
bridge_configure_vlans(struct bridge *br)
{
    size_t i;
    struct vlan *vlan, *next;
    struct shash sh_idl_vlans;
    struct shash_node *sh_node;

    /* Collect all the VLANs present in the DB. */
    shash_init(&sh_idl_vlans);
    for (i = 0; i < br->cfg->n_vlans; i++) {
        const char *name = br->cfg->vlans[i]->name;
        if (!shash_add_once(&sh_idl_vlans, name, br->cfg->vlans[i])) {
            VLOG_WARN("bridge %s: %s specified twice as bridge VLAN",
                      br->name, name);
        }
    }

    /* Delete old VLANs. */
    HMAP_FOR_EACH_SAFE (vlan, next, hmap_node, &br->vlans) {
        const struct ovsrec_vlan *vlan_cfg;

        vlan_cfg = shash_find_data(&sh_idl_vlans, vlan->name);
        if (!vlan_cfg) {
            VLOG_DBG("Found a deleted VLAN %s", vlan->name);
            /* Need to update ofproto now since this VLAN
             * won't be around for the "check for changes"
             * loop below. */
            ofproto_set_vlan(br->ofproto, vlan->vid, 0);
            vlan_destroy(vlan);
        }
        else {
            vlan->cfg = vlan_cfg;
        }
    }

    /* Add new VLANs. */
    SHASH_FOR_EACH (sh_node, &sh_idl_vlans) {
        vlan = vlan_lookup_by_name(br, sh_node->name);
        if (!vlan) {
            VLOG_DBG("Found an added VLAN %s", sh_node->name);
            vlan_create(br, sh_node->data);
        }
    }

    /* Check for changes in the VLAN row entries. */
    HMAP_FOR_EACH (vlan, hmap_node, &br->vlans) {
        const struct ovsrec_vlan *row = vlan->cfg;
        if (row != NULL) {
            /* Check for changes to row. */
            if (OVSREC_IDL_IS_ROW_INSERTED(row, idl_seqno) ||
                OVSREC_IDL_IS_ROW_MODIFIED(row, idl_seqno)) {
                bool new_enable = false;
                const char *hw_cfg_enable;

                // Check for hw_vlan_config:enable string changes.
                hw_cfg_enable = smap_get(&row->hw_vlan_config, VLAN_HW_CONFIG_MAP_ENABLE);
                if (hw_cfg_enable) {
                    if (!strcmp(hw_cfg_enable, VLAN_HW_CONFIG_MAP_ENABLE_TRUE)) {
                        new_enable = true;
                    }
                }

                if (new_enable != vlan->enable) {
                    VLOG_DBG("  VLAN %d changed, enable=%d, new_enable=%d.  "
                             "idl_seq=%d, insert=%d, mod=%d",
                             vlan->vid, vlan->enable, new_enable, idl_seqno,
                             row->header_.insert_seqno,
                             row->header_.modify_seqno);

                    vlan->enable = new_enable;
                    ofproto_set_vlan(br->ofproto, vlan->vid, vlan->enable);
                }
            }
        }
    }
    /* Destroy the shash of the IDL vlans */
    shash_destroy(&sh_idl_vlans);
}
#endif

/* Port functions. */

static struct port *
port_create(struct bridge *br, const struct ovsrec_port *cfg)
{
    struct port *port;

    port = xzalloc(sizeof *port);
    port->bridge = br;
    port->name = xstrdup(cfg->name);
    ovs_assert(port->name);
    port->cfg = cfg;
#ifdef OPS
    port->bond_hw_handle = -1;
#endif
    list_init(&port->ifaces);

    hmap_insert(&br->ports, &port->hmap_node, hash_string(port->name, 0));
    return port;
}

/* Deletes interfaces from 'port' that are no longer configured for it. */
static void
port_del_ifaces(struct port *port)
{
    struct iface *iface, *next;
    struct sset new_ifaces;
    size_t i;

    /* Collect list of new interfaces. */
    sset_init(&new_ifaces);
    for (i = 0; i < port->cfg->n_interfaces; i++) {
        const char *name = port->cfg->interfaces[i]->name;
        const char *type = port->cfg->interfaces[i]->type;
        if (strcmp(type, "null")) {
            sset_add(&new_ifaces, name);
        }
    }

    /* Get rid of deleted interfaces. */
    LIST_FOR_EACH_SAFE (iface, next, port_elem, &port->ifaces) {
        if (!sset_contains(&new_ifaces, iface->name)) {
            iface_destroy(iface);
        }
    }

    sset_destroy(&new_ifaces);
}

static void
port_destroy(struct port *port)
{
    if (port) {
        struct bridge *br = port->bridge;
        struct iface *iface, *next;

        if (br->ofproto) {
            ofproto_bundle_unregister(br->ofproto, port);
        }

        LIST_FOR_EACH_SAFE (iface, next, port_elem, &port->ifaces) {
            iface_destroy__(iface);
        }

        hmap_remove(&br->ports, &port->hmap_node);
        free(port->name);
        free(port);
    }
}

static struct port *
port_lookup(const struct bridge *br, const char *name)
{
    struct port *port;

    HMAP_FOR_EACH_WITH_HASH (port, hmap_node, hash_string(name, 0),
                             &br->ports) {
        if (!strcmp(port->name, name)) {
            return port;
        }
    }
    return NULL;
}

static bool
enable_lacp(struct port *port, bool *activep)
{
    if (!port->cfg->lacp) {
        /* XXX when LACP implementation has been sufficiently tested, enable by
         * default and make active on bonded ports. */
        return false;
    } else if (!strcmp(port->cfg->lacp, "off")) {
        return false;
    } else if (!strcmp(port->cfg->lacp, "active")) {
        *activep = true;
        return true;
    } else if (!strcmp(port->cfg->lacp, "passive")) {
        *activep = false;
        return true;
    } else {
        VLOG_WARN("port %s: unknown LACP mode %s",
                  port->name, port->cfg->lacp);
        return false;
    }
}

#ifndef OPS
static struct lacp_settings *
port_configure_lacp(struct port *port, struct lacp_settings *s)
{
    const char *lacp_time, *system_id;
    int priority;

    if (!enable_lacp(port, &s->active)) {
        return NULL;
    }

    s->name = port->name;

    system_id = smap_get(&port->cfg->other_config, "lacp-system-id");
    if (system_id) {
        if (!ovs_scan(system_id, ETH_ADDR_SCAN_FMT,
                      ETH_ADDR_SCAN_ARGS(s->id))) {
            VLOG_WARN("port %s: LACP system ID (%s) must be an Ethernet"
                      " address.", port->name, system_id);
            return NULL;
        }
    } else {
        memcpy(s->id, port->bridge->ea, ETH_ADDR_LEN);
    }

    if (eth_addr_is_zero(s->id)) {
        VLOG_WARN("port %s: Invalid zero LACP system ID.", port->name);
        return NULL;
    }

    /* Prefer bondable links if unspecified. */
    priority = smap_get_int(&port->cfg->other_config, "lacp-system-priority",
                            0);
    s->priority = (priority > 0 && priority <= UINT16_MAX
                   ? priority
                   : UINT16_MAX - !list_is_short(&port->ifaces));

    lacp_time = smap_get(&port->cfg->other_config, "lacp-time");
    s->fast = lacp_time && !strcasecmp(lacp_time, "fast");

    s->fallback_ab_cfg = smap_get_bool(&port->cfg->other_config,
                                       "lacp-fallback-ab", false);

    return s;
}

static void
iface_configure_lacp(struct iface *iface, struct lacp_slave_settings *s)
{
    int priority, portid, key;

    portid = smap_get_int(&iface->cfg->other_config, "lacp-port-id", 0);
    priority = smap_get_int(&iface->cfg->other_config, "lacp-port-priority",
                            0);
    key = smap_get_int(&iface->cfg->other_config, "lacp-aggregation-key", 0);

    if (portid <= 0 || portid > UINT16_MAX) {
        portid = ofp_to_u16(iface->ofp_port);
    }

    if (priority <= 0 || priority > UINT16_MAX) {
        priority = UINT16_MAX;
    }

    if (key < 0 || key > UINT16_MAX) {
        key = 0;
    }

    s->name = iface->name;
    s->id = portid;
    s->priority = priority;
    s->key = key;
}
#endif

static void
port_configure_bond(struct port *port, struct bond_settings *s)
{
    const char *detect_s;
    struct iface *iface;
    const char *mac_s;
    int miimon_interval;
#ifdef OPS
    const char *bond_mode_str;
#endif

    s->name = port->name;
#ifdef OPS
    s->balance = BM_L3_SRC_DST_HASH;
    bond_mode_str = smap_get(&port->cfg->other_config,
                             PORT_OTHER_CONFIG_MAP_BOND_MODE);
#else
    s->balance = BM_AB;
#endif

#ifdef OPS
    if (bond_mode_str) {
        if (!bond_mode_from_string(&s->balance, bond_mode_str)) {
            VLOG_WARN("port %s: unknown bond_mode %s, defaulting to %s",
                      port->name, bond_mode_str,
                      bond_mode_to_string(s->balance));
        }
#else
    if (port->cfg->bond_mode) {
        if (!bond_mode_from_string(&s->balance, port->cfg->bond_mode)) {
            VLOG_WARN("port %s: unknown bond_mode %s, defaulting to %s",
                      port->name, port->cfg->bond_mode,
                      bond_mode_to_string(s->balance));
        }
#endif
    } else {
        static struct vlog_rate_limit rl = VLOG_RATE_LIMIT_INIT(1, 1);

        /* XXX: Post version 1.5.*, the default bond_mode changed from SLB to
         * active-backup. At some point we should remove this warning. */
        VLOG_WARN_RL(&rl, "port %s: Using the default bond_mode %s. Note that"
                     " in previous versions, the default bond_mode was"
                     " balance-slb", port->name,
                     bond_mode_to_string(s->balance));
    }

#ifdef OPS
    VLOG_DBG("port %s: bond_mode is set to %s",
                      port->name, bond_mode_to_string(s->balance));
#endif

#ifndef OPS_TEMP
    if (s->balance == BM_SLB && port->bridge->cfg->n_flood_vlans) {
        VLOG_WARN("port %s: SLB bonds are incompatible with flood_vlans, "
                  "please use another bond type or disable flood_vlans",
                  port->name);
    }
#endif

    miimon_interval = smap_get_int(&port->cfg->other_config,
                                   "bond-miimon-interval", 0);
    if (miimon_interval <= 0) {
        miimon_interval = 200;
    }

    detect_s = smap_get(&port->cfg->other_config, "bond-detect-mode");
    if (!detect_s || !strcmp(detect_s, "carrier")) {
        miimon_interval = 0;
    } else if (strcmp(detect_s, "miimon")) {
        VLOG_WARN("port %s: unsupported bond-detect-mode %s, "
                  "defaulting to carrier", port->name, detect_s);
        miimon_interval = 0;
    }

#ifndef OPS_TEMP
    s->up_delay = MAX(0, port->cfg->bond_updelay);
    s->down_delay = MAX(0, port->cfg->bond_downdelay);
#endif
    s->basis = smap_get_int(&port->cfg->other_config, "bond-hash-basis", 0);
    s->rebalance_interval = smap_get_int(&port->cfg->other_config,
                                           "bond-rebalance-interval", 10000);
    if (s->rebalance_interval && s->rebalance_interval < 1000) {
        s->rebalance_interval = 1000;
    }

    s->lacp_fallback_ab_cfg = smap_get_bool(&port->cfg->other_config,
                                       "lacp-fallback-ab", false);

    LIST_FOR_EACH (iface, port_elem, &port->ifaces) {
        netdev_set_miimon_interval(iface->netdev, miimon_interval);
    }

    mac_s = port->cfg->bond_active_slave;
    if (!mac_s || !ovs_scan(mac_s, ETH_ADDR_SCAN_FMT,
                            ETH_ADDR_SCAN_ARGS(s->active_slave_mac))) {
        /* OVSDB did not store the last active interface */
        s->active_slave_mac = eth_addr_zero;
    }
}

#ifndef OPS_TEMP
/* Returns true if 'port' is synthetic, that is, if we constructed it locally
 * instead of obtaining it from the database. */
static bool
port_is_synthetic(const struct port *port)
{
    return ovsdb_idl_row_is_synthetic(&port->cfg->header_);
}
#endif
/* Interface functions. */

static bool
iface_is_internal(const struct ovsrec_interface *iface,
                  const struct ovsrec_bridge *br)
{
    /* The local port and "internal" ports are always "internal". */
    return !strcmp(iface->type, "internal") ||
           (br && !strcmp(iface->name, br->name));
}

/* Returns the correct network device type for interface 'iface' in bridge
 * 'br'. */
static const char *
iface_get_type(const struct ovsrec_interface *iface,
               const struct ovsrec_bridge *br)
{
    const char *type;

    /* The local port always has type "internal".  Other ports take
     * their type from the database and default to "system" if none is
     * specified. */
    if (iface_is_internal(iface, br)) {
        type = "internal";
    } else {
        type = iface->type[0] ? iface->type : "system";
    }
    return ofproto_port_open_type(br ? br->datapath_type : "vrf", type);
}

static void
iface_destroy__(struct iface *iface)
{
    if (iface) {
        struct port *port = iface->port;
        struct bridge *br = port->bridge;

        if (br->ofproto && iface->ofp_port != OFPP_NONE) {
            ofproto_port_unregister(br->ofproto, iface->ofp_port);
        }

        if (iface->ofp_port != OFPP_NONE) {
            hmap_remove(&br->ifaces, &iface->ofp_port_node);
        }

        list_remove(&iface->port_elem);
        hmap_remove(&br->iface_by_name, &iface->name_node);

        /* The user is changing configuration here, so netdev_remove needs to be
         * used as opposed to netdev_close */
        netdev_remove(iface->netdev);

        free(iface->name);
        free(iface);
    }
}

static void
iface_destroy(struct iface *iface)
{
    if (iface) {
        struct port *port = iface->port;

        iface_destroy__(iface);
        if (list_is_empty(&port->ifaces)) {
            port_destroy(port);
        }
    }
}

static struct iface *
iface_lookup(const struct bridge *br, const char *name)
{
    struct iface *iface;

    HMAP_FOR_EACH_WITH_HASH (iface, name_node, hash_string(name, 0),
                             &br->iface_by_name) {
        if (!strcmp(iface->name, name)) {
            return iface;
        }
    }

    return NULL;
}

#ifndef OPS_TEMP
static struct iface *
iface_find(const char *name)
{
    const struct bridge *br;

    HMAP_FOR_EACH (br, node, &all_bridges) {
        struct iface *iface = iface_lookup(br, name);

        if (iface) {
            return iface;
        }
    }
    return NULL;
}
#endif

static struct iface *
iface_from_ofp_port(const struct bridge *br, ofp_port_t ofp_port)
{
    struct iface *iface;

    HMAP_FOR_EACH_IN_BUCKET (iface, ofp_port_node, hash_ofp_port(ofp_port),
                             &br->ifaces) {
        if (iface->ofp_port == ofp_port) {
            return iface;
        }
    }
    return NULL;
}

#ifndef OPS_TEMP
/* Set Ethernet address of 'iface', if one is specified in the configuration
 * file. */
static void
iface_set_mac(const struct bridge *br, const struct port *port, struct iface *iface)
{
    uint8_t ea[ETH_ADDR_LEN], *mac = NULL;
    struct iface *hw_addr_iface;

    if (strcmp(iface->type, "internal")) {
        return;
    }

    if (iface->cfg->mac && eth_addr_from_string(iface->cfg->mac, ea)) {
        mac = ea;
    } else if (port->cfg->fake_bridge) {
        /* Fake bridge and no MAC set in the configuration. Pick a local one. */
        find_local_hw_addr(br, ea, port, &hw_addr_iface);
        mac = ea;
    }

    if (mac) {
        if (iface->ofp_port == OFPP_LOCAL) {
            VLOG_ERR("interface %s: ignoring mac in Interface record "
                     "(use Bridge record to set local port's mac)",
                     iface->name);
        } else if (eth_addr_is_multicast(mac)) {
            VLOG_ERR("interface %s: cannot set MAC to multicast address",
                     iface->name);
        } else {
            int error = netdev_set_etheraddr(iface->netdev, mac);
            if (error) {
                VLOG_ERR("interface %s: setting MAC failed (%s)",
                         iface->name, ovs_strerror(error));
            }
        }
    }
}

#endif
/* Sets the ofport column of 'if_cfg' to 'ofport'. */
static void
iface_set_ofport(const struct ovsrec_interface *if_cfg, ofp_port_t ofport)
{
    if (if_cfg && !ovsdb_idl_row_is_synthetic(&if_cfg->header_)) {
        int64_t port = ofport == OFPP_NONE ? -1 : ofp_to_u16(ofport);
        ovsrec_interface_set_ofport(if_cfg, &port, 1);
    }
}
/* Clears all of the fields in 'if_cfg' that indicate interface status, and
 * sets the "ofport" field to -1.
 *
 * This is appropriate when 'if_cfg''s interface cannot be created or is
 * otherwise invalid. */
static void
#ifndef OPS_TEMP
iface_clear_db_record(const struct ovsrec_interface *if_cfg, char *errp)
#else
iface_clear_db_record(const struct ovsrec_interface *if_cfg, char *errp OVS_UNUSED)
#endif
{
    if (!ovsdb_idl_row_is_synthetic(&if_cfg->header_)) {
        iface_set_ofport(if_cfg, OFPP_NONE);
        ovsrec_interface_set_error(if_cfg, errp);
        ovsrec_interface_set_status(if_cfg, NULL);
        ovsrec_interface_set_admin_state(if_cfg, NULL);
        ovsrec_interface_set_duplex(if_cfg, NULL);
        ovsrec_interface_set_link_speed(if_cfg, NULL, 0);
        ovsrec_interface_set_link_state(if_cfg, NULL);
        ovsrec_interface_set_mac_in_use(if_cfg, NULL);
        ovsrec_interface_set_mtu(if_cfg, NULL, 0);
#ifndef OPS_TEMP
        ovsrec_interface_set_cfm_fault(if_cfg, NULL, 0);
        ovsrec_interface_set_cfm_fault_status(if_cfg, NULL, 0);
        ovsrec_interface_set_cfm_remote_mpids(if_cfg, NULL, 0);
        ovsrec_interface_set_lacp_current(if_cfg, NULL, 0);
#endif
        ovsrec_interface_set_statistics(if_cfg, NULL, NULL, 0);
#ifndef OPS_TEMP
        ovsrec_interface_set_ifindex(if_cfg, NULL, 0);
#endif
    }
}

#ifndef OPS_TEMP
static bool
queue_ids_include(const struct ovsdb_datum *queues, int64_t target)
{
    union ovsdb_atom atom;

    atom.integer = target;
    return ovsdb_datum_find_key(queues, &atom, OVSDB_TYPE_INTEGER) != UINT_MAX;
}

static void
iface_configure_qos(struct iface *iface, const struct ovsrec_qos *qos)
{
    struct ofpbuf queues_buf;

    ofpbuf_init(&queues_buf, 0);

    if (!qos || qos->type[0] == '\0' || qos->n_queues < 1) {
        netdev_set_qos(iface->netdev, NULL, NULL);
    } else {
        const struct ovsdb_datum *queues;
        struct netdev_queue_dump dump;
        unsigned int queue_id;
        struct smap details;
        bool queue_zero;
        size_t i;

        /* Configure top-level Qos for 'iface'. */
        netdev_set_qos(iface->netdev, qos->type, &qos->other_config);

        /* Deconfigure queues that were deleted. */
        queues = ovsrec_qos_get_queues(qos, OVSDB_TYPE_INTEGER,
                                       OVSDB_TYPE_UUID);
        smap_init(&details);
        NETDEV_QUEUE_FOR_EACH (&queue_id, &details, &dump, iface->netdev) {
            if (!queue_ids_include(queues, queue_id)) {
                netdev_delete_queue(iface->netdev, queue_id);
            }
        }
        smap_destroy(&details);

        /* Configure queues for 'iface'. */
        queue_zero = false;
        for (i = 0; i < qos->n_queues; i++) {
            const struct ovsrec_queue *queue = qos->value_queues[i];
            unsigned int queue_id = qos->key_queues[i];

            if (queue_id == 0) {
                queue_zero = true;
            }

            if (queue->n_dscp == 1) {
                struct ofproto_port_queue *port_queue;

                port_queue = ofpbuf_put_uninit(&queues_buf,
                                               sizeof *port_queue);
                port_queue->queue = queue_id;
                port_queue->dscp = queue->dscp[0];
            }

            netdev_set_queue(iface->netdev, queue_id, &queue->other_config);
        }
        if (!queue_zero) {
            struct smap details;

            smap_init(&details);
            netdev_set_queue(iface->netdev, 0, &details);
            smap_destroy(&details);
        }
    }

    if (iface->ofp_port != OFPP_NONE) {
        const struct ofproto_port_queue *port_queues = ofpbuf_data(&queues_buf);
        size_t n_queues = ofpbuf_size(&queues_buf) / sizeof *port_queues;

        ofproto_port_set_queues(iface->port->bridge->ofproto, iface->ofp_port,
                                port_queues, n_queues);
    }

    netdev_set_policing(iface->netdev,
                        iface->cfg->ingress_policing_rate,
                        iface->cfg->ingress_policing_burst);

    ofpbuf_uninit(&queues_buf);
}

static void
iface_configure_cfm(struct iface *iface)
{
    const struct ovsrec_interface *cfg = iface->cfg;
    const char *opstate_str;
    const char *cfm_ccm_vlan;
    struct cfm_settings s;
    struct smap netdev_args;

    if (!cfg->n_cfm_mpid) {
        ofproto_port_clear_cfm(iface->port->bridge->ofproto, iface->ofp_port);
        return;
    }

    s.check_tnl_key = false;
    smap_init(&netdev_args);
    if (!netdev_get_config(iface->netdev, &netdev_args)) {
        const char *key = smap_get(&netdev_args, "key");
        const char *in_key = smap_get(&netdev_args, "in_key");

        s.check_tnl_key = (key && !strcmp(key, "flow"))
                           || (in_key && !strcmp(in_key, "flow"));
    }
    smap_destroy(&netdev_args);

    s.mpid = *cfg->cfm_mpid;
    s.interval = smap_get_int(&iface->cfg->other_config, "cfm_interval", 0);
    cfm_ccm_vlan = smap_get(&iface->cfg->other_config, "cfm_ccm_vlan");
    s.ccm_pcp = smap_get_int(&iface->cfg->other_config, "cfm_ccm_pcp", 0);

    if (s.interval <= 0) {
        s.interval = 1000;
    }

    if (!cfm_ccm_vlan) {
        s.ccm_vlan = 0;
    } else if (!strcasecmp("random", cfm_ccm_vlan)) {
        s.ccm_vlan = CFM_RANDOM_VLAN;
    } else {
        s.ccm_vlan = atoi(cfm_ccm_vlan);
        if (s.ccm_vlan == CFM_RANDOM_VLAN) {
            s.ccm_vlan = 0;
        }
    }

    s.extended = smap_get_bool(&iface->cfg->other_config, "cfm_extended",
                               false);
    s.demand = smap_get_bool(&iface->cfg->other_config, "cfm_demand", false);

    opstate_str = smap_get(&iface->cfg->other_config, "cfm_opstate");
    s.opup = !opstate_str || !strcasecmp("up", opstate_str);

    ofproto_port_set_cfm(iface->port->bridge->ofproto, iface->ofp_port, &s);
}
#endif

/* Returns true if 'iface' is synthetic, that is, if we constructed it locally
 * instead of obtaining it from the database. */
static bool
iface_is_synthetic(const struct iface *iface)
{
    return ovsdb_idl_row_is_synthetic(&iface->cfg->header_);
}

static ofp_port_t
iface_validate_ofport__(size_t n, int64_t *ofport)
{
    return (n && *ofport >= 1 && *ofport < ofp_to_u16(OFPP_MAX)
            ? u16_to_ofp(*ofport)
            : OFPP_NONE);
}

#ifndef OPS_TEMP
static ofp_port_t
iface_get_requested_ofp_port(const struct ovsrec_interface *cfg)
{
    return iface_validate_ofport__(cfg->n_ofport_request, cfg->ofport_request);
}
#endif

static ofp_port_t
#ifndef OPS_TEMP
iface_pick_ofport(const struct ovsrec_interface *cfg)
#else
iface_pick_ofport(const struct ovsrec_interface *cfg OVS_UNUSED)
#endif
{
#ifndef OPS_TEMP
    ofp_port_t requested_ofport = iface_get_requested_ofp_port(cfg);
    return (requested_ofport != OFPP_NONE
            ? requested_ofport
            : iface_validate_ofport__(cfg->n_ofport, cfg->ofport));
#else
    return iface_validate_ofport__(0, NULL);
#endif
}

/* Port mirroring. */

/* Custom error strings for mirroring */
static char*
mirror_strerror(int errnum)
{
    switch (errnum) {

        case EFAULT:
            return MIRROR_STATUS_MAP_ERROR_EXTERNAL;

        case ENXIO:
            return MIRROR_STATUS_MAP_ERROR_INTERNAL;

        case ENOMEM:
            return strerror(errnum);

        default:
            return MIRROR_STATUS_MAP_ERROR_UNKNOWN;
    }
}

static struct mirror *
mirror_find_by_uuid(struct bridge *br, const struct uuid *uuid)
{
    struct mirror *m;

    HMAP_FOR_EACH_IN_BUCKET (m, hmap_node, uuid_hash(uuid), &br->mirrors) {
        if (uuid_equals(uuid, &m->uuid)) {
            return m;
        }
    }
    return NULL;
}

static void
bridge_configure_mirrors(struct bridge *br)
{
    const struct ovsdb_datum *mc;
#ifndef OPS_TEMP
    unsigned long *flood_vlans;
#endif
    struct mirror *m, *next;
    size_t i;
    int err = INT_MAX;
    struct smap smap;
    bool destroy, db_exists = false;
    const struct ovsrec_mirror *cfg_row = NULL;
    const char *errstr = NULL;

    /* Get rid of deleted or disabled mirrors. */
    mc = ovsrec_bridge_get_mirrors(br->cfg, OVSDB_TYPE_UUID);
    HMAP_FOR_EACH_SAFE (m, next, hmap_node, &br->mirrors) {

        union ovsdb_atom atom;
        destroy = db_exists = false;

        atom.uuid = m->uuid;
        if (ovsdb_datum_find_key(mc, &atom, OVSDB_TYPE_UUID) == UINT_MAX) {
            /* Gone from config entirely */
            destroy = true;

        } else {

            cfg_row = ovsrec_mirror_get_for_uuid(idl, &m->uuid);
            if (cfg_row->active && *cfg_row->active == false) {

               /* mirror exists in br, as does config, but has been disabled
                * Update config, and delete mirror.
                */
               destroy = true;

               /* since db entry remains, permit feedback update for destroy
                * attempt failure */
               db_exists = true;

               smap_clone(&smap, &cfg_row->mirror_status);
               smap_replace(&smap, MIRROR_STATUS_MAP_KEY_OPERATION_STATE,
                                        MIRROR_STATUS_MAP_STATE_SHUTDOWN);
               VLOG_DBG("Mirror %s shutdown.", cfg_row->name);
            }
        }

        if (destroy == true) {

            err = mirror_destroy(m);
            if (err != 0) {

                VLOG_ERR("Failed to destroy deleted mirror %s.",
                                  cfg_row? cfg_row->name : "");
                if (db_exists) {

                    smap_replace(&smap, MIRROR_STATUS_MAP_KEY_OPERATION_STATE,
                                                         mirror_strerror(err));
                } else {

                    /* no db record to update, next mirror. */
                    continue;
                }
            }

            if (db_exists) {
                ovsrec_mirror_set_mirror_status(cfg_row, &smap);
                smap_destroy(&smap);
            }

        }

    }

    cfg_row = NULL;

    /* Add new mirrors and reconfigure existing ones. */
    for (i = 0; i < br->cfg->n_mirrors; i++) {
        cfg_row = br->cfg->mirrors[i];

        /* Only attempt configuration changes for mirrors that have been
         * modified. If not modified, don't do anything
         */
        if (!OVSREC_IDL_IS_ROW_MODIFIED(cfg_row, idl_seqno)) {
            continue;
        }
        struct mirror *m = mirror_find_by_uuid(br, &cfg_row->header_.uuid);

        if (!m) {
            /* Not preexisting in the bridge, new mirror */
            if (cfg_row->active && *cfg_row->active == true) {
                /* marked active, make it. */
                m = mirror_create(br, cfg_row);
            } else {
                /* New mirror, NOT marked active, skip it. */
                continue;
            }
        }

        m->cfg = cfg_row;

        smap_clone(&smap, &m->cfg->mirror_status);

        /* attempt to program */
        err = mirror_configure(m);
        if (err == 0) {
            /* configure successful, so is 'active' whether create or reconfigure */
            smap_replace(&smap, MIRROR_STATUS_MAP_KEY_OPERATION_STATE,
                                       MIRROR_STATUS_MAP_STATE_ACTIVE);
            VLOG_DBG("Mirror %s activated.", cfg_row->name);

        } else {

            /* programming failed, for whatever reason.
             * could be there is no provider handler, or a real hw error
             */
            errstr = mirror_strerror(err);
            smap_replace(&smap, MIRROR_STATUS_MAP_KEY_OPERATION_STATE,
                                  (errstr ? errstr : "Unknown error"));
            VLOG_ERR("Failed to (re)configure mirror %s (%s)", cfg_row->name,
                                         (errstr ? errstr : "Unknown error"));

            /* configure failed, attempt to remove mirror from bridge */
            mirror_destroy(m);
        }

        ovsrec_mirror_set_mirror_status(cfg_row, &smap);
        smap_destroy(&smap);
    }


#ifndef OPS_TEMP
    /* Update flooded vlans (for RSPAN). */
    flood_vlans = vlan_bitmap_from_array(br->cfg->flood_vlans,
                                         br->cfg->n_flood_vlans);
    ofproto_set_flood_vlans(br->ofproto, flood_vlans);
    bitmap_free(flood_vlans);
#endif

}

static struct mirror *
mirror_create(struct bridge *br, const struct ovsrec_mirror *cfg)
{
    struct mirror *m;

    m = xzalloc(sizeof *m);
    m->uuid = cfg->header_.uuid;
    hmap_insert(&br->mirrors, &m->hmap_node, uuid_hash(&m->uuid));
    m->bridge = br;
    m->name = xstrdup(cfg->name);

    return m;
}

static int
mirror_destroy(struct mirror *m)
{
    int err = 0;

    if (m) {
        struct bridge *br = m->bridge;

        if (br->ofproto) {
            err = ofproto_mirror_unregister(br->ofproto, m);
        }

        hmap_remove(&br->mirrors, &m->hmap_node);
        free(m->name);
        free(m);
    }

    return err;
}


/* Scan all bridges & VRF's port columns for a named port and if found record
 * the port and it's associated ofproto.
 */
bool
mirror_port_lookup (const char* name, struct ofproto_mirror_bundle* bundle)
{

   struct port* port = NULL;
   struct bridge *br = NULL;
   struct vrf *vrf   = NULL;

   if (!name || !bundle) {
      return false;
   }

   /* look for port in bridges first.. */
   HMAP_FOR_EACH (br, node, &all_bridges) {

      port = port_lookup (br, name);
      if (port) {
         if (!br->ofproto) {
             return false;
         }
         bundle->ofproto = br->ofproto;
         bundle->aux = (void*)port;
         return true;
      }
   }

   /* then VRF's */
   HMAP_FOR_EACH (vrf, node, &all_vrfs) {

      port = port_lookup (vrf->up, name);
      if (port) {
         if (!vrf->up->ofproto) {
             return false;
         }
         bundle->ofproto = vrf->up->ofproto;
         bundle->aux = (void*)port;
         return true;
      }
   }
   return false;
}


/* Allocate an ofproto_mirror_bundle for each port specified in a mirror's
 * source port list (src or dst) and call mirror_port_lookup to retrieve
 * each port & it's ofproto* from whatever bridge or VRF it currently resides
 * in, storing it in one of the allocated bundle slots.
 * This list of bundles is then included by mirror_configure in it's
 * ofproto_mirror_settings, and passed to the PD layer to make whatever
 * updates are necessary.
 * NB: it is up to mirror_configure to free the memory allocated here.
 */
static void
mirror_collect_ports(struct ovsrec_port **in_ports, int n_in_ports,
                          void ***out_portsp, size_t *n_out_portsp)
{

   struct ofproto_mirror_bundle *out_ports = NULL;
   size_t i, n_out_ports = 0;

   if (n_in_ports > 0) {

      out_ports = xcalloc(n_in_ports, (sizeof *out_ports));
      for (i = 0; i < n_in_ports; i++) {
         const char *name = in_ports[i]->name;
         if (mirror_port_lookup (name, &out_ports[i])) {
            n_out_ports++;
         } else {
            VLOG_WARN("port %s not found in any bridge or VRF", name);
         }
      }
   }

   *out_portsp = (void*)out_ports;
   *n_out_portsp = n_out_ports;
}

static bool
mirror_configure(struct mirror *m)
{
    const struct ovsrec_mirror *cfg = m->cfg;
    struct ofproto_mirror_settings s = {0};
    struct ofproto_mirror_bundle out_bundle;
    int err = 0;

    /* Set name. */
    if (strcmp(cfg->name, m->name)) {
        free(m->name);
        m->name = xstrdup(cfg->name);
        if(!m->name){
            return true;
        }
    }
    s.name = m->name;


    /* Get output port */
    if (cfg->output_port) {

        if (mirror_port_lookup (cfg->output_port->name, &out_bundle)) {
            s.out_bundle = (void*)&out_bundle;
        } else {
            VLOG_ERR("interface %s not found in any bridge or VRF", cfg->output_port->name);
            return true;
        }

#ifdef MIRROR_FLOOD_VLAN
        s.out_vlan = UINT16_MAX;

        if (cfg->output_vlan) {
            VLOG_ERR("bridge %s: mirror %s specifies both output port and "
                     "output vlan; ignoring output vlan",
                     m->bridge->name, m->name);
        }
    } else if (cfg->output_vlan) {
        /* The database should prevent invalid VLAN values. */
        s.out_bundle = NULL;
        s.out_vlan = *cfg->output_vlan;

#endif
    } else {
        VLOG_ERR("mirror %s does not specify output; ignoring",m->name);
        return true;
    }

    /* Get ports, dropping ports that don't exist.
    * The IDL ensures that there are no duplicates. */
    mirror_collect_ports(cfg->select_src_port, cfg->n_select_src_port,
                                                   &s.srcs, &s.n_srcs);
    mirror_collect_ports(cfg->select_dst_port, cfg->n_select_dst_port,
                                                   &s.dsts, &s.n_dsts);

    /* Configure. */
    err = ofproto_mirror_register(m->bridge->ofproto, m, &s);

    /* Clean up. */
    if (s.srcs != s.dsts) {
        free(s.dsts);
    }
    free(s.srcs);

    return err;
}


static void
mirror_refresh_stats(struct mirror *m)
{
    struct ofproto *ofproto = m->bridge->ofproto;
    uint64_t tx_packets, tx_bytes;
    char *keys[2];
    int64_t values[2];
    size_t stat_cnt = 0;

    if (ofproto_mirror_get_stats(ofproto, m, &tx_packets, &tx_bytes)) {
        ovsrec_mirror_set_statistics(m->cfg, NULL, NULL, 0);
        return;
    }

    if (tx_packets != UINT64_MAX) {
        keys[stat_cnt] = "tx_packets";
        values[stat_cnt] = tx_packets;
        stat_cnt++;
    }
    if (tx_bytes != UINT64_MAX) {
        keys[stat_cnt] = "tx_bytes";
        values[stat_cnt] = tx_bytes;
        stat_cnt++;
    }

    ovsrec_mirror_set_statistics(m->cfg, keys, values, stat_cnt);
}

#ifndef OPS_TEMP

/* Linux VLAN device support (e.g. "eth0.10" for VLAN 10.)
 *
 * This is deprecated.  It is only for compatibility with broken device drivers
 * in old versions of Linux that do not properly support VLANs when VLAN
 * devices are not used.  When broken device drivers are no longer in
 * widespread use, we will delete these interfaces. */

static struct ovsrec_port **recs;
static size_t n_recs, allocated_recs;

/* Adds 'rec' to a list of recs that have to be destroyed when the VLAN
 * splinters are reconfigured. */
static void
register_rec(struct ovsrec_port *rec)
{
    if (n_recs >= allocated_recs) {
        recs = x2nrealloc(recs, &allocated_recs, sizeof *recs);
    }
    recs[n_recs++] = rec;
}

/* Frees all of the ports registered with register_reg(). */
static void
free_registered_recs(void)
{
    size_t i;

    for (i = 0; i < n_recs; i++) {
        struct ovsrec_port *port = recs[i];
        size_t j;

        for (j = 0; j < port->n_interfaces; j++) {
            struct ovsrec_interface *iface = port->interfaces[j];
            free(iface->name);
            free(iface);
        }

        smap_destroy(&port->other_config);
        free(port->interfaces);
        free(port->name);
        free(port->tag);
        free(port);
    }
    n_recs = 0;
}

/* Returns true if VLAN splinters are enabled on 'iface_cfg', false
 * otherwise. */
static bool
vlan_splinters_is_enabled(const struct ovsrec_interface *iface_cfg)
{
    return smap_get_bool(&iface_cfg->other_config, "enable-vlan-splinters",
                         false);
}

/* Figures out the set of VLANs that are in use for the purpose of VLAN
 * splinters.
 *
 * If VLAN splinters are enabled on at least one interface and any VLANs are in
 * use, returns a 4096-bit bitmap with a 1-bit for each in-use VLAN (bits 0 and
 * 4095 will not be set).  The caller is responsible for freeing the bitmap,
 * with free().
 *
 * If VLANs splinters are not enabled on any interface or if no VLANs are in
 * use, returns NULL.
 *
 * Updates 'vlan_splinters_enabled_anywhere'. */
static unsigned long int *
collect_splinter_vlans(const struct ovsrec_open_vswitch *ovs_cfg)
{
    unsigned long int *splinter_vlans;
    struct sset splinter_ifaces;
    const char *real_dev_name;
    struct shash *real_devs;
    struct shash_node *node;
    struct bridge *br;
    size_t i;

    /* Free space allocated for synthesized ports and interfaces, since we're
     * in the process of reconstructing all of them. */
    free_registered_recs();

    splinter_vlans = bitmap_allocate(4096);
    sset_init(&splinter_ifaces);
    vlan_splinters_enabled_anywhere = false;
    for (i = 0; i < ovs_cfg->n_bridges; i++) {
        struct ovsrec_bridge *br_cfg = ovs_cfg->bridges[i];
        size_t j;

        for (j = 0; j < br_cfg->n_ports; j++) {
            struct ovsrec_port *port_cfg = br_cfg->ports[j];
            int k;

            for (k = 0; k < port_cfg->n_interfaces; k++) {
                struct ovsrec_interface *iface_cfg = port_cfg->interfaces[k];

                if (vlan_splinters_is_enabled(iface_cfg)) {
                    vlan_splinters_enabled_anywhere = true;
                    sset_add(&splinter_ifaces, iface_cfg->name);
                    int index;
                    int64_t *vlan_trunks = xmalloc(sizeof(int64_t)*(cfg->n_vlan_trunks));
                    for (index = 0; index < cfg->n_vlan_trunks; index++) {
                        vlan_trunks[index] = ops_port_get_trunks(cfg, index);
                    }
                    vlan_bitmap_from_array__(vlan_trunks,
                                             port_cfg->n_vlan_trunks,
                                             splinter_vlans);
                    free(vlan_trunks);
                }
            }

            int vlan_tag = -1;
            if(port_cfg->vlan_tag) {
                vlan_tag = ops_port_get_tag(port_cfg);
            }

            if (port_cfg->vlan_tag && vlan_tag > 0 && vlan_tag < 4095) {
                bitmap_set1(splinter_vlans, vlan_tag);
            }
        }
    }

    if (!vlan_splinters_enabled_anywhere) {
        free(splinter_vlans);
        sset_destroy(&splinter_ifaces);
        return NULL;
    }

    HMAP_FOR_EACH (br, node, &all_bridges) {
        if (br->ofproto) {
            ofproto_get_vlan_usage(br->ofproto, splinter_vlans);
        }
    }

    /* Don't allow VLANs 0 or 4095 to be splintered.  VLAN 0 should appear on
     * the real device.  VLAN 4095 is reserved and Linux doesn't allow a VLAN
     * device to be created for it. */
    bitmap_set0(splinter_vlans, 0);
    bitmap_set0(splinter_vlans, 4095);

    /* Delete all VLAN devices that we don't need. */
    vlandev_refresh();
    real_devs = vlandev_get_real_devs();
    SHASH_FOR_EACH (node, real_devs) {
        const struct vlan_real_dev *real_dev = node->data;
        const struct vlan_dev *vlan_dev;
        bool real_dev_has_splinters;

        real_dev_has_splinters = sset_contains(&splinter_ifaces,
                                               real_dev->name);
        HMAP_FOR_EACH (vlan_dev, hmap_node, &real_dev->vlan_devs) {
            if (!real_dev_has_splinters
                || !bitmap_is_set(splinter_vlans, vlan_dev->vid)) {
                struct netdev *netdev;

                if (!netdev_open(vlan_dev->name, "system", &netdev)) {
                    if (!netdev_get_in4(netdev, NULL, NULL) ||
                        !netdev_get_in6(netdev, NULL)) {
                        /* It has an IP address configured, so we don't own
                         * it.  Don't delete it. */
                    } else {
                        vlandev_del(vlan_dev->name);
                    }
                    netdev_close(netdev);
                }
            }

        }
    }

    /* Add all VLAN devices that we need. */
    SSET_FOR_EACH (real_dev_name, &splinter_ifaces) {
        int vid;

        BITMAP_FOR_EACH_1 (vid, 4096, splinter_vlans) {
            if (!vlandev_get_name(real_dev_name, vid)) {
                vlandev_add(real_dev_name, vid);
            }
        }
    }

    vlandev_refresh();

    sset_destroy(&splinter_ifaces);

    if (bitmap_scan(splinter_vlans, 1, 0, 4096) >= 4096) {
        free(splinter_vlans);
        return NULL;
    }
    return splinter_vlans;
}

/* Pushes the configure of VLAN splinter port 'port' (e.g. eth0.9) down to
 * ofproto.  */
static void
configure_splinter_port(struct port *port)
{
    struct ofproto *ofproto = port->bridge->ofproto;
    ofp_port_t realdev_ofp_port;
    const char *realdev_name;
    struct iface *vlandev, *realdev;

    ofproto_bundle_unregister(port->bridge->ofproto, port);

    vlandev = CONTAINER_OF(list_front(&port->ifaces), struct iface,
                           port_elem);

    realdev_name = smap_get(&port->cfg->other_config, "realdev");
    realdev = iface_lookup(port->bridge, realdev_name);
    realdev_ofp_port = realdev ? realdev->ofp_port : 0;

    ofproto_port_set_realdev(ofproto, vlandev->ofp_port, realdev_ofp_port,
                             ops_port_get_tag(port->cfg));
}

static struct ovsrec_port *
synthesize_splinter_port(const char *real_dev_name,
                         const char *vlan_dev_name, int vid)
{
    struct ovsrec_interface *iface;
    struct ovsrec_port *port;

    iface = xmalloc(sizeof *iface);
    ovsrec_interface_init(iface);
    iface->name = xstrdup(vlan_dev_name);
    iface->type = "system";

    port = xmalloc(sizeof *port);
    ovsrec_port_init(port);
    port->interfaces = xmemdup(&iface, sizeof iface);
    port->n_interfaces = 1;
    port->name = xstrdup(vlan_dev_name);
    port->vlan_mode = "splinter";
    port->tag = xmalloc(sizeof int64_t);
    *port->tag = vid;

    smap_add(&port->other_config, "realdev", real_dev_name);

    register_rec(port);
    return port;
}

/* For each interface with 'br' that has VLAN splinters enabled, adds a
 * corresponding ovsrec_port to 'ports' for each splinter VLAN marked with a
 * 1-bit in the 'splinter_vlans' bitmap. */
static void
add_vlan_splinter_ports(struct bridge *br,
                        const unsigned long int *splinter_vlans,
                        struct shash *ports)
{
    size_t i;

    /* We iterate through 'br->cfg->ports' instead of 'ports' here because
     * we're modifying 'ports'. */
    for (i = 0; i < br->cfg->n_ports; i++) {
        const char *name = br->cfg->ports[i]->name;
        struct ovsrec_port *port_cfg = shash_find_data(ports, name);
        size_t j;

        for (j = 0; j < port_cfg->n_interfaces; j++) {
            struct ovsrec_interface *iface_cfg = port_cfg->interfaces[j];

            if (vlan_splinters_is_enabled(iface_cfg)) {
                const char *real_dev_name;
                uint16_t vid;

                real_dev_name = iface_cfg->name;
                BITMAP_FOR_EACH_1 (vid, 4096, splinter_vlans) {
                    const char *vlan_dev_name;

                    vlan_dev_name = vlandev_get_name(real_dev_name, vid);
                    if (vlan_dev_name
                        && !shash_find(ports, vlan_dev_name)) {
                        shash_add(ports, vlan_dev_name,
                                  synthesize_splinter_port(
                                      real_dev_name, vlan_dev_name, vid));
                    }
                }
            }
        }
    }
}
#endif

#ifdef OPS
/* Neighbor Functions */
/* Function to cleanup neighbor from hash, in case of any failures */
static void
neighbor_hash_delete(struct vrf *vrf, struct neighbor *neighbor)
{
    VLOG_DBG("In neighbor_hash_delete for neighbor %s", neighbor->ip_address);
    if (neighbor) {
        hmap_remove(&vrf->all_neighbors, &neighbor->node);
        free(neighbor->ip_address);
        free(neighbor->port_name);
        free(neighbor->mac);
        free(neighbor);
    }
}

/* Add neighbor host entry into ofprotoc/asic */
static int
neighbor_set_l3_host_entry(struct vrf *vrf, struct neighbor *neighbor)
{
    const struct ovsrec_neighbor *idl_neighbor = neighbor->cfg;
    struct port *port;

    VLOG_DBG("neighbor_set_l3_host_entry called for ip %s and mac %s",
              idl_neighbor->ip_address, idl_neighbor->mac);

    /* Get port info */
    port = port_lookup(vrf->up, neighbor->port_name);
    if (port == NULL) {
        VLOG_ERR("Failed to get port cfg for %s", neighbor->port_name);
        neighbor_hash_delete(vrf, neighbor);
        return 1;
    }

    /* Call Provider */
    if (!ofproto_add_l3_host_entry(vrf->up->ofproto, port,
                                   neighbor->is_ipv6_addr,
                                   idl_neighbor->ip_address,
                                   idl_neighbor->mac,
                                   &neighbor->l3_egress_id)) {
        VLOG_DBG("VRF %s: Added host entry for %s",
                  vrf->up->name, neighbor->ip_address);

        return 0;
    }
    else {
        VLOG_ERR("ofproto_add_l3_host_entry failed");

        /* if l3_intf not configured yet or any failure,
        ** delete from hash */
        neighbor_hash_delete(vrf, neighbor);

        return 1;
    }
} /* neighbor_set_l3_host_entry */

/* Delete port ipv4/ipv6 host entry */
static int
neighbor_delete_l3_host_entry(struct vrf *vrf, struct neighbor *neighbor)
{
    struct port *port;

    VLOG_DBG("neighbor_delete_l3_host_entry called for ip %s",
              neighbor->ip_address);

    /* Get port info */
    port = port_lookup(vrf->up, neighbor->port_name);
    if (port == NULL) {
        VLOG_ERR("Failed to get port cfg for %s", neighbor->port_name);
        return 1;
    }

    /* Call Provider */
    /* Note: Cannot access idl neighbor_cfg as it is already deleted */
    if (!ofproto_delete_l3_host_entry(vrf->up->ofproto, port,
                                      neighbor->is_ipv6_addr,
                                      neighbor->ip_address,
                                      &neighbor->l3_egress_id)) {
        VLOG_DBG("VRF %s: Deleted host entry for ip %s",
                  vrf->up->name, neighbor->ip_address);

        return 0;
    }
    else {
        VLOG_ERR("ofproto_delete_l3_host_entry failed");
        return 1;
    }
} /* neighbor_delete_l3_host_entry */

/* Function to find neighbor in vrf local hash */
struct neighbor*
neighbor_hash_lookup(const struct vrf *vrf, const char *ip_address)
{
    struct neighbor *neighbor;

    HMAP_FOR_EACH_WITH_HASH (neighbor, node, hash_string(ip_address, 0),
                             &vrf->all_neighbors) {
        if (!strcmp(neighbor->ip_address, ip_address)) {
            return neighbor;
        }
    }
    return NULL;
}

/* Function to create new neighbor hash entry and configure asic */
static void
neighbor_create(struct vrf *vrf,
                const struct ovsrec_neighbor *idl_neighbor)
{
    struct neighbor *neighbor;
    int rc = 0;
    char ipv6_dest_addr[sizeof(struct in6_addr)];
<<<<<<< HEAD
=======
    struct ether_addr *ether_mac = NULL;
>>>>>>> 1ffa7475

    VLOG_DBG("In neighbor_create for neighbor %s",
              idl_neighbor->ip_address);
    ovs_assert(!neighbor_hash_lookup(vrf, idl_neighbor->ip_address));

    neighbor = xzalloc(sizeof *neighbor);
    neighbor->ip_address = xstrdup(idl_neighbor->ip_address);
    ovs_assert(neighbor->ip_address);

    if ((idl_neighbor->mac) && (strlen(idl_neighbor->mac))) {
        neighbor->mac = xstrdup(idl_neighbor->mac);
        ovs_assert(neighbor->mac);
    }

    if (!idl_neighbor->address_family) {
       /* Let's try to determine address family from ip address */
       if (inet_pton(AF_INET6, idl_neighbor->ip_address, ipv6_dest_addr) == 1) {
           neighbor->is_ipv6_addr = true;
       }
    } else if (strcmp(idl_neighbor->address_family,
                             OVSREC_NEIGHBOR_ADDRESS_FAMILY_IPV6) == 0) {
        neighbor->is_ipv6_addr = true;
    }

<<<<<<< HEAD
    if (idl_neighbor->port) {
=======
    if ((idl_neighbor->port) && (strlen(idl_neighbor->port->name))) {
>>>>>>> 1ffa7475
        neighbor->port_name = xstrdup(idl_neighbor->port->name);
        ovs_assert(neighbor->port_name);
    }

    neighbor->cfg = idl_neighbor;
    neighbor->vrf = vrf;
    neighbor->l3_egress_id = -1;

    hmap_insert(&vrf->all_neighbors, &neighbor->node,
                hash_string(neighbor->ip_address, 0));
    VLOG_DBG("Added neighbor to hash");

<<<<<<< HEAD
    if (idl_neighbor->mac && strlen(idl_neighbor->mac) > 0) {
        /* Add ofproto/asic neighbors */
        rc = neighbor_set_l3_host_entry(vrf, neighbor);
        if (!rc) {
            vrf_ofproto_update_route_with_neighbor(vrf, neighbor, true);
=======

    /*Adding new neighbor to asic */
    if((neighbor->mac) && (neighbor->port_name)) {
        ether_mac = ether_aton(neighbor->mac);
        if ((ether_mac != NULL) ) {
            rc = neighbor_set_l3_host_entry(vrf, neighbor);
            if (!rc) {
                vrf_ofproto_update_route_with_neighbor(vrf,
                                                       neighbor, true);
            }
>>>>>>> 1ffa7475
        }
    }
}

/* Function to delete neighbor in hash and also from ofproto/asic */
static void
neighbor_delete(struct vrf *vrf, struct neighbor *neighbor)
{
    VLOG_DBG("In neighbor_delete for neighbor %s", neighbor->ip_address);
    if (neighbor) {

        /* Update routes before deleting the l3 host entry */
        vrf_ofproto_update_route_with_neighbor(vrf, neighbor, false);
        /* Delete from ofproto/asic */
        if (neighbor->l3_egress_id != -1) {
            neighbor_delete_l3_host_entry(vrf, neighbor);
        }

        /* Delete from hash */
        neighbor_hash_delete(vrf, neighbor);
    }
}

/* Function to handle modifications to neighbor entry and configure asic */
static void
neighbor_modify(struct neighbor *neighbor,
                const struct ovsrec_neighbor *idl_neighbor)
{
    bool add_new = false;
    bool delete_old = false;
<<<<<<< HEAD
=======
    char *old_port = NULL;
    char *new_port = NULL;
>>>>>>> 1ffa7475

    VLOG_DBG("In neighbor_modify for neighbor %s",
              idl_neighbor->ip_address);

    /* TODO : instead of delete/add, reprogram the entry in ofproto */

    /* Check if port got modified */
    neighbor->cfg = idl_neighbor;
    if (idl_neighbor->port) {
        /* If updating for first time */
        if ( !(neighbor->port_name) ) {
            VLOG_DBG("Got new neighbor port");
            neighbor->port_name = xstrdup(idl_neighbor->port->name);
            add_new = true;
        }

        /* If got modified */
<<<<<<< HEAD
        if ( (neighbor->port_name) &&
           (strcmp(neighbor->port_name, idl_neighbor->port->name) != 0) ) {
            VLOG_DBG("Neighbor port got modified");
            free(neighbor->port_name);
            neighbor->port_name = xstrdup(idl_neighbor->port->name);
=======
        /* Remember the old port to access ofproto and call host delete */
        if ( (neighbor->port_name) &&
           (strcmp(neighbor->port_name, idl_neighbor->port->name) != 0) ) {
            VLOG_DBG("Neighbor port got modified");
            old_port = neighbor->port_name;
            new_port= xstrdup(idl_neighbor->port->name);
>>>>>>> 1ffa7475
            delete_old = true;
            add_new = true;
        }
    } else {
        /* If port got removed */
<<<<<<< HEAD
        if (neighbor->port_name) {
            VLOG_DBG("Neighbor port got removed");
            free(neighbor->port_name);
            neighbor->port_name = NULL;
            delete_old = true;
        }
    }

    /* Check if mac got modified */
    if (idl_neighbor->mac) {
        /* If updating for first time */
        if ( !(neighbor->mac) ) {
            VLOG_DBG("Got new neighbor mac");
            neighbor->mac = xstrdup(idl_neighbor->mac);
            add_new = true;
        }

        /* If got modified */
        if ( (neighbor->mac) &&
           (strcmp(neighbor->mac, idl_neighbor->mac) != 0) ) {
            VLOG_DBG("Neighbor mac got modified");
            free(neighbor->mac);
            neighbor->mac = xstrdup(idl_neighbor->mac);
            delete_old = true;
            add_new = true;
        }
    } else {
        /* If mac got removed */
        if (neighbor->mac) {
            VLOG_DBG("Neighbor mac got removed");
            free(neighbor->mac);
            neighbor->mac = NULL;
=======
        /* Remember the old port to access ofproto and call host delete */
        if (neighbor->port_name) {
            VLOG_DBG("Neighbor port got removed");
            old_port = neighbor->port_name;
>>>>>>> 1ffa7475
            delete_old = true;
        }
    }

<<<<<<< HEAD
    /* Delete earlier egress/host entry */
    if ( (delete_old) && (neighbor->l3_egress_id != -1) ) {
        neighbor_delete_l3_host_entry(neighbor->vrf, neighbor);
    }

    /* Configure provider/asic only if valid mac */
    if (add_new) {
        struct ether_addr *ether_mac = NULL;
        int rc = 0;

        VLOG_DBG("Adding new/modified neighbor to asic");
        ether_mac = ether_aton(idl_neighbor->mac);
        if ( (ether_mac != NULL) && (neighbor->port_name) ) {
=======
    /* Check if mac got modified */
    if (idl_neighbor->mac && (strlen(idl_neighbor->mac) > 0)) {
        /* If updating for first time */
        if ( !(neighbor->mac) ) {
            VLOG_DBG("Got new neighbor mac");
            neighbor->mac = xstrdup(idl_neighbor->mac);
            add_new = true;
        }

        /* If got modified */
        if ( (neighbor->mac) &&
           (strcmp(neighbor->mac, idl_neighbor->mac) != 0) ) {
            VLOG_DBG("Neighbor mac got modified");
            free(neighbor->mac);
            neighbor->mac = xstrdup(idl_neighbor->mac);
            delete_old = true;
            add_new = true;
        }
    } else {
        /* If mac got removed */
        if (neighbor->mac) {
            VLOG_DBG("Neighbor mac got removed");
            free(neighbor->mac);
            neighbor->mac = NULL;
            delete_old = true;
        }
    }

    /* Delete earlier egress/host entry */
    if ( (delete_old) && (neighbor->l3_egress_id != -1) ) {
        vrf_ofproto_update_route_with_neighbor(neighbor->vrf,
                                               neighbor, false);
        neighbor_delete_l3_host_entry(neighbor->vrf, neighbor);
    }

    /* Update the port in local hash if got changed */
    if (old_port) {
        free(old_port);
        neighbor->port_name = NULL;
    }

    if (new_port) {
        neighbor->port_name = new_port;
    }

    /* Configure provider/asic only if valid mac and port */
    if ( (add_new) && (neighbor->port_name) && (neighbor->mac) ) {
        struct ether_addr *ether_mac = NULL;
        int rc = 0;

        VLOG_DBG("Adding new/modified neighbor to asic");
        ether_mac = ether_aton(neighbor->mac);
        if (ether_mac != NULL) {
>>>>>>> 1ffa7475
            rc = neighbor_set_l3_host_entry(neighbor->vrf, neighbor);
            if (!rc) {
                vrf_ofproto_update_route_with_neighbor(neighbor->vrf,
                                                       neighbor, true);
            }
        }
        /* entry stays in hash, and on modification add to asic */
    }
} /* neighbor_modify */

/* Function to delete all neighbors of an vrf, when that vrf is deleted */
static void
vrf_delete_all_neighbors(struct vrf *vrf)
{
    struct neighbor *neighbor, *next;

    /* Delete all neighbors of this vrf */
    HMAP_FOR_EACH_SAFE (neighbor, next, node, &vrf->all_neighbors) {
        if (neighbor) {
            neighbor_delete(vrf, neighbor);
        }
    }

} /* vrf_delete_all_neighbors */

/* Function to to delete the neighbors which are referencing the deleted vrf port */
static void
vrf_delete_port_neighbors(struct vrf *vrf, struct port *port)
{
    struct neighbor *neighbor, *next;

    /* Delete the neighbors which are referencing the deleted vrf port */
    HMAP_FOR_EACH_SAFE (neighbor, next, node, &vrf->all_neighbors) {
        if ( (neighbor) && (neighbor->port_name) ) {
            if ((strcmp(neighbor->port_name, port->name) == 0) ) {
                neighbor_delete(vrf, neighbor);
            }
        }
    }

} /* vrf_delete_port_neighbors */

/*
** Function to add neighbors of given vrf and program in ofproto/asic
*/
static void
vrf_add_neighbors(struct vrf *vrf)
{
    struct neighbor *neighbor;
    const struct ovsrec_neighbor *idl_neighbor;

    idl_neighbor = ovsrec_neighbor_first(idl);
    if (idl_neighbor == NULL)
    {
        VLOG_DBG("No rows in Neighbor table");
        return;
    }

    /* Add neighbors of this vrf */
    OVSREC_NEIGHBOR_FOR_EACH(idl_neighbor, idl) {
       if (strcmp(vrf->cfg->name, idl_neighbor->vrf->name) == 0 ) {
           neighbor = neighbor_hash_lookup(vrf, idl_neighbor->ip_address);
           if (!neighbor) {
               neighbor_create(vrf, idl_neighbor);
           }
       }
    }

} /* vrf_add_neighbors */

/*
** Function to handle independent addition/deletion/modifications to
** neighbor table.  */
static void
vrf_reconfigure_neighbors(struct vrf *vrf)
{
    struct neighbor *neighbor, *next;
    struct shash current_idl_neigbors;
    const struct ovsrec_neighbor *idl_neighbor;

    idl_neighbor = ovsrec_neighbor_first(idl);
    if (idl_neighbor == NULL)
    {
        VLOG_DBG("No rows in Neighbor table, delete if any in our hash");

        /* May be all neighbors got delete, cleanup if any in this vrf hash */
        HMAP_FOR_EACH_SAFE (neighbor, next, node, &vrf->all_neighbors) {
            if (neighbor) {
                neighbor_delete(vrf, neighbor);
            }
        }

        return;
    }

    if ( (!OVSREC_IDL_ANY_TABLE_ROWS_MODIFIED(idl_neighbor, idl_seqno)) &&
       (!OVSREC_IDL_ANY_TABLE_ROWS_DELETED(idl_neighbor, idl_seqno))  &&
       (!OVSREC_IDL_ANY_TABLE_ROWS_INSERTED(idl_neighbor, idl_seqno)) )
    {
        VLOG_DBG("No modification in Neighbor table");
        return;
    }

    /* Collect all neighbors of this vrf */
    shash_init(&current_idl_neigbors);
    OVSREC_NEIGHBOR_FOR_EACH(idl_neighbor, idl) {
        static struct vlog_rate_limit rl = VLOG_RATE_LIMIT_INIT(1, 5);

        /* add only neighbors of this vrf */
        if (strcmp(vrf->cfg->name, idl_neighbor->vrf->name) == 0 ) {
            if (!shash_add_once(&current_idl_neigbors, idl_neighbor->ip_address,
                                idl_neighbor)) {
                VLOG_DBG("neighbor %s specified twice",
                          idl_neighbor->ip_address);
                VLOG_WARN_RL(&rl, "neighbor %s specified twice",
                             idl_neighbor->ip_address);
            }
        }
    }

    /* Delete the neighbors' that are deleted from the db */
    VLOG_DBG("Deleting which are no more in idl");
    HMAP_FOR_EACH_SAFE(neighbor, next, node, &vrf->all_neighbors) {
        neighbor->cfg = shash_find_data(&current_idl_neigbors,
                                        neighbor->ip_address);
        if (!neighbor->cfg) {
            neighbor_delete(vrf, neighbor);
        }
    }

    /* Add new neighbors. */
    VLOG_DBG("Adding newly added idl neighbors");
    OVSREC_NEIGHBOR_FOR_EACH(idl_neighbor, idl) {
        neighbor = neighbor_hash_lookup(vrf, idl_neighbor->ip_address);
        if (!neighbor) {
            neighbor_create(vrf, idl_neighbor);
        }
    }

    /* Look for any modification of mac/port of this vrf neighbors */
    VLOG_DBG("Looking for any modified neighbors, mac, etc");
    idl_neighbor = ovsrec_neighbor_first(idl);
    if (OVSREC_IDL_ANY_TABLE_ROWS_MODIFIED(idl_neighbor, idl_seqno)) {
        OVSREC_NEIGHBOR_FOR_EACH(idl_neighbor, idl) {
           if ( (OVSREC_IDL_IS_ROW_MODIFIED(idl_neighbor, idl_seqno)) &&
               !(OVSREC_IDL_IS_ROW_INSERTED(idl_neighbor, idl_seqno)) ) {

                VLOG_DBG("Some modifications in Neigbor %s",
                                      idl_neighbor->ip_address);

                neighbor = neighbor_hash_lookup(vrf, idl_neighbor->ip_address);
                if (neighbor) {
                    neighbor_modify(neighbor, idl_neighbor);
                }
            }
        }
    }

    shash_destroy(&current_idl_neigbors);

} /* add_reconfigure_neighbors */

/* Read/Reset neighbors data-path hit-bit and update into db */
static void
run_neighbor_update(void)
{
    const struct ovsrec_neighbor *idl_neighbor =
                                  ovsrec_neighbor_first(idl);
    struct neighbor *neighbor;
    int neighbor_interval;
    const struct vrf *vrf;
    struct port *port;
    struct ovsdb_idl_txn *txn;

    /* Skip if nothing to update */
    if (idl_neighbor ==  NULL) {
        return;
    }

    /* TODO: Add the timer-internval in some table/column */
    /* And decide on the interval */
    /* const struct ovsrec_open_vswitch *idl_ovs =
    **                            ovsrec_open_vswitch_first(idl);
    ** neighbor_interval = MAX(smap_get_int(&idl_ovs->other_config,
                                         "neighbor-update-interval",
                                         NEIGHBOR_HIT_BIT_UPDATE_INTERVAL),
                                         NEIGHBOR_HIT_BIT_UPDATE_INTERVAL); */
    neighbor_interval = NEIGHBOR_HIT_BIT_UPDATE_INTERVAL;
    if (neighbor_timer_interval != neighbor_interval) {
        neighbor_timer_interval = neighbor_interval;
        neighbor_timer = LLONG_MIN;
    }

    if (time_msec() >= neighbor_timer) {
        //enum ovsdb_idl_txn_status status;

        txn = ovsdb_idl_txn_create(idl);

        /* Rate limit the update.  Do not start a new update if the
        ** previous one is not done. */
        OVSREC_NEIGHBOR_FOR_EACH(idl_neighbor, idl) {
            VLOG_DBG(" Checking hit-bit for %s", idl_neighbor->ip_address);

            vrf = vrf_lookup(idl_neighbor->vrf->name);
            neighbor = neighbor_hash_lookup(vrf, idl_neighbor->ip_address);
            if ( (neighbor == NULL) || (neighbor->l3_egress_id == -1) ) {
                VLOG_DBG("Neighbor not found in local hash or egress-id=-1");
                continue;
            }

            /* Get port/ofproto info */
            port = port_lookup(neighbor->vrf->up, neighbor->port_name);
            if (port == NULL) {
                VLOG_ERR("Failed to get port cfg for %s", neighbor->port_name);
                continue;
            }

            /* Call Provider */
            if (!ofproto_get_l3_host_hit(neighbor->vrf->up->ofproto, port,
                                        neighbor->is_ipv6_addr,
                                        idl_neighbor->ip_address,
                                        &neighbor->hit_bit)) {
                VLOG_DBG("Got host %s hit bit=0x%x",
                          idl_neighbor->ip_address, neighbor->hit_bit);

                struct smap smap;

                /* Write the hit bit status to status column */
                smap_clone(&smap, &idl_neighbor->status);
                if (neighbor->hit_bit) {
                    smap_replace(&smap, OVSDB_NEIGHBOR_STATUS_DP_HIT, "true");
                } else {
                    smap_replace(&smap, OVSDB_NEIGHBOR_STATUS_DP_HIT, "false");
                }
                ovsrec_neighbor_set_status(idl_neighbor, &smap);
                smap_destroy(&smap);
            }
            else {
                VLOG_ERR("!ofproto_get_l3_host_hit failed");
                continue;
            }
        } /* For each */

        /* No need to retry since we will update with latest state every 10sec */
        ovsdb_idl_txn_commit(txn);
        ovsdb_idl_txn_destroy(txn);

        neighbor_timer = time_msec() + neighbor_timer_interval;
    }
} /* run_neighbor_update */

/* OPENSWITCH_TODO - remove after integration ... */
int
vrf_l3_route_action(struct vrf *vrf, enum ofproto_route_action action,
                    struct ofproto_route *route)
{
    return ofproto_l3_route_action(vrf->up->ofproto, action, route);
}

bool
vrf_has_l3_route_action(struct vrf *vrf)
{
    return vrf->up->ofproto->ofproto_class->l3_route_action ? true : false;
}

int
vrf_l3_ecmp_set(struct vrf *vrf, bool enable)
{
    return ofproto_l3_ecmp_set(vrf->up->ofproto, enable);
}

int
vrf_l3_ecmp_hash_set(struct vrf *vrf, unsigned int hash, bool enable)
{
    return ofproto_l3_ecmp_hash_set(vrf->up->ofproto, hash, enable);
}
#endif<|MERGE_RESOLUTION|>--- conflicted
+++ resolved
@@ -135,6 +135,18 @@
 };
 #endif
 
+/* The ofproto_mirror_bundle struct is to enable mirror_configure to pair a
+ * mirror source or destination port with whatever bridge or VRF ofproto it is
+ * currently associated with.
+ * This association of ofprotos with ports allows the PD layer to locate a given
+ * port via it's ofproto number when the mirror is created/modified via mirror_set.
+ */
+struct ofproto_mirror_bundle {
+   struct ofproto *ofproto;
+   void           *aux;
+};
+
+
 /* All bridges, indexed by name. */
 static struct hmap all_bridges = HMAP_INITIALIZER(&all_bridges);
 
@@ -283,10 +295,7 @@
 static void sflow_agent_address(const char *intf_name, const char *af,
                                 char *addr);
 static void sflow_ports_disabled(struct sset *ports);
-<<<<<<< HEAD
 static bool is_vlan_up(const char *vid);
-=======
->>>>>>> 1ffa7475
 #endif
 static void bridge_configure_datapath_id(struct bridge *);
 #ifndef OPS_TEMP
@@ -2568,11 +2577,7 @@
     return;
 }
 
-<<<<<<< HEAD
 /* Prepare list of ports on which sFlow is enabled. */
-=======
-/* Prepare list of ports on which sFlow is disabled. */
->>>>>>> 1ffa7475
 static void
 sflow_ports_disabled(struct sset *ports_list)
 {
@@ -2599,11 +2604,7 @@
             !smap_get_bool(&port_row->other_config,
                            PORT_OTHER_CONFIG_SFLOW_PER_INTERFACE_KEY_STR,
                            true)) {
-<<<<<<< HEAD
             // sFlow is disabled on this port.
-=======
-            /* sFlow is disabled on this port. */
->>>>>>> 1ffa7475
             sset_add(ports_list, port_row->name);
         }
     }
@@ -3883,11 +3884,7 @@
 
     ofproto_free_ofproto_controller_info(&info);
 }
-<<<<<<< HEAD
-
-=======
-#endif
->>>>>>> 1ffa7475
+
 /* Update interface and mirror statistics if necessary. */
 static void
 run_stats_update(void)
@@ -6878,10 +6875,7 @@
     struct neighbor *neighbor;
     int rc = 0;
     char ipv6_dest_addr[sizeof(struct in6_addr)];
-<<<<<<< HEAD
-=======
     struct ether_addr *ether_mac = NULL;
->>>>>>> 1ffa7475
 
     VLOG_DBG("In neighbor_create for neighbor %s",
               idl_neighbor->ip_address);
@@ -6906,11 +6900,7 @@
         neighbor->is_ipv6_addr = true;
     }
 
-<<<<<<< HEAD
-    if (idl_neighbor->port) {
-=======
     if ((idl_neighbor->port) && (strlen(idl_neighbor->port->name))) {
->>>>>>> 1ffa7475
         neighbor->port_name = xstrdup(idl_neighbor->port->name);
         ovs_assert(neighbor->port_name);
     }
@@ -6923,13 +6913,6 @@
                 hash_string(neighbor->ip_address, 0));
     VLOG_DBG("Added neighbor to hash");
 
-<<<<<<< HEAD
-    if (idl_neighbor->mac && strlen(idl_neighbor->mac) > 0) {
-        /* Add ofproto/asic neighbors */
-        rc = neighbor_set_l3_host_entry(vrf, neighbor);
-        if (!rc) {
-            vrf_ofproto_update_route_with_neighbor(vrf, neighbor, true);
-=======
 
     /*Adding new neighbor to asic */
     if((neighbor->mac) && (neighbor->port_name)) {
@@ -6940,10 +6923,9 @@
                 vrf_ofproto_update_route_with_neighbor(vrf,
                                                        neighbor, true);
             }
->>>>>>> 1ffa7475
-        }
-    }
-}
+        }
+        }
+    }
 
 /* Function to delete neighbor in hash and also from ofproto/asic */
 static void
@@ -6971,17 +6953,13 @@
 {
     bool add_new = false;
     bool delete_old = false;
-<<<<<<< HEAD
-=======
     char *old_port = NULL;
     char *new_port = NULL;
->>>>>>> 1ffa7475
 
     VLOG_DBG("In neighbor_modify for neighbor %s",
               idl_neighbor->ip_address);
 
     /* TODO : instead of delete/add, reprogram the entry in ofproto */
-
     /* Check if port got modified */
     neighbor->cfg = idl_neighbor;
     if (idl_neighbor->port) {
@@ -6993,36 +6971,27 @@
         }
 
         /* If got modified */
-<<<<<<< HEAD
-        if ( (neighbor->port_name) &&
-           (strcmp(neighbor->port_name, idl_neighbor->port->name) != 0) ) {
-            VLOG_DBG("Neighbor port got modified");
-            free(neighbor->port_name);
-            neighbor->port_name = xstrdup(idl_neighbor->port->name);
-=======
         /* Remember the old port to access ofproto and call host delete */
         if ( (neighbor->port_name) &&
            (strcmp(neighbor->port_name, idl_neighbor->port->name) != 0) ) {
             VLOG_DBG("Neighbor port got modified");
             old_port = neighbor->port_name;
             new_port= xstrdup(idl_neighbor->port->name);
->>>>>>> 1ffa7475
             delete_old = true;
             add_new = true;
         }
     } else {
         /* If port got removed */
-<<<<<<< HEAD
+        /* Remember the old port to access ofproto and call host delete */
         if (neighbor->port_name) {
             VLOG_DBG("Neighbor port got removed");
-            free(neighbor->port_name);
-            neighbor->port_name = NULL;
+            old_port = neighbor->port_name;
             delete_old = true;
         }
     }
 
     /* Check if mac got modified */
-    if (idl_neighbor->mac) {
+    if (idl_neighbor->mac && (strlen(idl_neighbor->mac) > 0)) {
         /* If updating for first time */
         if ( !(neighbor->mac) ) {
             VLOG_DBG("Got new neighbor mac");
@@ -7045,55 +7014,6 @@
             VLOG_DBG("Neighbor mac got removed");
             free(neighbor->mac);
             neighbor->mac = NULL;
-=======
-        /* Remember the old port to access ofproto and call host delete */
-        if (neighbor->port_name) {
-            VLOG_DBG("Neighbor port got removed");
-            old_port = neighbor->port_name;
->>>>>>> 1ffa7475
-            delete_old = true;
-        }
-    }
-
-<<<<<<< HEAD
-    /* Delete earlier egress/host entry */
-    if ( (delete_old) && (neighbor->l3_egress_id != -1) ) {
-        neighbor_delete_l3_host_entry(neighbor->vrf, neighbor);
-    }
-
-    /* Configure provider/asic only if valid mac */
-    if (add_new) {
-        struct ether_addr *ether_mac = NULL;
-        int rc = 0;
-
-        VLOG_DBG("Adding new/modified neighbor to asic");
-        ether_mac = ether_aton(idl_neighbor->mac);
-        if ( (ether_mac != NULL) && (neighbor->port_name) ) {
-=======
-    /* Check if mac got modified */
-    if (idl_neighbor->mac && (strlen(idl_neighbor->mac) > 0)) {
-        /* If updating for first time */
-        if ( !(neighbor->mac) ) {
-            VLOG_DBG("Got new neighbor mac");
-            neighbor->mac = xstrdup(idl_neighbor->mac);
-            add_new = true;
-        }
-
-        /* If got modified */
-        if ( (neighbor->mac) &&
-           (strcmp(neighbor->mac, idl_neighbor->mac) != 0) ) {
-            VLOG_DBG("Neighbor mac got modified");
-            free(neighbor->mac);
-            neighbor->mac = xstrdup(idl_neighbor->mac);
-            delete_old = true;
-            add_new = true;
-        }
-    } else {
-        /* If mac got removed */
-        if (neighbor->mac) {
-            VLOG_DBG("Neighbor mac got removed");
-            free(neighbor->mac);
-            neighbor->mac = NULL;
             delete_old = true;
         }
     }
@@ -7123,7 +7043,6 @@
         VLOG_DBG("Adding new/modified neighbor to asic");
         ether_mac = ether_aton(neighbor->mac);
         if (ether_mac != NULL) {
->>>>>>> 1ffa7475
             rc = neighbor_set_l3_host_entry(neighbor->vrf, neighbor);
             if (!rc) {
                 vrf_ofproto_update_route_with_neighbor(neighbor->vrf,
