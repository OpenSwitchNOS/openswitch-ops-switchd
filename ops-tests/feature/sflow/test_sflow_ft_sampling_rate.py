--- conflicted
+++ resolved
@@ -21,11 +21,7 @@
 
 import pytest
 import time
-<<<<<<< HEAD
-=======
 from pytest import mark
->>>>>>> 1ffa7475
-
 TOPOLOGY = """
 #                    +----------------+
 #                    |                |
@@ -64,10 +60,7 @@
 
 
 @pytest.mark.timeout(1000)
-<<<<<<< HEAD
-=======
 @mark.gate
->>>>>>> 1ffa7475
 def test_sflow_ft_sampling_rate(topology, step):
     """
     Tests sampling rate configuration.
