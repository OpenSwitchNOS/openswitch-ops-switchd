--- conflicted
+++ resolved
@@ -1,4 +1,4 @@
-/* (c) Copyright 2016 Hewlett Packard Enterprise Development LP
+/* Copyright (C) 2016 Hewlett-Packard Enterprise Development Company, L.P.
  *
  * Licensed under the Apache License, Version 2.0 (the "License");
  * you may not use this file except in compliance with the License.
@@ -30,56 +30,69 @@
 #include "plugin-extensions.h"
 #include "poll-loop.h"
 #include "bridge.h"
-<<<<<<< HEAD
 #include "unixctl.h"
 #include "dynamic-string.h"
 #include "hash.h"
 #include "hmap.h"
 #include "list.h"
-=======
 #include "timeval.h"
->>>>>>> 842e2ad1
-
 
 VLOG_DEFINE_THIS_MODULE(mac_learning);
 
 static struct ovsdb_idl_index_cursor cursor;
 
 /* OVSDB IDL used to obtain configuration. */
-<<<<<<< HEAD
 struct ovsdb_idl *idl = NULL;
 
 /* Forward references */
-=======
 static struct ovsdb_idl *idl = NULL;
 static unsigned int maclearn_idl_seqno;
 
 /* MAC Flush Retry time in msec */
 #define MAC_FLUSH_RETRY_MSEC 1000
 
->>>>>>> 842e2ad1
 static void mac_learning_update_db(void);
 static void mlearn_plugin_db_add_local_mac_entry (
                                   struct mlearn_hmap_node *mlearn_node,
                                   struct ovsdb_idl_txn *mac_txn);
 static void mlearn_plugin_db_del_local_mac_entry (
                                   struct mlearn_hmap_node *mlearn_node);
+struct asic_plugin_interface* get_plugin_asic_interface (void);
 static void mac_learning_table_monitor (struct blk_params *blk_params);
 static void mac_learning_wait_seq (void);
 static void mac_learning_reconfigure (void);
 static void mac_flush_monitor(struct blk_params *blk_params);
 
-<<<<<<< HEAD
 /* Global variables */
 static uint64_t mlearn_seqno = LLONG_MIN;
-=======
 static struct asic_plugin_interface *p_asic_plugin_interface = NULL;
 static uint64_t maclearn_seqno = LLONG_MIN;
 
->>>>>>> 842e2ad1
 static struct seq *mlearn_trigger_seq = NULL;
 
 static struct asic_plugin_interface *p_asic_plugin_interface = NULL;
+
+struct asic_plugin_interface *
+get_plugin_asic_interface (void)
+{
+    struct plugin_extension_interface *p_extension = NULL;
+
+    if (p_asic_plugin_interface) {
+        return (p_asic_plugin_interface);
+    }
+
+    if (!find_plugin_extension(ASIC_PLUGIN_INTERFACE_NAME,
+                               ASIC_PLUGIN_INTERFACE_MAJOR,
+                               ASIC_PLUGIN_INTERFACE_MINOR,
+                               &p_extension)) {
+        if (p_extension) {
+            p_asic_plugin_interface = p_extension->plugin_interface;
+            return (p_extension->plugin_interface);
+        }
+    }
+    return NULL;
+}
+
 
 /* A flag to suggest if Product Driver Layer (PDL) has registered
  *      (via asic plugin's update_l2_mac_table API) to get notification
@@ -744,18 +757,13 @@
               MAC_LEARNING_PLUGIN_INTERFACE_NAME, phase_id);
     register_plugin_extension(&mac_learning_extension);
 
-<<<<<<< HEAD
     VLOG_INFO("[%s] Registering BLK_BRIDGE_INIT",
               MAC_LEARNING_PLUGIN_INTERFACE_NAME);
-=======
-    VLOG_INFO("in mac learning plugin init, registering BLK_BRIDGE_INIT");
-
->>>>>>> 842e2ad1
+
     register_reconfigure_callback(&mac_learning_table_monitor,
                                   BLK_BRIDGE_INIT,
                                   NO_PRIORITY);
 
-<<<<<<< HEAD
     /*
      * call register_reconfigure_callback for port del (flush),
      * vlan delete (flush) ...
@@ -769,12 +777,11 @@
 
     /* Initialize PI MAC Hash table */
     mac_hash_table_init();
-=======
+
     /* register_callback for port del */
     register_reconfigure_callback(&mac_flush_monitor,
                                   BLK_BR_DELETE_PORTS,
                                   NO_PRIORITY);
->>>>>>> 842e2ad1
 }
 
 /*
@@ -796,7 +803,7 @@
         VLOG_ERR("%s: idl is not initialized in bridge_init", __FUNCTION__);
         return;
     }
-<<<<<<< HEAD
+
     idl = blk_params->idl;
     ovsdb_idl_omit_alert(idl, &ovsrec_mac_col_status);
     ovsdb_idl_omit_alert(idl, &ovsrec_mac_col_bridge);
@@ -805,7 +812,6 @@
     ovsdb_idl_omit_alert(idl, &ovsrec_mac_col_mac_addr);
     ovsdb_idl_omit_alert(idl, &ovsrec_mac_col_tunnel_key);
     ovsdb_idl_omit_alert(idl, &ovsrec_mac_col_port);
-=======
 
     /* Initialize Compound Indexes */
     index = ovsdb_idl_create_index(idl, &ovsrec_table_mac, "by_macVidFrom");
@@ -821,7 +827,6 @@
     cursor_initialized = ovsdb_idl_initialize_cursor(idl, &ovsrec_table_mac,
                                                      "by_macVidFrom", &cursor);
     ovs_assert(cursor_initialized == true);
->>>>>>> 842e2ad1
 } /* mac_learning_table_monitor */
 
 /*
@@ -940,19 +945,22 @@
     enum ovsdb_idl_txn_status status;
     struct ovsdb_idl_txn *mac_txn = NULL;
 
+    struct asic_plugin_interface *p_asic_interface = NULL;
+
     if (!idl) {
         VLOG_ERR("%s: mac learning init hasn't happened yet", __FUNCTION__);
         return;
     }
 
-    if (!p_asic_plugin_interface) {
+    p_asic_interface = get_plugin_asic_interface();
+    if (!p_asic_interface) {
         VLOG_ERR("%s: unable to find asic interface", __FUNCTION__);
         return;
-    } else if (!p_asic_plugin_interface->get_mac_learning_hmap) {
+    } else if (!p_asic_interface->get_mac_learning_hmap) {
         VLOG_ERR("%s: get_mac_learning_hmap is null", __FUNCTION__);
         return;
     } else {
-        p_asic_plugin_interface->get_mac_learning_hmap(&mhmap);
+        p_asic_interface->get_mac_learning_hmap(&mhmap);
     }
 
     if (mhmap) {
