--- conflicted
+++ resolved
@@ -5440,7 +5440,6 @@
     shash_destroy(&sh_idl_vlans);
 }
 
-<<<<<<< HEAD
 /* Logical Switch functions. */
 static void
 dump_logical_switch_data(struct ds *ds, struct logical_switch *logical_switch)
@@ -5516,8 +5515,6 @@
 }
 #endif /* OPS */
 
-=======
->>>>>>> 842e2ad1
 /* Port functions. */
 
 static struct port *
