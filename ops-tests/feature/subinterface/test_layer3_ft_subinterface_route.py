--- conflicted
+++ resolved
@@ -214,13 +214,7 @@
         sw2.libs.vtysh.show_interface(sw2p4)
     assert ping['transmitted'] == ping['received'],\
         'Ping between ' + h1_ip_address + ' and ' + h2_ip_address + ' failed'
-
-<<<<<<< HEAD
-    print("Configure IP and bring UP in host 3")
-    hs3.libs.ip.interface('1', addr=h3_ip_address + mask, up=True)
-=======
     turn_on_interface(sw2, sw2p3)
->>>>>>> 1ffa7475
 
     print("Configure Vlan 10")
     with sw2.libs.vtysh.ConfigVlan(subinterface_vlan) as ctx:
