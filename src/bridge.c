--- conflicted
+++ resolved
@@ -5299,8 +5299,6 @@
     s->balance = BM_AB;
 #endif
 
-<<<<<<< HEAD
-=======
 #ifdef OPS
     if (bond_mode_str) {
         if (!bond_mode_from_string(&s->balance, bond_mode_str)) {
@@ -5309,7 +5307,6 @@
                       bond_mode_to_string(s->balance));
         }
 #else
->>>>>>> c970cf91
     if (port->cfg->bond_mode) {
         if (!bond_mode_from_string(&s->balance, port->cfg->bond_mode)) {
             VLOG_WARN("port %s: unknown bond_mode %s, defaulting to %s",
